--- conflicted
+++ resolved
@@ -22,13 +22,8 @@
     class HandlerWrapper(handler):
         RH_KEY = handler.RH_KEY
 
-<<<<<<< HEAD
-        def __init__(self, *args, **kwargs):
-            super().__init__(logger=FakeLogger(), *args, **kwargs)
-=======
         def __init__(self, **kwargs):
-            super().__init__(logger=FakeLogger, **kwargs)
->>>>>>> add96eb9
+            super().__init__(logger=FakeLogger(), **kwargs)
 
     return HandlerWrapper
 
