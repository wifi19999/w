--- conflicted
+++ resolved
@@ -1159,13 +1159,8 @@
             ('socks5h', False),
         ]),
         ('Websockets', 'ws', [
-<<<<<<< HEAD
             ('http', False),
             ('https', False),
-=======
-            ('http', UnsupportedRequest),
-            ('https', UnsupportedRequest),
->>>>>>> 3c7a287e
             ('socks4', False),
             ('socks4a', False),
             ('socks5', False),
@@ -1246,13 +1241,8 @@
         ('Websockets', False, 'ws')
     ], indirect=['handler'])
     def test_no_proxy(self, handler, fail, scheme):
-<<<<<<< HEAD
         run_validation(handler, fail, Request(f'{scheme}://example.com', proxies={'no': '127.0.0.1,github.com'}))
         run_validation(handler, fail, Request(f'{scheme}://example.com'), proxies={'no': '127.0.0.1,github.com'})
-=======
-        run_validation(handler, fail, Request(f'{scheme}://', proxies={'no': '127.0.0.1,github.com'}))
-        run_validation(handler, fail, Request(f'{scheme}://'), proxies={'no': '127.0.0.1,github.com'})
->>>>>>> 3c7a287e
 
     @pytest.mark.parametrize('handler,scheme', [
         ('Urllib', 'http'),
