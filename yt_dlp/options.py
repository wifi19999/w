import collections
import contextlib
import optparse
import os.path
import re
import shlex
import shutil
import string
import sys

from .compat import compat_expanduser
from .cookies import SUPPORTED_BROWSERS, SUPPORTED_KEYRINGS
from .downloader.external import list_external_downloaders
from .postprocessor import (
    FFmpegExtractAudioPP,
    FFmpegMergerPP,
    FFmpegSubtitlesConvertorPP,
    FFmpegThumbnailsConvertorPP,
    FFmpegVideoRemuxerPP,
    SponsorBlockPP,
)
from .postprocessor.modify_chapters import DEFAULT_SPONSORBLOCK_CHAPTER_TITLE
from .update import detect_variant, is_non_updateable
from .utils import (
    OUTTMPL_TYPES,
    POSTPROCESS_WHEN,
    Config,
    deprecation_warning,
    expand_path,
    format_field,
    get_executable_path,
    get_system_config_dirs,
    get_user_config_dirs,
    join_nonempty,
    orderedSet_from_options,
    remove_end,
    write_string,
)
from .version import __version__


def parseOpts(overrideArguments=None, ignore_config_files='if_override'):
    PACKAGE_NAME = 'yt-dlp'

    root = Config(create_parser())
    if ignore_config_files == 'if_override':
        ignore_config_files = overrideArguments is not None

    def read_config(*paths):
        path = os.path.join(*paths)
        conf = Config.read_file(path, default=None)
        if conf is not None:
            return conf, path

    def _load_from_config_dirs(config_dirs):
        for config_dir in config_dirs:
            head, tail = os.path.split(config_dir)
            assert tail == PACKAGE_NAME or config_dir == os.path.join(compat_expanduser('~'), f'.{PACKAGE_NAME}')

            yield read_config(head, f'{PACKAGE_NAME}.conf')
            if tail.startswith('.'):  # ~/.PACKAGE_NAME
                yield read_config(head, f'{PACKAGE_NAME}.conf.txt')
            yield read_config(config_dir, 'config')
            yield read_config(config_dir, 'config.txt')

    def add_config(label, path=None, func=None):
        """ Adds config and returns whether to continue """
        if root.parse_known_args()[0].ignoreconfig:
            return False
        elif func:
            assert path is None
            args, current_path = next(
                filter(None, _load_from_config_dirs(func(PACKAGE_NAME))), (None, None))
        else:
            current_path = os.path.join(path, 'yt-dlp.conf')
            args = Config.read_file(current_path, default=None)
        if args is not None:
            root.append_config(args, current_path, label=label)
        return True

    def load_configs():
        yield not ignore_config_files
        yield add_config('Portable', get_executable_path())
        yield add_config('Home', expand_path(root.parse_known_args()[0].paths.get('home', '')).strip())
        yield add_config('User', func=get_user_config_dirs)
        yield add_config('System', func=get_system_config_dirs)

    opts = optparse.Values({'verbose': True, 'print_help': False})
    try:
        try:
            if overrideArguments is not None:
                root.append_config(overrideArguments, label='Override')
            else:
                root.append_config(sys.argv[1:], label='Command-line')
            loaded_all_configs = all(load_configs())
        except ValueError as err:
            raise root.parser.error(err)

        if loaded_all_configs:
            # If ignoreconfig is found inside the system configuration file,
            # the user configuration is removed
            if root.parse_known_args()[0].ignoreconfig:
                user_conf = next((i for i, conf in enumerate(root.configs) if conf.label == 'User'), None)
                if user_conf is not None:
                    root.configs.pop(user_conf)

        try:
            root.configs[0].load_configs()  # Resolve any aliases using --config-location
        except ValueError as err:
            raise root.parser.error(err)

        opts, args = root.parse_args()
    except optparse.OptParseError:
        with contextlib.suppress(optparse.OptParseError):
            opts, _ = root.parse_known_args(strict=False)
        raise
    except (SystemExit, KeyboardInterrupt):
        opts.verbose = False
        raise
    finally:
        verbose = opts.verbose and f'\n{root}'.replace('\n| ', '\n[debug] ')[1:]
        if verbose:
            write_string(f'{verbose}\n')
        if opts.print_help:
            if verbose:
                write_string('\n')
            root.parser.print_help()
    if opts.print_help:
        sys.exit()
    return root.parser, opts, args


class _YoutubeDLHelpFormatter(optparse.IndentedHelpFormatter):
    def __init__(self):
        # No need to wrap help messages if we're on a wide console
        max_width = shutil.get_terminal_size().columns or 80
        # The % is chosen to get a pretty output in README.md
        super().__init__(width=max_width, max_help_position=int(0.45 * max_width))

    @staticmethod
    def format_option_strings(option):
        """ ('-o', '--option') -> -o, --format METAVAR """
        opts = join_nonempty(
            option._short_opts and option._short_opts[0],
            option._long_opts and option._long_opts[0],
            delim=', ')
        if option.takes_value():
            opts += f' {option.metavar}'
        return opts


class _YoutubeDLOptionParser(optparse.OptionParser):
    # optparse is deprecated since python 3.2. So assume a stable interface even for private methods
    ALIAS_DEST = '_triggered_aliases'
    ALIAS_TRIGGER_LIMIT = 100

    def __init__(self):
        super().__init__(
            prog='yt-dlp' if detect_variant() == 'source' else None,
            version=__version__,
            usage='%prog [OPTIONS] URL [URL...]',
            epilog='See full documentation at  https://github.com/yt-dlp/yt-dlp#readme',
            formatter=_YoutubeDLHelpFormatter(),
            conflict_handler='resolve',
        )
        self.set_default(self.ALIAS_DEST, collections.defaultdict(int))

    _UNKNOWN_OPTION = (optparse.BadOptionError, optparse.AmbiguousOptionError)
    _BAD_OPTION = optparse.OptionValueError

    def parse_known_args(self, args=None, values=None, strict=True):
        """Same as parse_args, but ignore unknown switches. Similar to argparse.parse_known_args"""
        self.rargs, self.largs = self._get_args(args), []
        self.values = values or self.get_default_values()
        while self.rargs:
            arg = self.rargs[0]
            try:
                if arg == '--':
                    del self.rargs[0]
                    break
                elif arg.startswith('--'):
                    self._process_long_opt(self.rargs, self.values)
                elif arg.startswith('-') and arg != '-':
                    self._process_short_opts(self.rargs, self.values)
                elif self.allow_interspersed_args:
                    self.largs.append(self.rargs.pop(0))
                else:
                    break
            except optparse.OptParseError as err:
                if isinstance(err, self._UNKNOWN_OPTION):
                    self.largs.append(err.opt_str)
                elif strict:
                    if isinstance(err, self._BAD_OPTION):
                        self.error(str(err))
                    raise
        return self.check_values(self.values, self.largs)

    def error(self, msg):
        msg = f'{self.get_prog_name()}: error: {str(msg).strip()}\n'
        raise optparse.OptParseError(f'{self.get_usage()}\n{msg}' if self.usage else msg)

    def _get_args(self, args):
        return sys.argv[1:] if args is None else list(args)

    def _match_long_opt(self, opt):
        """Improve ambiguous argument resolution by comparing option objects instead of argument strings"""
        try:
            return super()._match_long_opt(opt)
        except optparse.AmbiguousOptionError as e:
            if len({self._long_opt[p] for p in e.possibilities}) == 1:
                return e.possibilities[0]
            raise


def create_parser():
    def _list_from_options_callback(option, opt_str, value, parser, append=True, delim=',', process=str.strip):
        # append can be True, False or -1 (prepend)
        current = list(getattr(parser.values, option.dest)) if append else []
        value = list(filter(None, [process(value)] if delim is None else map(process, value.split(delim))))
        setattr(
            parser.values, option.dest,
            current + value if append is True else value + current)

    def _set_from_options_callback(
            option, opt_str, value, parser, allowed_values, delim=',', aliases={},
            process=lambda x: x.lower().strip()):
        values = [process(value)] if delim is None else map(process, value.split(delim))
        try:
            requested = orderedSet_from_options(values, collections.ChainMap(aliases, {'all': allowed_values}),
                                                start=getattr(parser.values, option.dest))
        except ValueError as e:
            raise optparse.OptionValueError(f'wrong {option.metavar} for {opt_str}: {e.args[0]}')

        setattr(parser.values, option.dest, set(requested))

    def _dict_from_options_callback(
            option, opt_str, value, parser,
            allowed_keys=r'[\w-]+', delimiter=':', default_key=None, process=None, multiple_keys=True,
            process_key=str.lower, append=False):

        out_dict = dict(getattr(parser.values, option.dest))
        multiple_args = not isinstance(value, str)
        if multiple_keys:
            allowed_keys = fr'({allowed_keys})(,({allowed_keys}))*'
        mobj = re.match(
            fr'(?i)(?P<keys>{allowed_keys}){delimiter}(?P<val>.*)$',
            value[0] if multiple_args else value)
        if mobj is not None:
            keys, val = mobj.group('keys').split(','), mobj.group('val')
            if multiple_args:
                val = [val, *value[1:]]
        elif default_key is not None:
            keys, val = [default_key], value
        else:
            raise optparse.OptionValueError(
                f'wrong {opt_str} formatting; it should be {option.metavar}, not "{value}"')
        try:
            keys = map(process_key, keys) if process_key else keys
            val = process(val) if process else val
        except Exception as err:
            raise optparse.OptionValueError(f'wrong {opt_str} formatting; {err}')
        for key in keys:
            out_dict[key] = out_dict.get(key, []) + [val] if append else val
        setattr(parser.values, option.dest, out_dict)

    def when_prefix(default):
        return {
            'default': {},
            'type': 'str',
            'action': 'callback',
            'callback': _dict_from_options_callback,
            'callback_kwargs': {
                'allowed_keys': '|'.join(map(re.escape, POSTPROCESS_WHEN)),
                'default_key': default,
                'multiple_keys': False,
                'append': True,
            },
        }

    parser = _YoutubeDLOptionParser()
    alias_group = optparse.OptionGroup(parser, 'Aliases')
    Formatter = string.Formatter()

    def _create_alias(option, opt_str, value, parser):
        aliases, opts = value
        try:
            nargs = len({i if f == '' else f
                         for i, (_, f, _, _) in enumerate(Formatter.parse(opts)) if f is not None})
            opts.format(*map(str, range(nargs)))  # validate
        except Exception as err:
            raise optparse.OptionValueError(f'wrong {opt_str} OPTIONS formatting; {err}')
        if alias_group not in parser.option_groups:
            parser.add_option_group(alias_group)

        aliases = (x if x.startswith('-') else f'--{x}' for x in map(str.strip, aliases.split(',')))
        try:
            args = [f'ARG{i}' for i in range(nargs)]
            alias_group.add_option(
                *aliases, nargs=nargs, dest=parser.ALIAS_DEST, type='str' if nargs else None,
                metavar=' '.join(args), help=opts.format(*args), action='callback',
                callback=_alias_callback, callback_kwargs={'opts': opts, 'nargs': nargs})
        except Exception as err:
            raise optparse.OptionValueError(f'wrong {opt_str} formatting; {err}')

    def _alias_callback(option, opt_str, value, parser, opts, nargs):
        counter = getattr(parser.values, option.dest)
        counter[opt_str] += 1
        if counter[opt_str] > parser.ALIAS_TRIGGER_LIMIT:
            raise optparse.OptionValueError(f'Alias {opt_str} exceeded invocation limit')
        if nargs == 1:
            value = [value]
        assert (nargs == 0 and value is None) or len(value) == nargs
        parser.rargs[:0] = shlex.split(
            opts if value is None else opts.format(*map(shlex.quote, value)))

    general = optparse.OptionGroup(parser, 'General Options')
    general.add_option(
        '-h', '--help', dest='print_help', action='store_true',
        help='Print this help text and exit')
    general.add_option(
        '--version',
        action='version',
        help='Print program version and exit')
    general.add_option(
        '-U', '--update',
        action='store_true', dest='update_self',
        help=format_field(
            is_non_updateable(), None, 'Check if updates are available. %s',
            default='Update this program to the latest version'))
    general.add_option(
        '--no-update',
        action='store_false', dest='update_self',
        help='Do not check for updates (default)')
    general.add_option(
        '-i', '--ignore-errors',
        action='store_true', dest='ignoreerrors',
        help='Ignore download and postprocessing errors. The download will be considered successful even if the postprocessing fails')
    general.add_option(
        '--no-abort-on-error',
        action='store_const', dest='ignoreerrors', const='only_download',
        help='Continue with next video on download errors; e.g. to skip unavailable videos in a playlist (default)')
    general.add_option(
        '--abort-on-error', '--no-ignore-errors',
        action='store_false', dest='ignoreerrors',
        help='Abort downloading of further videos if an error occurs (Alias: --no-ignore-errors)')
    general.add_option(
        '--dump-user-agent',
        action='store_true', dest='dump_user_agent', default=False,
        help='Display the current user-agent and exit')
    general.add_option(
        '--list-extractors',
        action='store_true', dest='list_extractors', default=False,
        help='List all supported extractors and exit')
    general.add_option(
        '--extractor-descriptions',
        action='store_true', dest='list_extractor_descriptions', default=False,
        help='Output descriptions of all supported extractors and exit')
    general.add_option(
        '--use-extractors', '--ies',
        action='callback', dest='allowed_extractors', metavar='NAMES', type='str',
        default=[], callback=_list_from_options_callback,
        help=(
            'Extractor names to use separated by commas. '
            'You can also use regexes, "all", "default" and "end" (end URL matching); '
            'e.g. --ies "holodex.*,end,youtube". '
            'Prefix the name with a "-" to exclude it, e.g. --ies default,-generic. '
            'Use --list-extractors for a list of extractor names. (Alias: --ies)'))
    general.add_option(
        '--force-generic-extractor',
        action='store_true', dest='force_generic_extractor', default=False,
        help=optparse.SUPPRESS_HELP)
    general.add_option(
        '--default-search',
        dest='default_search', metavar='PREFIX',
        help=(
            'Use this prefix for unqualified URLs. '
            'E.g. "gvsearch2:python" downloads two videos from google videos for the search term "python". '
            'Use the value "auto" to let yt-dlp guess ("auto_warning" to emit a warning when guessing). '
            '"error" just throws an error. The default value "fixup_error" repairs broken URLs, '
            'but emits an error if this is not possible instead of searching'))
    general.add_option(
        '--ignore-config', '--no-config',
        action='store_true', dest='ignoreconfig',
        help=(
            'Don\'t load any more configuration files except those given by --config-locations. '
            'For backward compatibility, if this option is found inside the system configuration file, the user configuration is not loaded. '
            '(Alias: --no-config)'))
    general.add_option(
        '--no-config-locations',
        action='store_const', dest='config_locations', const=[],
        help=(
            'Do not load any custom configuration files (default). When given inside a '
            'configuration file, ignore all previous --config-locations defined in the current file'))
    general.add_option(
        '--config-locations',
        dest='config_locations', metavar='PATH', action='append',
        help=(
            'Location of the main configuration file; either the path to the config or its containing directory '
            '("-" for stdin). Can be used multiple times and inside other configuration files'))
    general.add_option(
        '--flat-playlist',
        action='store_const', dest='extract_flat', const='in_playlist', default=False,
        help='Do not extract the videos of a playlist, only list them')
    general.add_option(
        '--no-flat-playlist',
        action='store_false', dest='extract_flat',
        help='Extract the videos of a playlist')
    general.add_option(
        '--live-from-start',
        action='store_true', dest='live_from_start',
        help='Download livestreams from the start. Currently only supported for YouTube (Experimental)')
    general.add_option(
        '--no-live-from-start',
        action='store_false', dest='live_from_start',
        help='Download livestreams from the current time (default)')
    general.add_option(
        '--wait-for-video',
        dest='wait_for_video', metavar='MIN[-MAX]', default=None,
        help=(
            'Wait for scheduled streams to become available. '
            'Pass the minimum number of seconds (or range) to wait between retries'))
    general.add_option(
        '--no-wait-for-video',
        dest='wait_for_video', action='store_const', const=None,
        help='Do not wait for scheduled streams (default)')
    general.add_option(
        '--mark-watched',
        action='store_true', dest='mark_watched', default=False,
        help='Mark videos watched (even with --simulate)')
    general.add_option(
        '--no-mark-watched',
        action='store_false', dest='mark_watched',
        help='Do not mark videos watched (default)')
    general.add_option(
        '--no-colors', '--no-colours',
        action='store_true', dest='no_color', default=False,
        help='Do not emit color codes in output (Alias: --no-colours)')
    general.add_option(
        '--compat-options',
        metavar='OPTS', dest='compat_opts', default=set(), type='str',
        action='callback', callback=_set_from_options_callback,
        callback_kwargs={
            'allowed_values': {
                'filename', 'filename-sanitization', 'format-sort', 'abort-on-error', 'format-spec', 'no-playlist-metafiles',
                'multistreams', 'no-live-chat', 'playlist-index', 'list-formats', 'no-direct-merge',
                'no-attach-info-json', 'embed-thumbnail-atomicparsley', 'no-external-downloader-progress',
                'embed-metadata', 'seperate-video-versions', 'no-clean-infojson', 'no-keep-subs', 'no-certifi',
                'no-youtube-channel-redirect', 'no-youtube-unavailable-videos', 'no-youtube-prefer-utc-upload-date',
            }, 'aliases': {
                'youtube-dl': ['all', '-multistreams'],
                'youtube-dlc': ['all', '-no-youtube-channel-redirect', '-no-live-chat'],
                '2021': ['2022', 'no-certifi', 'filename-sanitization', 'no-youtube-prefer-utc-upload-date'],
                '2022': ['no-external-downloader-progress'],
            }
        }, help=(
            'Options that can help keep compatibility with youtube-dl or youtube-dlc '
            'configurations by reverting some of the changes made in yt-dlp. '
            'See "Differences in default behavior" for details'))
    general.add_option(
        '--alias', metavar='ALIASES OPTIONS', dest='_', type='str', nargs=2,
        action='callback', callback=_create_alias,
        help=(
            'Create aliases for an option string. Unless an alias starts with a dash "-", it is prefixed with "--". '
            'Arguments are parsed according to the Python string formatting mini-language. '
            'E.g. --alias get-audio,-X "-S=aext:{0},abr -x --audio-format {0}" creates options '
            '"--get-audio" and "-X" that takes an argument (ARG0) and expands to '
            '"-S=aext:ARG0,abr -x --audio-format ARG0". All defined aliases are listed in the --help output. '
            'Alias options can trigger more aliases; so be careful to avoid defining recursive options. '
            f'As a safety measure, each alias may be triggered a maximum of {_YoutubeDLOptionParser.ALIAS_TRIGGER_LIMIT} times. '
            'This option can be used multiple times'))

    network = optparse.OptionGroup(parser, 'Network Options')
    network.add_option(
        '--proxy', dest='proxy',
        default=None, metavar='URL',
        help=(
            'Use the specified HTTP/HTTPS/SOCKS proxy. To enable SOCKS proxy, specify a proper scheme, '
            'e.g. socks5://user:pass@127.0.0.1:1080/. Pass in an empty string (--proxy "") for direct connection'))
    network.add_option(
        '--socket-timeout',
        dest='socket_timeout', type=float, default=None, metavar='SECONDS',
        help='Time to wait before giving up, in seconds')
    network.add_option(
        '--source-address',
        metavar='IP', dest='source_address', default=None,
        help='Client-side IP address to bind to',
    )
    network.add_option(
        '-4', '--force-ipv4',
        action='store_const', const='0.0.0.0', dest='source_address',
        help='Make all connections via IPv4',
    )
    network.add_option(
        '-6', '--force-ipv6',
        action='store_const', const='::', dest='source_address',
        help='Make all connections via IPv6',
    )
    network.add_option(
        '--enable-file-urls', action='store_true',
        dest='enable_file_urls', default=False,
        help='Enable file:// URLs. This is disabled by default for security reasons.'
    )
<<<<<<< HEAD
    network.add_option(
        '--cipher-list', metavar='CIPHER LIST', dest='cipher_list', help='OpenSSL cipher list to use'
    )
=======
>>>>>>> 9fddc12a

    geo = optparse.OptionGroup(parser, 'Geo-restriction')
    geo.add_option(
        '--geo-verification-proxy',
        dest='geo_verification_proxy', default=None, metavar='URL',
        help=(
            'Use this proxy to verify the IP address for some geo-restricted sites. '
            'The default proxy specified by --proxy (or none, if the option is not present) is used for the actual downloading'))
    geo.add_option(
        '--cn-verification-proxy',
        dest='cn_verification_proxy', default=None, metavar='URL',
        help=optparse.SUPPRESS_HELP)
    geo.add_option(
        '--geo-bypass',
        action='store_true', dest='geo_bypass', default=True,
        help='Bypass geographic restriction via faking X-Forwarded-For HTTP header (default)')
    geo.add_option(
        '--no-geo-bypass',
        action='store_false', dest='geo_bypass',
        help='Do not bypass geographic restriction via faking X-Forwarded-For HTTP header')
    geo.add_option(
        '--geo-bypass-country', metavar='CODE',
        dest='geo_bypass_country', default=None,
        help='Force bypass geographic restriction with explicitly provided two-letter ISO 3166-2 country code')
    geo.add_option(
        '--geo-bypass-ip-block', metavar='IP_BLOCK',
        dest='geo_bypass_ip_block', default=None,
        help='Force bypass geographic restriction with explicitly provided IP block in CIDR notation')

    selection = optparse.OptionGroup(parser, 'Video Selection')
    selection.add_option(
        '--playlist-start',
        dest='playliststart', metavar='NUMBER', default=1, type=int,
        help=optparse.SUPPRESS_HELP)
    selection.add_option(
        '--playlist-end',
        dest='playlistend', metavar='NUMBER', default=None, type=int,
        help=optparse.SUPPRESS_HELP)
    selection.add_option(
        '-I', '--playlist-items',
        dest='playlist_items', metavar='ITEM_SPEC', default=None,
        help=(
            'Comma separated playlist_index of the items to download. '
            'You can specify a range using "[START]:[STOP][:STEP]". For backward compatibility, START-STOP is also supported. '
            'Use negative indices to count from the right and negative STEP to download in reverse order. '
            'E.g. "-I 1:3,7,-5::2" used on a playlist of size 15 will download the items at index 1,2,3,7,11,13,15'))
    selection.add_option(
        '--match-title',
        dest='matchtitle', metavar='REGEX',
        help=optparse.SUPPRESS_HELP)
    selection.add_option(
        '--reject-title',
        dest='rejecttitle', metavar='REGEX',
        help=optparse.SUPPRESS_HELP)
    selection.add_option(
        '--min-filesize',
        metavar='SIZE', dest='min_filesize', default=None,
        help='Abort download if filesize is smaller than SIZE, e.g. 50k or 44.6M')
    selection.add_option(
        '--max-filesize',
        metavar='SIZE', dest='max_filesize', default=None,
        help='Abort download if filesize is larger than SIZE, e.g. 50k or 44.6M')
    selection.add_option(
        '--date',
        metavar='DATE', dest='date', default=None,
        help=(
            'Download only videos uploaded on this date. '
            'The date can be "YYYYMMDD" or in the format [now|today|yesterday][-N[day|week|month|year]]. '
            'E.g. "--date today-2weeks" downloads only videos uploaded on the same day two weeks ago'))
    selection.add_option(
        '--datebefore',
        metavar='DATE', dest='datebefore', default=None,
        help=(
            'Download only videos uploaded on or before this date. '
            'The date formats accepted is the same as --date'))
    selection.add_option(
        '--dateafter',
        metavar='DATE', dest='dateafter', default=None,
        help=(
            'Download only videos uploaded on or after this date. '
            'The date formats accepted is the same as --date'))
    selection.add_option(
        '--min-views',
        metavar='COUNT', dest='min_views', default=None, type=int,
        help=optparse.SUPPRESS_HELP)
    selection.add_option(
        '--max-views',
        metavar='COUNT', dest='max_views', default=None, type=int,
        help=optparse.SUPPRESS_HELP)
    selection.add_option(
        '--match-filters',
        metavar='FILTER', dest='match_filter', action='append',
        help=(
            'Generic video filter. Any "OUTPUT TEMPLATE" field can be compared with a '
            'number or a string using the operators defined in "Filtering Formats". '
            'You can also simply specify a field to match if the field is present, '
            'use "!field" to check if the field is not present, and "&" to check multiple conditions. '
            'Use a "\\" to escape "&" or quotes if needed. If used multiple times, '
            'the filter matches if atleast one of the conditions are met. E.g. --match-filter '
            '!is_live --match-filter "like_count>?100 & description~=\'(?i)\\bcats \\& dogs\\b\'" '
            'matches only videos that are not live OR those that have a like count more than 100 '
            '(or the like field is not available) and also has a description '
            'that contains the phrase "cats & dogs" (caseless). '
            'Use "--match-filter -" to interactively ask whether to download each video'))
    selection.add_option(
        '--no-match-filter',
        metavar='FILTER', dest='match_filter', action='store_const', const=None,
        help='Do not use generic video filter (default)')
    selection.add_option(
        '--no-playlist',
        action='store_true', dest='noplaylist', default=False,
        help='Download only the video, if the URL refers to a video and a playlist')
    selection.add_option(
        '--yes-playlist',
        action='store_false', dest='noplaylist',
        help='Download the playlist, if the URL refers to a video and a playlist')
    selection.add_option(
        '--age-limit',
        metavar='YEARS', dest='age_limit', default=None, type=int,
        help='Download only videos suitable for the given age')
    selection.add_option(
        '--download-archive', metavar='FILE',
        dest='download_archive',
        help='Download only videos not listed in the archive file. Record the IDs of all downloaded videos in it')
    selection.add_option(
        '--no-download-archive',
        dest='download_archive', action="store_const", const=None,
        help='Do not use archive file (default)')
    selection.add_option(
        '--max-downloads',
        dest='max_downloads', metavar='NUMBER', type=int, default=None,
        help='Abort after downloading NUMBER files')
    selection.add_option(
        '--break-on-existing',
        action='store_true', dest='break_on_existing', default=False,
        help='Stop the download process when encountering a file that is in the archive')
    selection.add_option(
        '--break-on-reject',
        action='store_true', dest='break_on_reject', default=False,
        help='Stop the download process when encountering a file that has been filtered out')
    selection.add_option(
        '--break-per-input',
        action='store_true', dest='break_per_url', default=False,
        help='Alters --max-downloads, --break-on-existing, --break-on-reject, and autonumber to reset per input URL')
    selection.add_option(
        '--no-break-per-input',
        action='store_false', dest='break_per_url',
        help='--break-on-existing and similar options terminates the entire download queue')
    selection.add_option(
        '--skip-playlist-after-errors', metavar='N',
        dest='skip_playlist_after_errors', default=None, type=int,
        help='Number of allowed failures until the rest of the playlist is skipped')
    selection.add_option(
        '--include-ads',
        dest='include_ads', action='store_true',
        help=optparse.SUPPRESS_HELP)
    selection.add_option(
        '--no-include-ads',
        dest='include_ads', action='store_false',
        help=optparse.SUPPRESS_HELP)

    authentication = optparse.OptionGroup(parser, 'Authentication Options')
    authentication.add_option(
        '-u', '--username',
        dest='username', metavar='USERNAME',
        help='Login with this account ID')
    authentication.add_option(
        '-p', '--password',
        dest='password', metavar='PASSWORD',
        help='Account password. If this option is left out, yt-dlp will ask interactively')
    authentication.add_option(
        '-2', '--twofactor',
        dest='twofactor', metavar='TWOFACTOR',
        help='Two-factor authentication code')
    authentication.add_option(
        '-n', '--netrc',
        action='store_true', dest='usenetrc', default=False,
        help='Use .netrc authentication data')
    authentication.add_option(
        '--netrc-location',
        dest='netrc_location', metavar='PATH',
        help='Location of .netrc authentication data; either the path or its containing directory. Defaults to ~/.netrc')
    authentication.add_option(
        '--video-password',
        dest='videopassword', metavar='PASSWORD',
        help='Video password (vimeo, youku)')
    authentication.add_option(
        '--ap-mso',
        dest='ap_mso', metavar='MSO',
        help='Adobe Pass multiple-system operator (TV provider) identifier, use --ap-list-mso for a list of available MSOs')
    authentication.add_option(
        '--ap-username',
        dest='ap_username', metavar='USERNAME',
        help='Multiple-system operator account login')
    authentication.add_option(
        '--ap-password',
        dest='ap_password', metavar='PASSWORD',
        help='Multiple-system operator account password. If this option is left out, yt-dlp will ask interactively')
    authentication.add_option(
        '--ap-list-mso',
        action='store_true', dest='ap_list_mso', default=False,
        help='List all supported multiple-system operators')
    authentication.add_option(
        '--client-certificate',
        dest='client_certificate', metavar='CERTFILE',
        help='Path to client certificate file in PEM format. May include the private key')
    authentication.add_option(
        '--client-certificate-key',
        dest='client_certificate_key', metavar='KEYFILE',
        help='Path to private key file for client certificate')
    authentication.add_option(
        '--client-certificate-password',
        dest='client_certificate_password', metavar='PASSWORD',
        help='Password for client certificate private key, if encrypted. '
             'If not provided, and the key is encrypted, yt-dlp will ask interactively')

    video_format = optparse.OptionGroup(parser, 'Video Format Options')
    video_format.add_option(
        '-f', '--format',
        action='store', dest='format', metavar='FORMAT', default=None,
        help='Video format code, see "FORMAT SELECTION" for more details')
    video_format.add_option(
        '-S', '--format-sort', metavar='SORTORDER',
        dest='format_sort', default=[], type='str', action='callback',
        callback=_list_from_options_callback, callback_kwargs={'append': -1},
        help='Sort the formats by the fields given, see "Sorting Formats" for more details')
    video_format.add_option(
        '--format-sort-force', '--S-force',
        action='store_true', dest='format_sort_force', metavar='FORMAT', default=False,
        help=(
            'Force user specified sort order to have precedence over all fields, '
            'see "Sorting Formats" for more details (Alias: --S-force)'))
    video_format.add_option(
        '--no-format-sort-force',
        action='store_false', dest='format_sort_force', metavar='FORMAT', default=False,
        help='Some fields have precedence over the user specified sort order (default)')
    video_format.add_option(
        '--video-multistreams',
        action='store_true', dest='allow_multiple_video_streams', default=None,
        help='Allow multiple video streams to be merged into a single file')
    video_format.add_option(
        '--no-video-multistreams',
        action='store_false', dest='allow_multiple_video_streams',
        help='Only one video stream is downloaded for each output file (default)')
    video_format.add_option(
        '--audio-multistreams',
        action='store_true', dest='allow_multiple_audio_streams', default=None,
        help='Allow multiple audio streams to be merged into a single file')
    video_format.add_option(
        '--no-audio-multistreams',
        action='store_false', dest='allow_multiple_audio_streams',
        help='Only one audio stream is downloaded for each output file (default)')
    video_format.add_option(
        '--all-formats',
        action='store_const', dest='format', const='all',
        help=optparse.SUPPRESS_HELP)
    video_format.add_option(
        '--prefer-free-formats',
        action='store_true', dest='prefer_free_formats', default=False,
        help=(
            'Prefer video formats with free containers over non-free ones of same quality. '
            'Use with "-S ext" to strictly prefer free containers irrespective of quality'))
    video_format.add_option(
        '--no-prefer-free-formats',
        action='store_false', dest='prefer_free_formats', default=False,
        help="Don't give any special preference to free containers (default)")
    video_format.add_option(
        '--check-formats',
        action='store_const', const='selected', dest='check_formats', default=None,
        help='Make sure formats are selected only from those that are actually downloadable')
    video_format.add_option(
        '--check-all-formats',
        action='store_true', dest='check_formats',
        help='Check all formats for whether they are actually downloadable')
    video_format.add_option(
        '--no-check-formats',
        action='store_false', dest='check_formats',
        help='Do not check that the formats are actually downloadable')
    video_format.add_option(
        '-F', '--list-formats',
        action='store_true', dest='listformats',
        help='List available formats of each video. Simulate unless --no-simulate is used')
    video_format.add_option(
        '--list-formats-as-table',
        action='store_true', dest='listformats_table', default=True,
        help=optparse.SUPPRESS_HELP)
    video_format.add_option(
        '--list-formats-old', '--no-list-formats-as-table',
        action='store_false', dest='listformats_table',
        help=optparse.SUPPRESS_HELP)
    video_format.add_option(
        '--merge-output-format',
        action='store', dest='merge_output_format', metavar='FORMAT', default=None,
        help=(
            'Containers that may be used when merging formats, separated by "/", e.g. "mp4/mkv". '
            'Ignored if no merge is required. '
            f'(currently supported: {", ".join(sorted(FFmpegMergerPP.SUPPORTED_EXTS))})'))
    video_format.add_option(
        '--allow-unplayable-formats',
        action='store_true', dest='allow_unplayable_formats', default=False,
        help=optparse.SUPPRESS_HELP)
    video_format.add_option(
        '--no-allow-unplayable-formats',
        action='store_false', dest='allow_unplayable_formats',
        help=optparse.SUPPRESS_HELP)

    subtitles = optparse.OptionGroup(parser, 'Subtitle Options')
    subtitles.add_option(
        '--write-subs', '--write-srt',
        action='store_true', dest='writesubtitles', default=False,
        help='Write subtitle file')
    subtitles.add_option(
        '--no-write-subs', '--no-write-srt',
        action='store_false', dest='writesubtitles',
        help='Do not write subtitle file (default)')
    subtitles.add_option(
        '--write-auto-subs', '--write-automatic-subs',
        action='store_true', dest='writeautomaticsub', default=False,
        help='Write automatically generated subtitle file (Alias: --write-automatic-subs)')
    subtitles.add_option(
        '--no-write-auto-subs', '--no-write-automatic-subs',
        action='store_false', dest='writeautomaticsub', default=False,
        help='Do not write auto-generated subtitles (default) (Alias: --no-write-automatic-subs)')
    subtitles.add_option(
        '--all-subs',
        action='store_true', dest='allsubtitles', default=False,
        help=optparse.SUPPRESS_HELP)
    subtitles.add_option(
        '--list-subs',
        action='store_true', dest='listsubtitles', default=False,
        help='List available subtitles of each video. Simulate unless --no-simulate is used')
    subtitles.add_option(
        '--sub-format',
        action='store', dest='subtitlesformat', metavar='FORMAT', default='best',
        help='Subtitle format; accepts formats preference, e.g. "srt" or "ass/srt/best"')
    subtitles.add_option(
        '--sub-langs', '--srt-langs',
        action='callback', dest='subtitleslangs', metavar='LANGS', type='str',
        default=[], callback=_list_from_options_callback,
        help=(
            'Languages of the subtitles to download (can be regex) or "all" separated by commas, e.g. --sub-langs "en.*,ja". '
            'You can prefix the language code with a "-" to exclude it from the requested languages, e.g. --sub-langs all,-live_chat. '
            'Use --list-subs for a list of available language tags'))

    downloader = optparse.OptionGroup(parser, 'Download Options')
    downloader.add_option(
        '-N', '--concurrent-fragments',
        dest='concurrent_fragment_downloads', metavar='N', default=1, type=int,
        help='Number of fragments of a dash/hlsnative video that should be downloaded concurrently (default is %default)')
    downloader.add_option(
        '-r', '--limit-rate', '--rate-limit',
        dest='ratelimit', metavar='RATE',
        help='Maximum download rate in bytes per second, e.g. 50K or 4.2M')
    downloader.add_option(
        '--throttled-rate',
        dest='throttledratelimit', metavar='RATE',
        help='Minimum download rate in bytes per second below which throttling is assumed and the video data is re-extracted, e.g. 100K')
    downloader.add_option(
        '-R', '--retries',
        dest='retries', metavar='RETRIES', default=10,
        help='Number of retries (default is %default), or "infinite"')
    downloader.add_option(
        '--file-access-retries',
        dest='file_access_retries', metavar='RETRIES', default=3,
        help='Number of times to retry on file access error (default is %default), or "infinite"')
    downloader.add_option(
        '--fragment-retries',
        dest='fragment_retries', metavar='RETRIES', default=10,
        help='Number of retries for a fragment (default is %default), or "infinite" (DASH, hlsnative and ISM)')
    downloader.add_option(
        '--retry-sleep',
        dest='retry_sleep', metavar='[TYPE:]EXPR', default={}, type='str',
        action='callback', callback=_dict_from_options_callback,
        callback_kwargs={
            'allowed_keys': 'http|fragment|file_access|extractor',
            'default_key': 'http',
        }, help=(
            'Time to sleep between retries in seconds (optionally) prefixed by the type of retry '
            '(http (default), fragment, file_access, extractor) to apply the sleep to. '
            'EXPR can be a number, linear=START[:END[:STEP=1]] or exp=START[:END[:BASE=2]]. '
            'This option can be used multiple times to set the sleep for the different retry types, '
            'e.g. --retry-sleep linear=1::2 --retry-sleep fragment:exp=1:20'))
    downloader.add_option(
        '--skip-unavailable-fragments', '--no-abort-on-unavailable-fragments',
        action='store_true', dest='skip_unavailable_fragments', default=True,
        help='Skip unavailable fragments for DASH, hlsnative and ISM downloads (default) (Alias: --no-abort-on-unavailable-fragments)')
    downloader.add_option(
        '--abort-on-unavailable-fragments', '--no-skip-unavailable-fragments',
        action='store_false', dest='skip_unavailable_fragments',
        help='Abort download if a fragment is unavailable (Alias: --no-skip-unavailable-fragments)')
    downloader.add_option(
        '--keep-fragments',
        action='store_true', dest='keep_fragments', default=False,
        help='Keep downloaded fragments on disk after downloading is finished')
    downloader.add_option(
        '--no-keep-fragments',
        action='store_false', dest='keep_fragments',
        help='Delete downloaded fragments after downloading is finished (default)')
    downloader.add_option(
        '--buffer-size',
        dest='buffersize', metavar='SIZE', default='1024',
        help='Size of download buffer, e.g. 1024 or 16K (default is %default)')
    downloader.add_option(
        '--resize-buffer',
        action='store_false', dest='noresizebuffer',
        help='The buffer size is automatically resized from an initial value of --buffer-size (default)')
    downloader.add_option(
        '--no-resize-buffer',
        action='store_true', dest='noresizebuffer', default=False,
        help='Do not automatically adjust the buffer size')
    downloader.add_option(
        '--http-chunk-size',
        dest='http_chunk_size', metavar='SIZE', default=None,
        help=(
            'Size of a chunk for chunk-based HTTP downloading, e.g. 10485760 or 10M (default is disabled). '
            'May be useful for bypassing bandwidth throttling imposed by a webserver (experimental)'))
    downloader.add_option(
        '--test',
        action='store_true', dest='test', default=False,
        help=optparse.SUPPRESS_HELP)
    downloader.add_option(
        '--playlist-reverse',
        action='store_true', dest='playlist_reverse',
        help=optparse.SUPPRESS_HELP)
    downloader.add_option(
        '--no-playlist-reverse',
        action='store_false', dest='playlist_reverse',
        help=optparse.SUPPRESS_HELP)
    downloader.add_option(
        '--playlist-random',
        action='store_true', dest='playlist_random',
        help='Download playlist videos in random order')
    downloader.add_option(
        '--lazy-playlist',
        action='store_true', dest='lazy_playlist',
        help='Process entries in the playlist as they are received. This disables n_entries, --playlist-random and --playlist-reverse')
    downloader.add_option(
        '--no-lazy-playlist',
        action='store_false', dest='lazy_playlist',
        help='Process videos in the playlist only after the entire playlist is parsed (default)')
    downloader.add_option(
        '--xattr-set-filesize',
        dest='xattr_set_filesize', action='store_true',
        help='Set file xattribute ytdl.filesize with expected file size')
    downloader.add_option(
        '--hls-prefer-native',
        dest='hls_prefer_native', action='store_true', default=None,
        help=optparse.SUPPRESS_HELP)
    downloader.add_option(
        '--hls-prefer-ffmpeg',
        dest='hls_prefer_native', action='store_false', default=None,
        help=optparse.SUPPRESS_HELP)
    downloader.add_option(
        '--hls-use-mpegts',
        dest='hls_use_mpegts', action='store_true', default=None,
        help=(
            'Use the mpegts container for HLS videos; '
            'allowing some players to play the video while downloading, '
            'and reducing the chance of file corruption if download is interrupted. '
            'This is enabled by default for live streams'))
    downloader.add_option(
        '--no-hls-use-mpegts',
        dest='hls_use_mpegts', action='store_false',
        help=(
            'Do not use the mpegts container for HLS videos. '
            'This is default when not downloading live streams'))
    downloader.add_option(
        '--download-sections',
        metavar='REGEX', dest='download_ranges', action='append',
        help=(
            'Download only chapters whose title matches the given regular expression. '
            'Time ranges prefixed by a "*" can also be used in place of chapters to download the specified range. '
            'Needs ffmpeg. This option can be used multiple times to download multiple sections, '
            'e.g. --download-sections "*10:15-inf" --download-sections "intro"'))
    downloader.add_option(
        '--downloader', '--external-downloader',
        dest='external_downloader', metavar='[PROTO:]NAME', default={}, type='str',
        action='callback', callback=_dict_from_options_callback,
        callback_kwargs={
            'allowed_keys': 'http|ftp|m3u8|dash|rtsp|rtmp|mms',
            'default_key': 'default',
            'process': str.strip
        }, help=(
            'Name or path of the external downloader to use (optionally) prefixed by '
            'the protocols (http, ftp, m3u8, dash, rstp, rtmp, mms) to use it for. '
            f'Currently supports native, {", ".join(sorted(list_external_downloaders()))}. '
            'You can use this option multiple times to set different downloaders for different protocols. '
            'E.g. --downloader aria2c --downloader "dash,m3u8:native" will use '
            'aria2c for http/ftp downloads, and the native downloader for dash/m3u8 downloads '
            '(Alias: --external-downloader)'))
    downloader.add_option(
        '--downloader-args', '--external-downloader-args',
        metavar='NAME:ARGS', dest='external_downloader_args', default={}, type='str',
        action='callback', callback=_dict_from_options_callback,
        callback_kwargs={
            'allowed_keys': r'ffmpeg_[io]\d*|%s' % '|'.join(map(re.escape, list_external_downloaders())),
            'default_key': 'default',
            'process': shlex.split
        }, help=(
            'Give these arguments to the external downloader. '
            'Specify the downloader name and the arguments separated by a colon ":". '
            'For ffmpeg, arguments can be passed to different positions using the same syntax as --postprocessor-args. '
            'You can use this option multiple times to give different arguments to different downloaders '
            '(Alias: --external-downloader-args)'))

    workarounds = optparse.OptionGroup(parser, 'Workarounds')
    workarounds.add_option(
        '--encoding',
        dest='encoding', metavar='ENCODING',
        help='Force the specified encoding (experimental)')
    workarounds.add_option(
        '--legacy-server-connect',
        action='store_true', dest='legacy_server_connect', default=False,
        help='Explicitly allow HTTPS connection to servers that do not support RFC 5746 secure renegotiation')
    workarounds.add_option(
        '--no-check-certificates',
        action='store_true', dest='no_check_certificate', default=False,
        help='Suppress HTTPS certificate validation')
    workarounds.add_option(
        '--prefer-insecure', '--prefer-unsecure',
        action='store_true', dest='prefer_insecure',
        help='Use an unencrypted connection to retrieve information about the video (Currently supported only for YouTube)')
    workarounds.add_option(
        '--user-agent',
        metavar='UA', dest='user_agent',
        help=optparse.SUPPRESS_HELP)
    workarounds.add_option(
        '--referer',
        metavar='URL', dest='referer', default=None,
        help=optparse.SUPPRESS_HELP)
    workarounds.add_option(
        '--add-headers',
        metavar='FIELD:VALUE', dest='headers', default={}, type='str',
        action='callback', callback=_dict_from_options_callback,
        callback_kwargs={'multiple_keys': False},
        help='Specify a custom HTTP header and its value, separated by a colon ":". You can use this option multiple times',
    )
    workarounds.add_option(
        '--bidi-workaround',
        dest='bidi_workaround', action='store_true',
        help='Work around terminals that lack bidirectional text support. Requires bidiv or fribidi executable in PATH')
    workarounds.add_option(
        '--sleep-requests', metavar='SECONDS',
        dest='sleep_interval_requests', type=float,
        help='Number of seconds to sleep between requests during data extraction')
    workarounds.add_option(
        '--sleep-interval', '--min-sleep-interval', metavar='SECONDS',
        dest='sleep_interval', type=float,
        help=(
            'Number of seconds to sleep before each download. '
            'This is the minimum time to sleep when used along with --max-sleep-interval '
            '(Alias: --min-sleep-interval)'))
    workarounds.add_option(
        '--max-sleep-interval', metavar='SECONDS',
        dest='max_sleep_interval', type=float,
        help='Maximum number of seconds to sleep. Can only be used along with --min-sleep-interval')
    workarounds.add_option(
        '--sleep-subtitles', metavar='SECONDS',
        dest='sleep_interval_subtitles', default=0, type=int,
        help='Number of seconds to sleep before each subtitle download')

    verbosity = optparse.OptionGroup(parser, 'Verbosity and Simulation Options')
    verbosity.add_option(
        '-q', '--quiet',
        action='store_true', dest='quiet', default=False,
        help='Activate quiet mode. If used with --verbose, print the log to stderr')
    verbosity.add_option(
        '--no-warnings',
        dest='no_warnings', action='store_true', default=False,
        help='Ignore warnings')
    verbosity.add_option(
        '-s', '--simulate',
        action='store_true', dest='simulate', default=None,
        help='Do not download the video and do not write anything to disk')
    verbosity.add_option(
        '--no-simulate',
        action='store_false', dest='simulate',
        help='Download the video even if printing/listing options are used')
    verbosity.add_option(
        '--ignore-no-formats-error',
        action='store_true', dest='ignore_no_formats_error', default=False,
        help=(
            'Ignore "No video formats" error. Useful for extracting metadata '
            'even if the videos are not actually available for download (experimental)'))
    verbosity.add_option(
        '--no-ignore-no-formats-error',
        action='store_false', dest='ignore_no_formats_error',
        help='Throw error when no downloadable video formats are found (default)')
    verbosity.add_option(
        '--skip-download', '--no-download',
        action='store_true', dest='skip_download', default=False,
        help='Do not download the video but write all related files (Alias: --no-download)')
    verbosity.add_option(
        '-O', '--print',
        metavar='[WHEN:]TEMPLATE', dest='forceprint', **when_prefix('video'),
        help=(
            'Field name or output template to print to screen, optionally prefixed with when to print it, separated by a ":". '
            'Supported values of "WHEN" are the same as that of --use-postprocessor (default: video). '
            'Implies --quiet. Implies --simulate unless --no-simulate or later stages of WHEN are used. '
            'This option can be used multiple times'))
    verbosity.add_option(
        '--print-to-file',
        metavar='[WHEN:]TEMPLATE FILE', dest='print_to_file', nargs=2, **when_prefix('video'),
        help=(
            'Append given template to the file. The values of WHEN and TEMPLATE are same as that of --print. '
            'FILE uses the same syntax as the output template. This option can be used multiple times'))
    verbosity.add_option(
        '-g', '--get-url',
        action='store_true', dest='geturl', default=False,
        help=optparse.SUPPRESS_HELP)
    verbosity.add_option(
        '-e', '--get-title',
        action='store_true', dest='gettitle', default=False,
        help=optparse.SUPPRESS_HELP)
    verbosity.add_option(
        '--get-id',
        action='store_true', dest='getid', default=False,
        help=optparse.SUPPRESS_HELP)
    verbosity.add_option(
        '--get-thumbnail',
        action='store_true', dest='getthumbnail', default=False,
        help=optparse.SUPPRESS_HELP)
    verbosity.add_option(
        '--get-description',
        action='store_true', dest='getdescription', default=False,
        help=optparse.SUPPRESS_HELP)
    verbosity.add_option(
        '--get-duration',
        action='store_true', dest='getduration', default=False,
        help=optparse.SUPPRESS_HELP)
    verbosity.add_option(
        '--get-filename',
        action='store_true', dest='getfilename', default=False,
        help=optparse.SUPPRESS_HELP)
    verbosity.add_option(
        '--get-format',
        action='store_true', dest='getformat', default=False,
        help=optparse.SUPPRESS_HELP)
    verbosity.add_option(
        '-j', '--dump-json',
        action='store_true', dest='dumpjson', default=False,
        help='Quiet, but print JSON information for each video. Simulate unless --no-simulate is used. See "OUTPUT TEMPLATE" for a description of available keys')
    verbosity.add_option(
        '-J', '--dump-single-json',
        action='store_true', dest='dump_single_json', default=False,
        help=(
            'Quiet, but print JSON information for each url or infojson passed. Simulate unless --no-simulate is used. '
            'If the URL refers to a playlist, the whole playlist information is dumped in a single line'))
    verbosity.add_option(
        '--print-json',
        action='store_true', dest='print_json', default=False,
        help=optparse.SUPPRESS_HELP)
    verbosity.add_option(
        '--force-write-archive', '--force-write-download-archive', '--force-download-archive',
        action='store_true', dest='force_write_download_archive', default=False,
        help=(
            'Force download archive entries to be written as far as no errors occur, '
            'even if -s or another simulation option is used (Alias: --force-download-archive)'))
    verbosity.add_option(
        '--newline',
        action='store_true', dest='progress_with_newline', default=False,
        help='Output progress bar as new lines')
    verbosity.add_option(
        '--no-progress',
        action='store_true', dest='noprogress', default=None,
        help='Do not print progress bar')
    verbosity.add_option(
        '--progress',
        action='store_false', dest='noprogress',
        help='Show progress bar, even if in quiet mode')
    verbosity.add_option(
        '--console-title',
        action='store_true', dest='consoletitle', default=False,
        help='Display progress in console titlebar')
    verbosity.add_option(
        '--progress-template',
        metavar='[TYPES:]TEMPLATE', dest='progress_template', default={}, type='str',
        action='callback', callback=_dict_from_options_callback,
        callback_kwargs={
            'allowed_keys': '(download|postprocess)(-title)?',
            'default_key': 'download'
        }, help=(
            'Template for progress outputs, optionally prefixed with one of "download:" (default), '
            '"download-title:" (the console title), "postprocess:",  or "postprocess-title:". '
            'The video\'s fields are accessible under the "info" key and '
            'the progress attributes are accessible under "progress" key. E.g. '
            # TODO: Document the fields inside "progress"
            '--console-title --progress-template "download-title:%(info.id)s-%(progress.eta)s"'))
    verbosity.add_option(
        '-v', '--verbose',
        action='store_true', dest='verbose', default=False,
        help='Print various debugging information')
    verbosity.add_option(
        '--dump-pages', '--dump-intermediate-pages',
        action='store_true', dest='dump_intermediate_pages', default=False,
        help='Print downloaded pages encoded using base64 to debug problems (very verbose)')
    verbosity.add_option(
        '--write-pages',
        action='store_true', dest='write_pages', default=False,
        help='Write downloaded intermediary pages to files in the current directory to debug problems')
    verbosity.add_option(
        '--load-pages',
        action='store_true', dest='load_pages', default=False,
        help=optparse.SUPPRESS_HELP)
    verbosity.add_option(
        '--youtube-print-sig-code',
        action='store_true', dest='youtube_print_sig_code', default=False,
        help=optparse.SUPPRESS_HELP)
    verbosity.add_option(
        '--print-traffic', '--dump-headers',
        dest='debug_printtraffic', action='store_true', default=False,
        help='Display sent and read HTTP traffic')
    verbosity.add_option(
        '-C', '--call-home',
        dest='call_home', action='store_true', default=False,
        # help='Contact the yt-dlp server for debugging')
        help=optparse.SUPPRESS_HELP)
    verbosity.add_option(
        '--no-call-home',
        dest='call_home', action='store_false',
        # help='Do not contact the yt-dlp server for debugging (default)')
        help=optparse.SUPPRESS_HELP)

    filesystem = optparse.OptionGroup(parser, 'Filesystem Options')
    filesystem.add_option(
        '-a', '--batch-file',
        dest='batchfile', metavar='FILE',
        help=(
            'File containing URLs to download ("-" for stdin), one URL per line. '
            'Lines starting with "#", ";" or "]" are considered as comments and ignored'))
    filesystem.add_option(
        '--no-batch-file',
        dest='batchfile', action='store_const', const=None,
        help='Do not read URLs from batch file (default)')
    filesystem.add_option(
        '--id', default=False,
        action='store_true', dest='useid', help=optparse.SUPPRESS_HELP)
    filesystem.add_option(
        '-P', '--paths',
        metavar='[TYPES:]PATH', dest='paths', default={}, type='str',
        action='callback', callback=_dict_from_options_callback,
        callback_kwargs={
            'allowed_keys': 'home|temp|%s' % '|'.join(map(re.escape, OUTTMPL_TYPES.keys())),
            'default_key': 'home'
        }, help=(
            'The paths where the files should be downloaded. '
            'Specify the type of file and the path separated by a colon ":". '
            'All the same TYPES as --output are supported. '
            'Additionally, you can also provide "home" (default) and "temp" paths. '
            'All intermediary files are first downloaded to the temp path and '
            'then the final files are moved over to the home path after download is finished. '
            'This option is ignored if --output is an absolute path'))
    filesystem.add_option(
        '-o', '--output',
        metavar='[TYPES:]TEMPLATE', dest='outtmpl', default={}, type='str',
        action='callback', callback=_dict_from_options_callback,
        callback_kwargs={
            'allowed_keys': '|'.join(map(re.escape, OUTTMPL_TYPES.keys())),
            'default_key': 'default'
        }, help='Output filename template; see "OUTPUT TEMPLATE" for details')
    filesystem.add_option(
        '--output-na-placeholder',
        dest='outtmpl_na_placeholder', metavar='TEXT', default='NA',
        help=('Placeholder for unavailable fields in "OUTPUT TEMPLATE" (default: "%default")'))
    filesystem.add_option(
        '--autonumber-size',
        dest='autonumber_size', metavar='NUMBER', type=int,
        help=optparse.SUPPRESS_HELP)
    filesystem.add_option(
        '--autonumber-start',
        dest='autonumber_start', metavar='NUMBER', default=1, type=int,
        help=optparse.SUPPRESS_HELP)
    filesystem.add_option(
        '--restrict-filenames',
        action='store_true', dest='restrictfilenames', default=False,
        help='Restrict filenames to only ASCII characters, and avoid "&" and spaces in filenames')
    filesystem.add_option(
        '--no-restrict-filenames',
        action='store_false', dest='restrictfilenames',
        help='Allow Unicode characters, "&" and spaces in filenames (default)')
    filesystem.add_option(
        '--windows-filenames',
        action='store_true', dest='windowsfilenames', default=False,
        help='Force filenames to be Windows-compatible')
    filesystem.add_option(
        '--no-windows-filenames',
        action='store_false', dest='windowsfilenames',
        help='Make filenames Windows-compatible only if using Windows (default)')
    filesystem.add_option(
        '--trim-filenames', '--trim-file-names', metavar='LENGTH',
        dest='trim_file_name', default=0, type=int,
        help='Limit the filename length (excluding extension) to the specified number of characters')
    filesystem.add_option(
        '-w', '--no-overwrites',
        action='store_false', dest='overwrites', default=None,
        help='Do not overwrite any files')
    filesystem.add_option(
        '--force-overwrites', '--yes-overwrites',
        action='store_true', dest='overwrites',
        help='Overwrite all video and metadata files. This option includes --no-continue')
    filesystem.add_option(
        '--no-force-overwrites',
        action='store_const', dest='overwrites', const=None,
        help='Do not overwrite the video, but overwrite related files (default)')
    filesystem.add_option(
        '-c', '--continue',
        action='store_true', dest='continue_dl', default=True,
        help='Resume partially downloaded files/fragments (default)')
    filesystem.add_option(
        '--no-continue',
        action='store_false', dest='continue_dl',
        help=(
            'Do not resume partially downloaded fragments. '
            'If the file is not fragmented, restart download of the entire file'))
    filesystem.add_option(
        '--part',
        action='store_false', dest='nopart', default=False,
        help='Use .part files instead of writing directly into output file (default)')
    filesystem.add_option(
        '--no-part',
        action='store_true', dest='nopart',
        help='Do not use .part files - write directly into output file')
    filesystem.add_option(
        '--mtime',
        action='store_true', dest='updatetime', default=True,
        help='Use the Last-modified header to set the file modification time (default)')
    filesystem.add_option(
        '--no-mtime',
        action='store_false', dest='updatetime',
        help='Do not use the Last-modified header to set the file modification time')
    filesystem.add_option(
        '--write-description',
        action='store_true', dest='writedescription', default=False,
        help='Write video description to a .description file')
    filesystem.add_option(
        '--no-write-description',
        action='store_false', dest='writedescription',
        help='Do not write video description (default)')
    filesystem.add_option(
        '--write-info-json',
        action='store_true', dest='writeinfojson', default=None,
        help='Write video metadata to a .info.json file (this may contain personal information)')
    filesystem.add_option(
        '--no-write-info-json',
        action='store_false', dest='writeinfojson',
        help='Do not write video metadata (default)')
    filesystem.add_option(
        '--write-annotations',
        action='store_true', dest='writeannotations', default=False,
        help=optparse.SUPPRESS_HELP)
    filesystem.add_option(
        '--no-write-annotations',
        action='store_false', dest='writeannotations',
        help=optparse.SUPPRESS_HELP)
    filesystem.add_option(
        '--write-playlist-metafiles',
        action='store_true', dest='allow_playlist_files', default=None,
        help=(
            'Write playlist metadata in addition to the video metadata '
            'when using --write-info-json, --write-description etc. (default)'))
    filesystem.add_option(
        '--no-write-playlist-metafiles',
        action='store_false', dest='allow_playlist_files',
        help='Do not write playlist metadata when using --write-info-json, --write-description etc.')
    filesystem.add_option(
        '--clean-info-json', '--clean-infojson',
        action='store_true', dest='clean_infojson', default=None,
        help=(
            'Remove some private fields such as filenames from the infojson. '
            'Note that it could still contain some personal information (default)'))
    filesystem.add_option(
        '--no-clean-info-json', '--no-clean-infojson',
        action='store_false', dest='clean_infojson',
        help='Write all fields to the infojson')
    filesystem.add_option(
        '--write-comments', '--get-comments',
        action='store_true', dest='getcomments', default=False,
        help=(
            'Retrieve video comments to be placed in the infojson. '
            'The comments are fetched even without this option if the extraction is known to be quick (Alias: --get-comments)'))
    filesystem.add_option(
        '--no-write-comments', '--no-get-comments',
        action='store_false', dest='getcomments',
        help='Do not retrieve video comments unless the extraction is known to be quick (Alias: --no-get-comments)')
    filesystem.add_option(
        '--load-info-json', '--load-info',
        dest='load_info_filename', metavar='FILE',
        help='JSON file containing the video information (created with the "--write-info-json" option)')
    filesystem.add_option(
        '--cookies',
        dest='cookiefile', metavar='FILE',
        help='Netscape formatted file to read cookies from and dump cookie jar in')
    filesystem.add_option(
        '--no-cookies',
        action='store_const', const=None, dest='cookiefile', metavar='FILE',
        help='Do not read/dump cookies from/to file (default)')
    filesystem.add_option(
        '--cookies-from-browser',
        dest='cookiesfrombrowser', metavar='BROWSER[+KEYRING][:PROFILE][::CONTAINER]',
        help=(
            'The name of the browser to load cookies from. '
            f'Currently supported browsers are: {", ".join(sorted(SUPPORTED_BROWSERS))}. '
            'Optionally, the KEYRING used for decrypting Chromium cookies on Linux, '
            'the name/path of the PROFILE to load cookies from, '
            'and the CONTAINER name (if Firefox) ("none" for no container) '
            'can be given with their respective seperators. '
            'By default, all containers of the most recently accessed profile are used. '
            f'Currently supported keyrings are: {", ".join(map(str.lower, sorted(SUPPORTED_KEYRINGS)))}'))
    filesystem.add_option(
        '--no-cookies-from-browser',
        action='store_const', const=None, dest='cookiesfrombrowser',
        help='Do not load cookies from browser (default)')
    filesystem.add_option(
        '--cache-dir', dest='cachedir', default=None, metavar='DIR',
        help=(
            'Location in the filesystem where yt-dlp can store some downloaded information '
            '(such as client ids and signatures) permanently. By default ${XDG_CACHE_HOME}/yt-dlp'))
    filesystem.add_option(
        '--no-cache-dir', action='store_false', dest='cachedir',
        help='Disable filesystem caching')
    filesystem.add_option(
        '--rm-cache-dir',
        action='store_true', dest='rm_cachedir',
        help='Delete all filesystem cache files')

    thumbnail = optparse.OptionGroup(parser, 'Thumbnail Options')
    thumbnail.add_option(
        '--write-thumbnail',
        action='callback', dest='writethumbnail', default=False,
        # Should override --no-write-thumbnail, but not --write-all-thumbnail
        callback=lambda option, _, __, parser: setattr(
            parser.values, option.dest, getattr(parser.values, option.dest) or True),
        help='Write thumbnail image to disk')
    thumbnail.add_option(
        '--no-write-thumbnail',
        action='store_false', dest='writethumbnail',
        help='Do not write thumbnail image to disk (default)')
    thumbnail.add_option(
        '--write-all-thumbnails',
        action='store_const', dest='writethumbnail', const='all',
        help='Write all thumbnail image formats to disk')
    thumbnail.add_option(
        '--list-thumbnails',
        action='store_true', dest='list_thumbnails', default=False,
        help='List available thumbnails of each video. Simulate unless --no-simulate is used')

    link = optparse.OptionGroup(parser, 'Internet Shortcut Options')
    link.add_option(
        '--write-link',
        action='store_true', dest='writelink', default=False,
        help='Write an internet shortcut file, depending on the current platform (.url, .webloc or .desktop). The URL may be cached by the OS')
    link.add_option(
        '--write-url-link',
        action='store_true', dest='writeurllink', default=False,
        help='Write a .url Windows internet shortcut. The OS caches the URL based on the file path')
    link.add_option(
        '--write-webloc-link',
        action='store_true', dest='writewebloclink', default=False,
        help='Write a .webloc macOS internet shortcut')
    link.add_option(
        '--write-desktop-link',
        action='store_true', dest='writedesktoplink', default=False,
        help='Write a .desktop Linux internet shortcut')

    postproc = optparse.OptionGroup(parser, 'Post-Processing Options')
    postproc.add_option(
        '-x', '--extract-audio',
        action='store_true', dest='extractaudio', default=False,
        help='Convert video files to audio-only files (requires ffmpeg and ffprobe)')
    postproc.add_option(
        '--audio-format', metavar='FORMAT', dest='audioformat', default='best',
        help=(
            'Format to convert the audio to when -x is used. '
            f'(currently supported: best (default), {", ".join(sorted(FFmpegExtractAudioPP.SUPPORTED_EXTS))}). '
            'You can specify multiple rules using similar syntax as --remux-video'))
    postproc.add_option(
        '--audio-quality', metavar='QUALITY',
        dest='audioquality', default='5',
        help=(
            'Specify ffmpeg audio quality to use when converting the audio with -x. '
            'Insert a value between 0 (best) and 10 (worst) for VBR or a specific bitrate like 128K (default %default)'))
    postproc.add_option(
        '--remux-video',
        metavar='FORMAT', dest='remuxvideo', default=None,
        help=(
            'Remux the video into another container if necessary '
            f'(currently supported: {", ".join(FFmpegVideoRemuxerPP.SUPPORTED_EXTS)}). '
            'If target container does not support the video/audio codec, remuxing will fail. You can specify multiple rules; '
            'e.g. "aac>m4a/mov>mp4/mkv" will remux aac to m4a, mov to mp4 and anything else to mkv'))
    postproc.add_option(
        '--recode-video',
        metavar='FORMAT', dest='recodevideo', default=None,
        help='Re-encode the video into another format if necessary. The syntax and supported formats are the same as --remux-video')
    postproc.add_option(
        '--postprocessor-args', '--ppa',
        metavar='NAME:ARGS', dest='postprocessor_args', default={}, type='str',
        action='callback', callback=_dict_from_options_callback,
        callback_kwargs={
            'allowed_keys': r'\w+(?:\+\w+)?',
            'default_key': 'default-compat',
            'process': shlex.split,
            'multiple_keys': False
        }, help=(
            'Give these arguments to the postprocessors. '
            'Specify the postprocessor/executable name and the arguments separated by a colon ":" '
            'to give the argument to the specified postprocessor/executable. Supported PP are: '
            'Merger, ModifyChapters, SplitChapters, ExtractAudio, VideoRemuxer, VideoConvertor, '
            'Metadata, EmbedSubtitle, EmbedThumbnail, SubtitlesConvertor, ThumbnailsConvertor, '
            'FixupStretched, FixupM4a, FixupM3u8, FixupTimestamp and FixupDuration. '
            'The supported executables are: AtomicParsley, FFmpeg and FFprobe. '
            'You can also specify "PP+EXE:ARGS" to give the arguments to the specified executable '
            'only when being used by the specified postprocessor. Additionally, for ffmpeg/ffprobe, '
            '"_i"/"_o" can be appended to the prefix optionally followed by a number to pass the argument '
            'before the specified input/output file, e.g. --ppa "Merger+ffmpeg_i1:-v quiet". '
            'You can use this option multiple times to give different arguments to different '
            'postprocessors. (Alias: --ppa)'))
    postproc.add_option(
        '-k', '--keep-video',
        action='store_true', dest='keepvideo', default=False,
        help='Keep the intermediate video file on disk after post-processing')
    postproc.add_option(
        '--no-keep-video',
        action='store_false', dest='keepvideo',
        help='Delete the intermediate video file after post-processing (default)')
    postproc.add_option(
        '--post-overwrites',
        action='store_false', dest='nopostoverwrites',
        help='Overwrite post-processed files (default)')
    postproc.add_option(
        '--no-post-overwrites',
        action='store_true', dest='nopostoverwrites', default=False,
        help='Do not overwrite post-processed files')
    postproc.add_option(
        '--embed-subs',
        action='store_true', dest='embedsubtitles', default=False,
        help='Embed subtitles in the video (only for mp4, webm and mkv videos)')
    postproc.add_option(
        '--no-embed-subs',
        action='store_false', dest='embedsubtitles',
        help='Do not embed subtitles (default)')
    postproc.add_option(
        '--embed-thumbnail',
        action='store_true', dest='embedthumbnail', default=False,
        help='Embed thumbnail in the video as cover art')
    postproc.add_option(
        '--no-embed-thumbnail',
        action='store_false', dest='embedthumbnail',
        help='Do not embed thumbnail (default)')
    postproc.add_option(
        '--embed-metadata', '--add-metadata',
        action='store_true', dest='addmetadata', default=False,
        help=(
            'Embed metadata to the video file. Also embeds chapters/infojson if present '
            'unless --no-embed-chapters/--no-embed-info-json are used (Alias: --add-metadata)'))
    postproc.add_option(
        '--no-embed-metadata', '--no-add-metadata',
        action='store_false', dest='addmetadata',
        help='Do not add metadata to file (default) (Alias: --no-add-metadata)')
    postproc.add_option(
        '--embed-chapters', '--add-chapters',
        action='store_true', dest='addchapters', default=None,
        help='Add chapter markers to the video file (Alias: --add-chapters)')
    postproc.add_option(
        '--no-embed-chapters', '--no-add-chapters',
        action='store_false', dest='addchapters',
        help='Do not add chapter markers (default) (Alias: --no-add-chapters)')
    postproc.add_option(
        '--embed-info-json',
        action='store_true', dest='embed_infojson', default=None,
        help='Embed the infojson as an attachment to mkv/mka video files')
    postproc.add_option(
        '--no-embed-info-json',
        action='store_false', dest='embed_infojson',
        help='Do not embed the infojson as an attachment to the video file')
    postproc.add_option(
        '--metadata-from-title',
        metavar='FORMAT', dest='metafromtitle',
        help=optparse.SUPPRESS_HELP)
    postproc.add_option(
        '--parse-metadata',
        metavar='[WHEN:]FROM:TO', dest='parse_metadata', **when_prefix('pre_process'),
        help=(
            'Parse additional metadata like title/artist from other fields; see "MODIFYING METADATA" for details. '
            'Supported values of "WHEN" are the same as that of --use-postprocessor (default: pre_process)'))
    postproc.add_option(
        '--replace-in-metadata',
        dest='parse_metadata', metavar='[WHEN:]FIELDS REGEX REPLACE', nargs=3, **when_prefix('pre_process'),
        help=(
            'Replace text in a metadata field using the given regex. This option can be used multiple times. '
            'Supported values of "WHEN" are the same as that of --use-postprocessor (default: pre_process)'))
    postproc.add_option(
        '--xattrs', '--xattr',
        action='store_true', dest='xattrs', default=False,
        help='Write metadata to the video file\'s xattrs (using dublin core and xdg standards)')
    postproc.add_option(
        '--concat-playlist',
        metavar='POLICY', dest='concat_playlist', default='multi_video',
        choices=('never', 'always', 'multi_video'),
        help=(
            'Concatenate videos in a playlist. One of "never", "always", or '
            '"multi_video" (default; only when the videos form a single show). '
            'All the video files must have same codecs and number of streams to be concatable. '
            'The "pl_video:" prefix can be used with "--paths" and "--output" to '
            'set the output filename for the concatenated files. See "OUTPUT TEMPLATE" for details'))
    postproc.add_option(
        '--fixup',
        metavar='POLICY', dest='fixup', default=None,
        choices=('never', 'ignore', 'warn', 'detect_or_warn', 'force'),
        help=(
            'Automatically correct known faults of the file. '
            'One of never (do nothing), warn (only emit a warning), '
            'detect_or_warn (the default; fix file if we can, warn otherwise), '
            'force (try fixing even if file already exists)'))
    postproc.add_option(
        '--prefer-avconv', '--no-prefer-ffmpeg',
        action='store_false', dest='prefer_ffmpeg',
        help=optparse.SUPPRESS_HELP)
    postproc.add_option(
        '--prefer-ffmpeg', '--no-prefer-avconv',
        action='store_true', dest='prefer_ffmpeg', default=True,
        help=optparse.SUPPRESS_HELP)
    postproc.add_option(
        '--ffmpeg-location', '--avconv-location', metavar='PATH',
        dest='ffmpeg_location',
        help='Location of the ffmpeg binary; either the path to the binary or its containing directory')
    postproc.add_option(
        '--exec',
        metavar='[WHEN:]CMD', dest='exec_cmd', **when_prefix('after_move'),
        help=(
            'Execute a command, optionally prefixed with when to execute it, separated by a ":". '
            'Supported values of "WHEN" are the same as that of --use-postprocessor (default: after_move). '
            'Same syntax as the output template can be used to pass any field as arguments to the command. '
            'After download, an additional field "filepath" that contains the final path of the downloaded file '
            'is also available, and if no fields are passed, %(filepath,_filename|)q is appended to the end of the command. '
            'This option can be used multiple times'))
    postproc.add_option(
        '--no-exec',
        action='store_const', dest='exec_cmd', const={},
        help='Remove any previously defined --exec')
    postproc.add_option(
        '--exec-before-download', metavar='CMD',
        action='append', dest='exec_before_dl_cmd',
        help=optparse.SUPPRESS_HELP)
    postproc.add_option(
        '--no-exec-before-download',
        action='store_const', dest='exec_before_dl_cmd', const=None,
        help=optparse.SUPPRESS_HELP)
    postproc.add_option(
        '--convert-subs', '--convert-sub', '--convert-subtitles',
        metavar='FORMAT', dest='convertsubtitles', default=None,
        help=(
            'Convert the subtitles to another format (currently supported: %s) '
            '(Alias: --convert-subtitles)' % ', '.join(sorted(FFmpegSubtitlesConvertorPP.SUPPORTED_EXTS))))
    postproc.add_option(
        '--convert-thumbnails',
        metavar='FORMAT', dest='convertthumbnails', default=None,
        help=(
            'Convert the thumbnails to another format '
            f'(currently supported: {", ".join(sorted(FFmpegThumbnailsConvertorPP.SUPPORTED_EXTS))}). '
            'You can specify multiple rules using similar syntax as --remux-video'))
    postproc.add_option(
        '--split-chapters', '--split-tracks',
        dest='split_chapters', action='store_true', default=False,
        help=(
            'Split video into multiple files based on internal chapters. '
            'The "chapter:" prefix can be used with "--paths" and "--output" to '
            'set the output filename for the split files. See "OUTPUT TEMPLATE" for details'))
    postproc.add_option(
        '--no-split-chapters', '--no-split-tracks',
        dest='split_chapters', action='store_false',
        help='Do not split video based on chapters (default)')
    postproc.add_option(
        '--remove-chapters',
        metavar='REGEX', dest='remove_chapters', action='append',
        help=(
            'Remove chapters whose title matches the given regular expression. '
            'The syntax is the same as --download-sections. This option can be used multiple times'))
    postproc.add_option(
        '--no-remove-chapters', dest='remove_chapters', action='store_const', const=None,
        help='Do not remove any chapters from the file (default)')
    postproc.add_option(
        '--force-keyframes-at-cuts',
        action='store_true', dest='force_keyframes_at_cuts', default=False,
        help=(
            'Force keyframes at cuts when downloading/splitting/removing sections. '
            'This is slow due to needing a re-encode, but the resulting video may have fewer artifacts around the cuts'))
    postproc.add_option(
        '--no-force-keyframes-at-cuts',
        action='store_false', dest='force_keyframes_at_cuts',
        help='Do not force keyframes around the chapters when cutting/splitting (default)')
    _postprocessor_opts_parser = lambda key, val='': (
        *(item.split('=', 1) for item in (val.split(';') if val else [])),
        ('key', remove_end(key, 'PP')))
    postproc.add_option(
        '--use-postprocessor',
        metavar='NAME[:ARGS]', dest='add_postprocessors', default=[], type='str',
        action='callback', callback=_list_from_options_callback,
        callback_kwargs={
            'delim': None,
            'process': lambda val: dict(_postprocessor_opts_parser(*val.split(':', 1)))
        }, help=(
            'The (case sensitive) name of plugin postprocessors to be enabled, '
            'and (optionally) arguments to be passed to it, separated by a colon ":". '
            'ARGS are a semicolon ";" delimited list of NAME=VALUE. '
            'The "when" argument determines when the postprocessor is invoked. '
            'It can be one of "pre_process" (after video extraction), "after_filter" (after video passes filter), '
            '"video" (after --format; before --print/--output), "before_dl" (before each video download), '
            '"post_process" (after each video download; default), '
            '"after_move" (after moving video file to it\'s final locations), '
            '"after_video" (after downloading and processing all formats of a video), '
            'or "playlist" (at end of playlist). '
            'This option can be used multiple times to add different postprocessors'))

    sponsorblock = optparse.OptionGroup(parser, 'SponsorBlock Options', description=(
        'Make chapter entries for, or remove various segments (sponsor, introductions, etc.) '
        'from downloaded YouTube videos using the SponsorBlock API (https://sponsor.ajay.app)'))
    sponsorblock.add_option(
        '--sponsorblock-mark', metavar='CATS',
        dest='sponsorblock_mark', default=set(), action='callback', type='str',
        callback=_set_from_options_callback, callback_kwargs={
            'allowed_values': SponsorBlockPP.CATEGORIES.keys(),
            'aliases': {'default': ['all']}
        }, help=(
            'SponsorBlock categories to create chapters for, separated by commas. '
            f'Available categories are {", ".join(SponsorBlockPP.CATEGORIES.keys())}, all and default (=all). '
            'You can prefix the category with a "-" to exclude it. See [1] for description of the categories. '
            'E.g. --sponsorblock-mark all,-preview [1] https://wiki.sponsor.ajay.app/w/Segment_Categories'))
    sponsorblock.add_option(
        '--sponsorblock-remove', metavar='CATS',
        dest='sponsorblock_remove', default=set(), action='callback', type='str',
        callback=_set_from_options_callback, callback_kwargs={
            'allowed_values': set(SponsorBlockPP.CATEGORIES.keys()) - set(SponsorBlockPP.NON_SKIPPABLE_CATEGORIES.keys()),
            # Note: From https://wiki.sponsor.ajay.app/w/Types:
            # The filler category is very aggressive.
            # It is strongly recommended to not use this in a client by default.
            'aliases': {'default': ['all', '-filler']}
        }, help=(
            'SponsorBlock categories to be removed from the video file, separated by commas. '
            'If a category is present in both mark and remove, remove takes precedence. '
            'The syntax and available categories are the same as for --sponsorblock-mark '
            'except that "default" refers to "all,-filler" '
            f'and {", ".join(SponsorBlockPP.NON_SKIPPABLE_CATEGORIES.keys())} are not available'))
    sponsorblock.add_option(
        '--sponsorblock-chapter-title', metavar='TEMPLATE',
        default=DEFAULT_SPONSORBLOCK_CHAPTER_TITLE, dest='sponsorblock_chapter_title',
        help=(
            'An output template for the title of the SponsorBlock chapters created by --sponsorblock-mark. '
            'The only available fields are start_time, end_time, category, categories, name, category_names. '
            'Defaults to "%default"'))
    sponsorblock.add_option(
        '--no-sponsorblock', default=False,
        action='store_true', dest='no_sponsorblock',
        help='Disable both --sponsorblock-mark and --sponsorblock-remove')
    sponsorblock.add_option(
        '--sponsorblock-api', metavar='URL',
        default='https://sponsor.ajay.app', dest='sponsorblock_api',
        help='SponsorBlock API location, defaults to %default')

    sponsorblock.add_option(
        '--sponskrub',
        action='store_true', dest='sponskrub', default=False,
        help=optparse.SUPPRESS_HELP)
    sponsorblock.add_option(
        '--no-sponskrub',
        action='store_false', dest='sponskrub',
        help=optparse.SUPPRESS_HELP)
    sponsorblock.add_option(
        '--sponskrub-cut', default=False,
        action='store_true', dest='sponskrub_cut',
        help=optparse.SUPPRESS_HELP)
    sponsorblock.add_option(
        '--no-sponskrub-cut',
        action='store_false', dest='sponskrub_cut',
        help=optparse.SUPPRESS_HELP)
    sponsorblock.add_option(
        '--sponskrub-force', default=False,
        action='store_true', dest='sponskrub_force',
        help=optparse.SUPPRESS_HELP)
    sponsorblock.add_option(
        '--no-sponskrub-force',
        action='store_true', dest='sponskrub_force',
        help=optparse.SUPPRESS_HELP)
    sponsorblock.add_option(
        '--sponskrub-location', metavar='PATH',
        dest='sponskrub_path', default='',
        help=optparse.SUPPRESS_HELP)
    sponsorblock.add_option(
        '--sponskrub-args', dest='sponskrub_args', metavar='ARGS',
        help=optparse.SUPPRESS_HELP)

    extractor = optparse.OptionGroup(parser, 'Extractor Options')
    extractor.add_option(
        '--extractor-retries',
        dest='extractor_retries', metavar='RETRIES', default=3,
        help='Number of retries for known extractor errors (default is %default), or "infinite"')
    extractor.add_option(
        '--allow-dynamic-mpd', '--no-ignore-dynamic-mpd',
        action='store_true', dest='dynamic_mpd', default=True,
        help='Process dynamic DASH manifests (default) (Alias: --no-ignore-dynamic-mpd)')
    extractor.add_option(
        '--ignore-dynamic-mpd', '--no-allow-dynamic-mpd',
        action='store_false', dest='dynamic_mpd',
        help='Do not process dynamic DASH manifests (Alias: --no-allow-dynamic-mpd)')
    extractor.add_option(
        '--hls-split-discontinuity',
        dest='hls_split_discontinuity', action='store_true', default=False,
        help='Split HLS playlists to different formats at discontinuities such as ad breaks'
    )
    extractor.add_option(
        '--no-hls-split-discontinuity',
        dest='hls_split_discontinuity', action='store_false',
        help='Do not split HLS playlists to different formats at discontinuities such as ad breaks (default)')
    _extractor_arg_parser = lambda key, vals='': (key.strip().lower().replace('-', '_'), [
        val.replace(r'\,', ',').strip() for val in re.split(r'(?<!\\),', vals)])
    extractor.add_option(
        '--extractor-args',
        metavar='IE_KEY:ARGS', dest='extractor_args', default={}, type='str',
        action='callback', callback=_dict_from_options_callback,
        callback_kwargs={
            'multiple_keys': False,
            'process': lambda val: dict(
                _extractor_arg_parser(*arg.split('=', 1)) for arg in val.split(';'))
        }, help=(
            'Pass ARGS arguments to the IE_KEY extractor. See "EXTRACTOR ARGUMENTS" for details. '
            'You can use this option multiple times to give arguments for different extractors'))
    extractor.add_option(
        '--youtube-include-dash-manifest', '--no-youtube-skip-dash-manifest',
        action='store_true', dest='youtube_include_dash_manifest', default=True,
        help=optparse.SUPPRESS_HELP)
    extractor.add_option(
        '--youtube-skip-dash-manifest', '--no-youtube-include-dash-manifest',
        action='store_false', dest='youtube_include_dash_manifest',
        help=optparse.SUPPRESS_HELP)
    extractor.add_option(
        '--youtube-include-hls-manifest', '--no-youtube-skip-hls-manifest',
        action='store_true', dest='youtube_include_hls_manifest', default=True,
        help=optparse.SUPPRESS_HELP)
    extractor.add_option(
        '--youtube-skip-hls-manifest', '--no-youtube-include-hls-manifest',
        action='store_false', dest='youtube_include_hls_manifest',
        help=optparse.SUPPRESS_HELP)

    parser.add_option_group(general)
    parser.add_option_group(network)
    parser.add_option_group(geo)
    parser.add_option_group(selection)
    parser.add_option_group(downloader)
    parser.add_option_group(filesystem)
    parser.add_option_group(thumbnail)
    parser.add_option_group(link)
    parser.add_option_group(verbosity)
    parser.add_option_group(workarounds)
    parser.add_option_group(video_format)
    parser.add_option_group(subtitles)
    parser.add_option_group(authentication)
    parser.add_option_group(postproc)
    parser.add_option_group(sponsorblock)
    parser.add_option_group(extractor)

    return parser


def _hide_login_info(opts):
    deprecation_warning(f'"{__name__}._hide_login_info" is deprecated and may be removed '
                        'in a future version. Use "yt_dlp.utils.Config.hide_login_info" instead')
    return Config.hide_login_info(opts)<|MERGE_RESOLUTION|>--- conflicted
+++ resolved
@@ -500,12 +500,9 @@
         dest='enable_file_urls', default=False,
         help='Enable file:// URLs. This is disabled by default for security reasons.'
     )
-<<<<<<< HEAD
     network.add_option(
         '--cipher-list', metavar='CIPHER LIST', dest='cipher_list', help='OpenSSL cipher list to use'
     )
-=======
->>>>>>> 9fddc12a
 
     geo = optparse.OptionGroup(parser, 'Geo-restriction')
     geo.add_option(
