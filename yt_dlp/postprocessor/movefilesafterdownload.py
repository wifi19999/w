--- conflicted
+++ resolved
@@ -68,17 +68,15 @@
             return final_filepath
 
         if not os.path.exists(current_filepath):
-            self.report_warning('File "%s" cannot be found' % current_filepath)
+            self.report_warning(f'File "{current_filepath}" cannot be found')
             return
 
         if os.path.exists(final_filepath):
             if self.get_param('overwrites', True):
-                self.report_warning('Replacing existing file "%s"' % final_filepath)
+                self.report_warning(f'Replacing existing file "{final_filepath}"')
                 os.remove(final_filepath)
             else:
-                self.report_warning(
-                    'Cannot move file "%s" out of temporary directory since "%s" already exists. '
-                    % (current_filepath, final_filepath))
+                self.report_warning(f'Cannot move file "{current_filepath}" out of temporary directory since "{final_filepath}" already exists. ')
                 return
 
         make_dir(final_filepath, PostProcessingError)
@@ -88,7 +86,6 @@
         return final_filepath
 
     def run(self, info):
-<<<<<<< HEAD
         # This represents the main media file (using the 'filepath' key)
         self.move_file_and_write_to_info(info)
 
@@ -102,34 +99,4 @@
                 for file_dict in iterable:
                     self.move_file_and_write_to_info(info, file_dict, output_file_type)
 
-=======
-        dl_path, dl_name = os.path.split(encodeFilename(info['filepath']))
-        finaldir = info.get('__finaldir', dl_path)
-        finalpath = os.path.join(finaldir, dl_name)
-        if self._downloaded:
-            info['__files_to_move'][info['filepath']] = decodeFilename(finalpath)
-
-        make_newfilename = lambda old: decodeFilename(os.path.join(finaldir, os.path.basename(encodeFilename(old))))
-        for oldfile, newfile in info['__files_to_move'].items():
-            if not newfile:
-                newfile = make_newfilename(oldfile)
-            if os.path.abspath(encodeFilename(oldfile)) == os.path.abspath(encodeFilename(newfile)):
-                continue
-            if not os.path.exists(encodeFilename(oldfile)):
-                self.report_warning(f'File "{oldfile}" cannot be found')
-                continue
-            if os.path.exists(encodeFilename(newfile)):
-                if self.get_param('overwrites', True):
-                    self.report_warning(f'Replacing existing file "{newfile}"')
-                    os.remove(encodeFilename(newfile))
-                else:
-                    self.report_warning(
-                        f'Cannot move file "{oldfile}" out of temporary directory since "{newfile}" already exists. ')
-                    continue
-            make_dir(newfile, PostProcessingError)
-            self.to_screen(f'Moving file "{oldfile}" to "{newfile}"')
-            shutil.move(oldfile, newfile)  # os.rename cannot move between volumes
-
-        info['filepath'] = finalpath
->>>>>>> a0d9967f
         return [], info