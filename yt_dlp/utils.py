#!/usr/bin/env python3
# coding: utf-8

from __future__ import unicode_literals

import asyncio
import atexit
import base64
import binascii
import calendar
import codecs
import collections
import contextlib
import ctypes
import datetime
import email.utils
import email.header
import errno
import functools
import hashlib
import hmac
import http.client
import importlib.util
import io
import itertools
import json
import locale
import math
import operator
import os
import platform
import random
import re
import socket
import ssl
import subprocess
import sys
import tempfile
import traceback
import xml.etree.ElementTree
import zlib
import mimetypes

from .compat import (
    compat_HTMLParseError,
    compat_HTMLParser,
    compat_basestring,
    compat_chr,
    compat_ctypes_WINFUNCTYPE,
    compat_etree_fromstring,
    compat_expanduser,
    compat_html_entities,
    compat_html_entities_html5,
    compat_http_client,
    compat_integer_types,
    compat_numeric_types,
    compat_kwargs,
    compat_os_name,
    compat_parse_qs,
    compat_shlex_split,
    compat_shlex_quote,
    compat_str,
    compat_struct_pack,
    compat_struct_unpack,
    compat_urllib_parse,
    compat_urllib_parse_urlencode,
    compat_urllib_parse_urlparse,
    compat_urllib_parse_urlunparse,
    compat_urllib_parse_quote,
    compat_urllib_parse_quote_plus,
    compat_urllib_parse_unquote_plus,
    compat_urlparse,
    compat_websockets,
    compat_xpath, compat_urllib_request,
)

std_headers = {}
# This is not clearly defined otherwise
compiled_regex_type = type(re.compile(''))

NO_DEFAULT = object()

ENGLISH_MONTH_NAMES = [
    'January', 'February', 'March', 'April', 'May', 'June',
    'July', 'August', 'September', 'October', 'November', 'December']

MONTH_NAMES = {
    'en': ENGLISH_MONTH_NAMES,
    'fr': [
        'janvier', 'février', 'mars', 'avril', 'mai', 'juin',
        'juillet', 'août', 'septembre', 'octobre', 'novembre', 'décembre'],
}

KNOWN_EXTENSIONS = (
    'mp4', 'm4a', 'm4p', 'm4b', 'm4r', 'm4v', 'aac',
    'flv', 'f4v', 'f4a', 'f4b',
    'webm', 'ogg', 'ogv', 'oga', 'ogx', 'spx', 'opus',
    'mkv', 'mka', 'mk3d',
    'avi', 'divx',
    'mov',
    'asf', 'wmv', 'wma',
    '3gp', '3g2',
    'mp3',
    'flac',
    'ape',
    'wav',
    'f4f', 'f4m', 'm3u8', 'smil')

# needed for sanitizing filenames in restricted mode
ACCENT_CHARS = dict(zip('ÂÃÄÀÁÅÆÇÈÉÊËÌÍÎÏÐÑÒÓÔÕÖŐØŒÙÚÛÜŰÝÞßàáâãäåæçèéêëìíîïðñòóôõöőøœùúûüűýþÿ',
                        itertools.chain('AAAAAA', ['AE'], 'CEEEEIIIIDNOOOOOOO', ['OE'], 'UUUUUY', ['TH', 'ss'],
                                        'aaaaaa', ['ae'], 'ceeeeiiiionooooooo', ['oe'], 'uuuuuy', ['th'], 'y')))

DATE_FORMATS = (
    '%d %B %Y',
    '%d %b %Y',
    '%B %d %Y',
    '%B %dst %Y',
    '%B %dnd %Y',
    '%B %drd %Y',
    '%B %dth %Y',
    '%b %d %Y',
    '%b %dst %Y',
    '%b %dnd %Y',
    '%b %drd %Y',
    '%b %dth %Y',
    '%b %dst %Y %I:%M',
    '%b %dnd %Y %I:%M',
    '%b %drd %Y %I:%M',
    '%b %dth %Y %I:%M',
    '%Y %m %d',
    '%Y-%m-%d',
    '%Y.%m.%d.',
    '%Y/%m/%d',
    '%Y/%m/%d %H:%M',
    '%Y/%m/%d %H:%M:%S',
    '%Y%m%d%H%M',
    '%Y%m%d%H%M%S',
    '%Y%m%d',
    '%Y-%m-%d %H:%M',
    '%Y-%m-%d %H:%M:%S',
    '%Y-%m-%d %H:%M:%S.%f',
    '%Y-%m-%d %H:%M:%S:%f',
    '%d.%m.%Y %H:%M',
    '%d.%m.%Y %H.%M',
    '%Y-%m-%dT%H:%M:%SZ',
    '%Y-%m-%dT%H:%M:%S.%fZ',
    '%Y-%m-%dT%H:%M:%S.%f0Z',
    '%Y-%m-%dT%H:%M:%S',
    '%Y-%m-%dT%H:%M:%S.%f',
    '%Y-%m-%dT%H:%M',
    '%b %d %Y at %H:%M',
    '%b %d %Y at %H:%M:%S',
    '%B %d %Y at %H:%M',
    '%B %d %Y at %H:%M:%S',
    '%H:%M %d-%b-%Y',
)

DATE_FORMATS_DAY_FIRST = list(DATE_FORMATS)
DATE_FORMATS_DAY_FIRST.extend([
    '%d-%m-%Y',
    '%d.%m.%Y',
    '%d.%m.%y',
    '%d/%m/%Y',
    '%d/%m/%y',
    '%d/%m/%Y %H:%M:%S',
])

DATE_FORMATS_MONTH_FIRST = list(DATE_FORMATS)
DATE_FORMATS_MONTH_FIRST.extend([
    '%m-%d-%Y',
    '%m.%d.%Y',
    '%m/%d/%Y',
    '%m/%d/%y',
    '%m/%d/%Y %H:%M:%S',
])

PACKED_CODES_RE = r"}\('(.+)',(\d+),(\d+),'([^']+)'\.split\('\|'\)"
JSON_LD_RE = r'(?is)<script[^>]+type=(["\']?)application/ld\+json\1[^>]*>(?P<json_ld>.+?)</script>'


def preferredencoding():
    """Get preferred encoding.

    Returns the best encoding scheme for the system, based on
    locale.getpreferredencoding() and some further tweaks.
    """
    try:
        pref = locale.getpreferredencoding()
        'TEST'.encode(pref)
    except Exception:
        pref = 'UTF-8'

    return pref


def write_json_file(obj, fn):
    """ Encode obj as JSON and write it to fn, atomically if possible """

    fn = encodeFilename(fn)
    if sys.version_info < (3, 0) and sys.platform != 'win32':
        encoding = get_filesystem_encoding()
        # os.path.basename returns a bytes object, but NamedTemporaryFile
        # will fail if the filename contains non ascii characters unless we
        # use a unicode object
        path_basename = lambda f: os.path.basename(fn).decode(encoding)
        # the same for os.path.dirname
        path_dirname = lambda f: os.path.dirname(fn).decode(encoding)
    else:
        path_basename = os.path.basename
        path_dirname = os.path.dirname

    args = {
        'suffix': '.tmp',
        'prefix': path_basename(fn) + '.',
        'dir': path_dirname(fn),
        'delete': False,
    }

    # In Python 2.x, json.dump expects a bytestream.
    # In Python 3.x, it writes to a character stream
    if sys.version_info < (3, 0):
        args['mode'] = 'wb'
    else:
        args.update({
            'mode': 'w',
            'encoding': 'utf-8',
        })

    tf = tempfile.NamedTemporaryFile(**compat_kwargs(args))

    try:
        with tf:
            json.dump(obj, tf, ensure_ascii=False)
        if sys.platform == 'win32':
            # Need to remove existing file on Windows, else os.rename raises
            # WindowsError or FileExistsError.
            try:
                os.unlink(fn)
            except OSError:
                pass
        try:
            mask = os.umask(0)
            os.umask(mask)
            os.chmod(tf.name, 0o666 & ~mask)
        except OSError:
            pass
        os.rename(tf.name, fn)
    except Exception:
        try:
            os.remove(tf.name)
        except OSError:
            pass
        raise


if sys.version_info >= (2, 7):
    def find_xpath_attr(node, xpath, key, val=None):
        """ Find the xpath xpath[@key=val] """
        assert re.match(r'^[a-zA-Z_-]+$', key)
        expr = xpath + ('[@%s]' % key if val is None else "[@%s='%s']" % (key, val))
        return node.find(expr)
else:
    def find_xpath_attr(node, xpath, key, val=None):
        for f in node.findall(compat_xpath(xpath)):
            if key not in f.attrib:
                continue
            if val is None or f.attrib.get(key) == val:
                return f
        return None

# On python2.6 the xml.etree.ElementTree.Element methods don't support
# the namespace parameter


def xpath_with_ns(path, ns_map):
    components = [c.split(':') for c in path.split('/')]
    replaced = []
    for c in components:
        if len(c) == 1:
            replaced.append(c[0])
        else:
            ns, tag = c
            replaced.append('{%s}%s' % (ns_map[ns], tag))
    return '/'.join(replaced)


def xpath_element(node, xpath, name=None, fatal=False, default=NO_DEFAULT):
    def _find_xpath(xpath):
        return node.find(compat_xpath(xpath))

    if isinstance(xpath, (str, compat_str)):
        n = _find_xpath(xpath)
    else:
        for xp in xpath:
            n = _find_xpath(xp)
            if n is not None:
                break

    if n is None:
        if default is not NO_DEFAULT:
            return default
        elif fatal:
            name = xpath if name is None else name
            raise ExtractorError('Could not find XML element %s' % name)
        else:
            return None
    return n


def xpath_text(node, xpath, name=None, fatal=False, default=NO_DEFAULT):
    n = xpath_element(node, xpath, name, fatal=fatal, default=default)
    if n is None or n == default:
        return n
    if n.text is None:
        if default is not NO_DEFAULT:
            return default
        elif fatal:
            name = xpath if name is None else name
            raise ExtractorError('Could not find XML element\'s text %s' % name)
        else:
            return None
    return n.text


def xpath_attr(node, xpath, key, name=None, fatal=False, default=NO_DEFAULT):
    n = find_xpath_attr(node, xpath, key)
    if n is None:
        if default is not NO_DEFAULT:
            return default
        elif fatal:
            name = '%s[@%s]' % (xpath, key) if name is None else name
            raise ExtractorError('Could not find XML attribute %s' % name)
        else:
            return None
    return n.attrib[key]


def get_element_by_id(id, html):
    """Return the content of the tag with the specified ID in the passed HTML document"""
    return get_element_by_attribute('id', id, html)


def get_element_html_by_id(id, html):
    """Return the html of the tag with the specified ID in the passed HTML document"""
    return get_element_html_by_attribute('id', id, html)


def get_element_by_class(class_name, html):
    """Return the content of the first tag with the specified class in the passed HTML document"""
    retval = get_elements_by_class(class_name, html)
    return retval[0] if retval else None


def get_element_html_by_class(class_name, html):
    """Return the html of the first tag with the specified class in the passed HTML document"""
    retval = get_elements_html_by_class(class_name, html)
    return retval[0] if retval else None


def get_element_by_attribute(attribute, value, html, escape_value=True):
    retval = get_elements_by_attribute(attribute, value, html, escape_value)
    return retval[0] if retval else None


def get_element_html_by_attribute(attribute, value, html, escape_value=True):
    retval = get_elements_html_by_attribute(attribute, value, html, escape_value)
    return retval[0] if retval else None


def get_elements_by_class(class_name, html):
    """Return the content of all tags with the specified class in the passed HTML document as a list"""
    return get_elements_by_attribute(
        'class', r'[^\'"]*\b%s\b[^\'"]*' % re.escape(class_name),
        html, escape_value=False)


def get_elements_html_by_class(class_name, html):
    """Return the html of all tags with the specified class in the passed HTML document as a list"""
    return get_elements_html_by_attribute(
        'class', r'[^\'"]*\b%s\b[^\'"]*' % re.escape(class_name),
        html, escape_value=False)


def get_elements_by_attribute(*args, **kwargs):
    """Return the content of the tag with the specified attribute in the passed HTML document"""
    return [content for content, _ in get_elements_text_and_html_by_attribute(*args, **kwargs)]


def get_elements_html_by_attribute(*args, **kwargs):
    """Return the html of the tag with the specified attribute in the passed HTML document"""
    return [whole for _, whole in get_elements_text_and_html_by_attribute(*args, **kwargs)]


def get_elements_text_and_html_by_attribute(attribute, value, html, escape_value=True):
    """
    Return the text (content) and the html (whole) of the tag with the specified
    attribute in the passed HTML document
    """

    value_quote_optional = '' if re.match(r'''[\s"'`=<>]''', value) else '?'

    value = re.escape(value) if escape_value else value

    partial_element_re = r'''(?x)
        <(?P<tag>[a-zA-Z0-9:._-]+)
         (?:\s(?:[^>"']|"[^"]*"|'[^']*')*)?
         \s%(attribute)s\s*=\s*(?P<_q>['"]%(vqo)s)(?-x:%(value)s)(?P=_q)
        ''' % {'attribute': re.escape(attribute), 'value': value, 'vqo': value_quote_optional}

    for m in re.finditer(partial_element_re, html):
        content, whole = get_element_text_and_html_by_tag(m.group('tag'), html[m.start():])

        yield (
            unescapeHTML(re.sub(r'^(?P<q>["\'])(?P<content>.*)(?P=q)$', r'\g<content>', content, flags=re.DOTALL)),
            whole
        )


class HTMLBreakOnClosingTagParser(compat_HTMLParser):
    """
    HTML parser which raises HTMLBreakOnClosingTagException upon reaching the
    closing tag for the first opening tag it has encountered, and can be used
    as a context manager
    """

    class HTMLBreakOnClosingTagException(Exception):
        pass

    def __init__(self):
        self.tagstack = collections.deque()
        compat_HTMLParser.__init__(self)

    def __enter__(self):
        return self

    def __exit__(self, *_):
        self.close()

    def close(self):
        # handle_endtag does not return upon raising HTMLBreakOnClosingTagException,
        # so data remains buffered; we no longer have any interest in it, thus
        # override this method to discard it
        pass

    def handle_starttag(self, tag, _):
        self.tagstack.append(tag)

    def handle_endtag(self, tag):
        if not self.tagstack:
            raise compat_HTMLParseError('no tags in the stack')
        while self.tagstack:
            inner_tag = self.tagstack.pop()
            if inner_tag == tag:
                break
        else:
            raise compat_HTMLParseError(f'matching opening tag for closing {tag} tag not found')
        if not self.tagstack:
            raise self.HTMLBreakOnClosingTagException()


def get_element_text_and_html_by_tag(tag, html):
    """
    For the first element with the specified tag in the passed HTML document
    return its' content (text) and the whole element (html)
    """
    def find_or_raise(haystack, needle, exc):
        try:
            return haystack.index(needle)
        except ValueError:
            raise exc
    closing_tag = f'</{tag}>'
    whole_start = find_or_raise(
        html, f'<{tag}', compat_HTMLParseError(f'opening {tag} tag not found'))
    content_start = find_or_raise(
        html[whole_start:], '>', compat_HTMLParseError(f'malformed opening {tag} tag'))
    content_start += whole_start + 1
    with HTMLBreakOnClosingTagParser() as parser:
        parser.feed(html[whole_start:content_start])
        if not parser.tagstack or parser.tagstack[0] != tag:
            raise compat_HTMLParseError(f'parser did not match opening {tag} tag')
        offset = content_start
        while offset < len(html):
            next_closing_tag_start = find_or_raise(
                html[offset:], closing_tag,
                compat_HTMLParseError(f'closing {tag} tag not found'))
            next_closing_tag_end = next_closing_tag_start + len(closing_tag)
            try:
                parser.feed(html[offset:offset + next_closing_tag_end])
                offset += next_closing_tag_end
            except HTMLBreakOnClosingTagParser.HTMLBreakOnClosingTagException:
                return html[content_start:offset + next_closing_tag_start], \
                    html[whole_start:offset + next_closing_tag_end]
        raise compat_HTMLParseError('unexpected end of html')


class HTMLAttributeParser(compat_HTMLParser):
    """Trivial HTML parser to gather the attributes for a single element"""

    def __init__(self):
        self.attrs = {}
        compat_HTMLParser.__init__(self)

    def handle_starttag(self, tag, attrs):
        self.attrs = dict(attrs)


class HTMLListAttrsParser(compat_HTMLParser):
    """HTML parser to gather the attributes for the elements of a list"""

    def __init__(self):
        compat_HTMLParser.__init__(self)
        self.items = []
        self._level = 0

    def handle_starttag(self, tag, attrs):
        if tag == 'li' and self._level == 0:
            self.items.append(dict(attrs))
        self._level += 1

    def handle_endtag(self, tag):
        self._level -= 1


def extract_attributes(html_element):
    """Given a string for an HTML element such as
    <el
         a="foo" B="bar" c="&98;az" d=boz
         empty= noval entity="&amp;"
         sq='"' dq="'"
    >
    Decode and return a dictionary of attributes.
    {
        'a': 'foo', 'b': 'bar', c: 'baz', d: 'boz',
        'empty': '', 'noval': None, 'entity': '&',
        'sq': '"', 'dq': '\''
    }.
    NB HTMLParser is stricter in Python 2.6 & 3.2 than in later versions,
    but the cases in the unit test will work for all of 2.6, 2.7, 3.2-3.5.
    """
    parser = HTMLAttributeParser()
    try:
        parser.feed(html_element)
        parser.close()
    # Older Python may throw HTMLParseError in case of malformed HTML
    except compat_HTMLParseError:
        pass
    return parser.attrs


def parse_list(webpage):
    """Given a string for an series of HTML <li> elements,
    return a dictionary of their attributes"""
    parser = HTMLListAttrsParser()
    parser.feed(webpage)
    parser.close()
    return parser.items


def clean_html(html):
    """Clean an HTML snippet into a readable string"""

    if html is None:  # Convenience for sanitizing descriptions etc.
        return html

    html = re.sub(r'\s+', ' ', html)
    html = re.sub(r'(?u)\s?<\s?br\s?/?\s?>\s?', '\n', html)
    html = re.sub(r'(?u)<\s?/\s?p\s?>\s?<\s?p[^>]*>', '\n', html)
    # Strip html tags
    html = re.sub('<.*?>', '', html)
    # Replace html entities
    html = unescapeHTML(html)
    return html.strip()


def sanitize_open(filename, open_mode):
    """Try to open the given filename, and slightly tweak it if this fails.

    Attempts to open the given filename. If this fails, it tries to change
    the filename slightly, step by step, until it's either able to open it
    or it fails and raises a final exception, like the standard open()
    function.

    It returns the tuple (stream, definitive_file_name).
    """
    try:
        if filename == '-':
            if sys.platform == 'win32':
                import msvcrt
                msvcrt.setmode(sys.stdout.fileno(), os.O_BINARY)
            return (sys.stdout.buffer if hasattr(sys.stdout, 'buffer') else sys.stdout, filename)
        stream = locked_file(filename, open_mode, block=False).open()
        return (stream, filename)
    except (IOError, OSError) as err:
        if err.errno in (errno.EACCES,):
            raise

        # In case of error, try to remove win32 forbidden chars
        alt_filename = sanitize_path(filename)
        if alt_filename == filename:
            raise
        else:
            # An exception here should be caught in the caller
            stream = locked_file(filename, open_mode, block=False).open()
            return (stream, alt_filename)


def timeconvert(timestr):
    """Convert RFC 2822 defined time string into system timestamp"""
    timestamp = None
    timetuple = email.utils.parsedate_tz(timestr)
    if timetuple is not None:
        timestamp = email.utils.mktime_tz(timetuple)
    return timestamp


def sanitize_filename(s, restricted=False, is_id=NO_DEFAULT):
    """Sanitizes a string so it could be used as part of a filename.
    @param restricted   Use a stricter subset of allowed characters
    @param is_id        Whether this is an ID that should be kept unchanged if possible.
                        If unset, yt-dlp's new sanitization rules are in effect
    """
    if s == '':
        return ''

    def replace_insane(char):
        if restricted and char in ACCENT_CHARS:
            return ACCENT_CHARS[char]
        elif not restricted and char == '\n':
            return '\0 '
        elif char == '?' or ord(char) < 32 or ord(char) == 127:
            return ''
        elif char == '"':
            return '' if restricted else '\''
        elif char == ':':
            return '\0_\0-' if restricted else '\0 \0-'
        elif char in '\\/|*<>':
            return '\0_'
        if restricted and (char in '!&\'()[]{}$;`^,#' or char.isspace() or ord(char) > 127):
            return '\0_'
        return char

    s = re.sub(r'[0-9]+(?::[0-9]+)+', lambda m: m.group(0).replace(':', '_'), s)  # Handle timestamps
    result = ''.join(map(replace_insane, s))
    if is_id is NO_DEFAULT:
        result = re.sub('(\0.)(?:(?=\\1)..)+', r'\1', result)  # Remove repeated substitute chars
        STRIP_RE = '(?:\0.|[ _-])*'
        result = re.sub(f'^\0.{STRIP_RE}|{STRIP_RE}\0.$', '', result)  # Remove substitute chars from start/end
    result = result.replace('\0', '') or '_'

    if not is_id:
        while '__' in result:
            result = result.replace('__', '_')
        result = result.strip('_')
        # Common case of "Foreign band name - English song title"
        if restricted and result.startswith('-_'):
            result = result[2:]
        if result.startswith('-'):
            result = '_' + result[len('-'):]
        result = result.lstrip('.')
        if not result:
            result = '_'
    return result


def sanitize_path(s, force=False):
    """Sanitizes and normalizes path on Windows"""
    if sys.platform == 'win32':
        force = False
        drive_or_unc, _ = os.path.splitdrive(s)
        if sys.version_info < (2, 7) and not drive_or_unc:
            drive_or_unc, _ = os.path.splitunc(s)
    elif force:
        drive_or_unc = ''
    else:
        return s

    norm_path = os.path.normpath(remove_start(s, drive_or_unc)).split(os.path.sep)
    if drive_or_unc:
        norm_path.pop(0)
    sanitized_path = [
        path_part if path_part in ['.', '..'] else re.sub(r'(?:[/<>:"\|\\?\*]|[\s.]$)', '#', path_part)
        for path_part in norm_path]
    if drive_or_unc:
        sanitized_path.insert(0, drive_or_unc + os.path.sep)
    elif force and s[0] == os.path.sep:
        sanitized_path.insert(0, os.path.sep)
    return os.path.join(*sanitized_path)


def sanitize_url(url):
    # Prepend protocol-less URLs with `http:` scheme in order to mitigate
    # the number of unwanted failures due to missing protocol
    if url.startswith('//'):
        return 'http:%s' % url
    # Fix some common typos seen so far
    COMMON_TYPOS = (
        # https://github.com/ytdl-org/youtube-dl/issues/15649
        (r'^httpss://', r'https://'),
        # https://bx1.be/lives/direct-tv/
        (r'^rmtp([es]?)://', r'rtmp\1://'),
    )
    for mistake, fixup in COMMON_TYPOS:
        if re.match(mistake, url):
            return re.sub(mistake, fixup, url)
    return url


def extract_basic_auth(url):
    parts = compat_urlparse.urlsplit(url)
    if parts.username is None:
        return url, None
    url = compat_urlparse.urlunsplit(parts._replace(netloc=(
        parts.hostname if parts.port is None
        else '%s:%d' % (parts.hostname, parts.port))))
    auth_payload = base64.b64encode(
        ('%s:%s' % (parts.username, parts.password or '')).encode('utf-8'))
    return url, 'Basic ' + auth_payload.decode('utf-8')


def expand_path(s):
    """Expand shell variables and ~"""
    return os.path.expandvars(compat_expanduser(s))


def orderedSet(iterable):
    """ Remove all duplicates from the input iterable """
    res = []
    for el in iterable:
        if el not in res:
            res.append(el)
    return res


def _htmlentity_transform(entity_with_semicolon):
    """Transforms an HTML entity to a character."""
    entity = entity_with_semicolon[:-1]

    # Known non-numeric HTML entity
    if entity in compat_html_entities.name2codepoint:
        return compat_chr(compat_html_entities.name2codepoint[entity])

    # TODO: HTML5 allows entities without a semicolon. For example,
    # '&Eacuteric' should be decoded as 'Éric'.
    if entity_with_semicolon in compat_html_entities_html5:
        return compat_html_entities_html5[entity_with_semicolon]

    mobj = re.match(r'#(x[0-9a-fA-F]+|[0-9]+)', entity)
    if mobj is not None:
        numstr = mobj.group(1)
        if numstr.startswith('x'):
            base = 16
            numstr = '0%s' % numstr
        else:
            base = 10
        # See https://github.com/ytdl-org/youtube-dl/issues/7518
        try:
            return compat_chr(int(numstr, base))
        except ValueError:
            pass

    # Unknown entity in name, return its literal representation
    return '&%s;' % entity


def unescapeHTML(s):
    if s is None:
        return None
    assert type(s) == compat_str

    return re.sub(
        r'&([^&;]+;)', lambda m: _htmlentity_transform(m.group(1)), s)


def escapeHTML(text):
    return (
        text
        .replace('&', '&amp;')
        .replace('<', '&lt;')
        .replace('>', '&gt;')
        .replace('"', '&quot;')
        .replace("'", '&#39;')
    )


def process_communicate_or_kill(p, *args, **kwargs):
    try:
        return p.communicate(*args, **kwargs)
    except BaseException:  # Including KeyboardInterrupt
        p.kill()
        p.wait()
        raise


class Popen(subprocess.Popen):
    if sys.platform == 'win32':
        _startupinfo = subprocess.STARTUPINFO()
        _startupinfo.dwFlags |= subprocess.STARTF_USESHOWWINDOW
    else:
        _startupinfo = None

    def __init__(self, *args, **kwargs):
        super(Popen, self).__init__(*args, **kwargs, startupinfo=self._startupinfo)

    def communicate_or_kill(self, *args, **kwargs):
        return process_communicate_or_kill(self, *args, **kwargs)


def get_subprocess_encoding():
    if sys.platform == 'win32' and sys.getwindowsversion()[0] >= 5:
        # For subprocess calls, encode with locale encoding
        # Refer to http://stackoverflow.com/a/9951851/35070
        encoding = preferredencoding()
    else:
        encoding = sys.getfilesystemencoding()
    if encoding is None:
        encoding = 'utf-8'
    return encoding


def encodeFilename(s, for_subprocess=False):
    """
    @param s The name of the file
    """

    assert type(s) == compat_str

    # Python 3 has a Unicode API
    if sys.version_info >= (3, 0):
        return s

    # Pass '' directly to use Unicode APIs on Windows 2000 and up
    # (Detecting Windows NT 4 is tricky because 'major >= 4' would
    # match Windows 9x series as well. Besides, NT 4 is obsolete.)
    if not for_subprocess and sys.platform == 'win32' and sys.getwindowsversion()[0] >= 5:
        return s

    # Jython assumes filenames are Unicode strings though reported as Python 2.x compatible
    if sys.platform.startswith('java'):
        return s

    return s.encode(get_subprocess_encoding(), 'ignore')


def decodeFilename(b, for_subprocess=False):

    if sys.version_info >= (3, 0):
        return b

    if not isinstance(b, bytes):
        return b

    return b.decode(get_subprocess_encoding(), 'ignore')


def encodeArgument(s):
    if not isinstance(s, compat_str):
        # Legacy code that uses byte strings
        # Uncomment the following line after fixing all post processors
        # assert False, 'Internal error: %r should be of type %r, is %r' % (s, compat_str, type(s))
        s = s.decode('ascii')
    return encodeFilename(s, True)


def decodeArgument(b):
    return decodeFilename(b, True)


def decodeOption(optval):
    if optval is None:
        return optval
    if isinstance(optval, bytes):
        optval = optval.decode(preferredencoding())

    assert isinstance(optval, compat_str)
    return optval


_timetuple = collections.namedtuple('Time', ('hours', 'minutes', 'seconds', 'milliseconds'))


def timetuple_from_msec(msec):
    secs, msec = divmod(msec, 1000)
    mins, secs = divmod(secs, 60)
    hrs, mins = divmod(mins, 60)
    return _timetuple(hrs, mins, secs, msec)


def formatSeconds(secs, delim=':', msec=False):
    time = timetuple_from_msec(secs * 1000)
    if time.hours:
        ret = '%d%s%02d%s%02d' % (time.hours, delim, time.minutes, delim, time.seconds)
    elif time.minutes:
        ret = '%d%s%02d' % (time.minutes, delim, time.seconds)
    else:
        ret = '%d' % time.seconds
    return '%s.%03d' % (ret, time.milliseconds) if msec else ret


def bug_reports_message(before=';'):
    msg = ('please report this issue on  https://github.com/yt-dlp/yt-dlp , '
           'filling out the appropriate issue template. '
           'Confirm you are on the latest version using  yt-dlp -U')

    before = before.rstrip()
    if not before or before.endswith(('.', '!', '?')):
        msg = msg[0].title() + msg[1:]

    return (before + ' ' if before else '') + msg


class YoutubeDLError(Exception):
    """Base exception for YoutubeDL errors."""
    msg = None

    def __init__(self, msg=None):
        if msg is not None:
            self.msg = msg
        elif self.msg is None:
            self.msg = type(self).__name__
        super().__init__(self.msg)


class ExtractorError(YoutubeDLError):
    """Error during info extraction."""

    def __init__(self, msg, tb=None, expected=False, cause=None, video_id=None, ie=None):
        """ tb, if given, is the original traceback (so that it can be printed out).
        If expected is set, this is a normal error message and most likely not a bug in yt-dlp.
        """
        if sys.exc_info()[0] in network_exceptions:
            expected = True

        self.orig_msg = str(msg)
        self.traceback = tb
        self.expected = expected
        self.cause = cause
        self.video_id = video_id
        self.ie = ie
        self.exc_info = sys.exc_info()  # preserve original exception

        super(ExtractorError, self).__init__(''.join((
            format_field(ie, template='[%s] '),
            format_field(video_id, template='%s: '),
            msg,
            format_field(cause, template=' (caused by %r)'),
            '' if expected else bug_reports_message())))

    def format_traceback(self):
        return join_nonempty(
            self.traceback and ''.join(traceback.format_tb(self.traceback)),
            self.cause and ''.join(traceback.format_exception(None, self.cause, self.cause.__traceback__)[1:]),
            delim='\n') or None


class UnsupportedError(ExtractorError):
    def __init__(self, url):
        super(UnsupportedError, self).__init__(
            'Unsupported URL: %s' % url, expected=True)
        self.url = url


class RegexNotFoundError(ExtractorError):
    """Error when a regex didn't match"""
    pass


class GeoRestrictedError(ExtractorError):
    """Geographic restriction Error exception.

    This exception may be thrown when a video is not available from your
    geographic location due to geographic restrictions imposed by a website.
    """

    def __init__(self, msg, countries=None, **kwargs):
        kwargs['expected'] = True
        super(GeoRestrictedError, self).__init__(msg, **kwargs)
        self.countries = countries


class DownloadError(YoutubeDLError):
    """Download Error exception.

    This exception may be thrown by FileDownloader objects if they are not
    configured to continue on errors. They will contain the appropriate
    error message.
    """

    def __init__(self, msg, exc_info=None):
        """ exc_info, if given, is the original exception that caused the trouble (as returned by sys.exc_info()). """
        super(DownloadError, self).__init__(msg)
        self.exc_info = exc_info


class EntryNotInPlaylist(YoutubeDLError):
    """Entry not in playlist exception.

    This exception will be thrown by YoutubeDL when a requested entry
    is not found in the playlist info_dict
    """
    msg = 'Entry not found in info'


class SameFileError(YoutubeDLError):
    """Same File exception.

    This exception will be thrown by FileDownloader objects if they detect
    multiple files would have to be downloaded to the same file on disk.
    """
    msg = 'Fixed output name but more than one file to download'

    def __init__(self, filename=None):
        if filename is not None:
            self.msg += f': {filename}'
        super().__init__(self.msg)


class PostProcessingError(YoutubeDLError):
    """Post Processing exception.

    This exception may be raised by PostProcessor's .run() method to
    indicate an error in the postprocessing task.
    """


class DownloadCancelled(YoutubeDLError):
    """ Exception raised when the download queue should be interrupted """
    msg = 'The download was cancelled'


class ExistingVideoReached(DownloadCancelled):
    """ --break-on-existing triggered """
    msg = 'Encountered a video that is already in the archive, stopping due to --break-on-existing'


class RejectedVideoReached(DownloadCancelled):
    """ --break-on-reject triggered """
    msg = 'Encountered a video that did not match filter, stopping due to --break-on-reject'


class MaxDownloadsReached(DownloadCancelled):
    """ --max-downloads limit has been reached. """
    msg = 'Maximum number of downloads reached, stopping due to --max-downloads'


class ReExtractInfo(YoutubeDLError):
    """ Video info needs to be re-extracted. """

    def __init__(self, msg, expected=False):
        super().__init__(msg)
        self.expected = expected


class ThrottledDownload(ReExtractInfo):
    """ Download speed below --throttled-rate. """
    msg = 'The download speed is below throttle limit'

    def __init__(self):
        super().__init__(self.msg, expected=False)


class UnavailableVideoError(YoutubeDLError):
    """Unavailable Format exception.

    This exception will be thrown when a video is requested
    in a format that is not available for that video.
    """
    msg = 'Unable to download video'

    def __init__(self, err=None):
        if err is not None:
            self.msg += f': {err}'
        super().__init__(self.msg)


class ContentTooShortError(YoutubeDLError):
    """Content Too Short exception.

    This exception may be raised by FileDownloader objects when a file they
    download is too small for what the server announced first, indicating
    the connection was probably interrupted.
    """

    def __init__(self, downloaded, expected):
        super(ContentTooShortError, self).__init__(
            'Downloaded {0} bytes, expected {1} bytes'.format(downloaded, expected)
        )
        # Both in bytes
        self.downloaded = downloaded
        self.expected = expected


class XAttrMetadataError(YoutubeDLError):
    def __init__(self, code=None, msg='Unknown error'):
        super(XAttrMetadataError, self).__init__(msg)
        self.code = code
        self.msg = msg

        # Parsing code and msg
        if (self.code in (errno.ENOSPC, errno.EDQUOT)
                or 'No space left' in self.msg or 'Disk quota exceeded' in self.msg):
            self.reason = 'NO_SPACE'
        elif self.code == errno.E2BIG or 'Argument list too long' in self.msg:
            self.reason = 'VALUE_TOO_LONG'
        else:
            self.reason = 'NOT_SUPPORTED'


class XAttrUnavailableError(YoutubeDLError):
    pass


class RequestError(YoutubeDLError):
    def __init__(self, msg, backend_key=None):
        self.backend_key = backend_key
        super().__init__(msg)


# TODO: deal with msg in places where we don't always want to specify it
# TODO: better name
class TransportError(RequestError):
    def __init__(self, msg, cause=None, backend_key=None):
        self.cause = cause
        super().__init__(msg, backend_key=backend_key)

    def __str__(self):
        # TODO
        backend_msg = cause_msg = ''
        if self.backend_key:
            backend_msg = f' in {self.backend_key}'
        if self.cause:
            cause_msg = f' (caused by {self.cause.__class__.__name__})'
        return f'<transport error{backend_msg}: {self.__class__.__name__} {self.msg}{cause_msg}>'


# TODO: Add tests for reading, closing, trying to read again etc.
# Test for making sure connection is released
# TODO: what parameters do we want? code/reason, response or both?
# Similar API as urllib.error.HTTPError


class HTTPError(TransportError, tempfile._TemporaryFileWrapper):
    def __init__(self, response, redirect_loop=False):
        self.response = self.fp = response
        self.code = response.code
        msg = f'HTTP Error {self.code}: {response.reason}'
        if redirect_loop:
            msg += ' (redirect loop detected)'
        super().__init__(msg=msg)
        tempfile._TemporaryFileWrapper.__init__(self, response, '<yt-dlp response>', delete=False)

    def __str__(self):
        return self.msg


class YDLTimeoutError(TransportError, TimeoutError):
    msg = None

    def __init__(self, msg=None, **kwargs):
        if not msg:
            self.msg = 'Timeout while connecting or reading'
        super().__init__(self.msg, **kwargs)


class ReadTimeoutError(YDLTimeoutError):
    msg = 'Timed out while reading'


class ConnectTimeoutError(YDLTimeoutError):
    msg = 'Timed out while connecting'


class IncompleteRead(TransportError, http.client.IncompleteRead):
    def __init__(self, partial, cause=None, expected=None):
        self.partial = partial
        self.expected = expected
        super().__init__(msg=repr(self), cause=cause)  # TODO: since we override with repr() in http.client.IncompleteRead
        http.client.IncompleteRead.__init__(self, partial=partial, expected=expected)
        # TODO: incomplete read error


class SSLError(TransportError):
    pass


class ProxyError(TransportError):
    pass


class ContentDecodingError(TransportError):
    pass


<<<<<<< HEAD
class MaxRedirectsError(TransportError):
    msg = None

    def __init__(self, msg=None, **kwargs):
        if not msg:
            self.msg = 'Maximum redirects reached'
        super().__init__(self.msg, **kwargs)


=======
>>>>>>> 0c460675
network_exceptions = (HTTPError, TransportError)

def extract_timezone(date_str):
    m = re.search(
        r'''(?x)
            ^.{8,}?                                              # >=8 char non-TZ prefix, if present
            (?P<tz>Z|                                            # just the UTC Z, or
                (?:(?<=.\b\d{4}|\b\d{2}:\d\d)|                   # preceded by 4 digits or hh:mm or
                   (?<!.\b[a-zA-Z]{3}|[a-zA-Z]{4}|..\b\d\d))     # not preceded by 3 alpha word or >= 4 alpha or 2 digits
                   [ ]?                                          # optional space
                (?P<sign>\+|-)                                   # +/-
                (?P<hours>[0-9]{2}):?(?P<minutes>[0-9]{2})       # hh[:]mm
            $)
        ''', date_str)
    if not m:
        timezone = datetime.timedelta()
    else:
        date_str = date_str[:-len(m.group('tz'))]
        if not m.group('sign'):
            timezone = datetime.timedelta()
        else:
            sign = 1 if m.group('sign') == '+' else -1
            timezone = datetime.timedelta(
                hours=sign * int(m.group('hours')),
                minutes=sign * int(m.group('minutes')))
    return timezone, date_str


def parse_iso8601(date_str, delimiter='T', timezone=None):
    """ Return a UNIX timestamp from the given date """

    if date_str is None:
        return None

    date_str = re.sub(r'\.[0-9]+', '', date_str)

    if timezone is None:
        timezone, date_str = extract_timezone(date_str)

    try:
        date_format = '%Y-%m-%d{0}%H:%M:%S'.format(delimiter)
        dt = datetime.datetime.strptime(date_str, date_format) - timezone
        return calendar.timegm(dt.timetuple())
    except ValueError:
        pass


def date_formats(day_first=True):
    return DATE_FORMATS_DAY_FIRST if day_first else DATE_FORMATS_MONTH_FIRST


def unified_strdate(date_str, day_first=True):
    """Return a string with the date in the format YYYYMMDD"""

    if date_str is None:
        return None
    upload_date = None
    # Replace commas
    date_str = date_str.replace(',', ' ')
    # Remove AM/PM + timezone
    date_str = re.sub(r'(?i)\s*(?:AM|PM)(?:\s+[A-Z]+)?', '', date_str)
    _, date_str = extract_timezone(date_str)

    for expression in date_formats(day_first):
        try:
            upload_date = datetime.datetime.strptime(date_str, expression).strftime('%Y%m%d')
        except ValueError:
            pass
    if upload_date is None:
        timetuple = email.utils.parsedate_tz(date_str)
        if timetuple:
            try:
                upload_date = datetime.datetime(*timetuple[:6]).strftime('%Y%m%d')
            except ValueError:
                pass
    if upload_date is not None:
        return compat_str(upload_date)


def unified_timestamp(date_str, day_first=True):
    if date_str is None:
        return None

    date_str = re.sub(r'[,|]', '', date_str)

    pm_delta = 12 if re.search(r'(?i)PM', date_str) else 0
    timezone, date_str = extract_timezone(date_str)

    # Remove AM/PM + timezone
    date_str = re.sub(r'(?i)\s*(?:AM|PM)(?:\s+[A-Z]+)?', '', date_str)

    # Remove unrecognized timezones from ISO 8601 alike timestamps
    m = re.search(r'\d{1,2}:\d{1,2}(?:\.\d+)?(?P<tz>\s*[A-Z]+)$', date_str)
    if m:
        date_str = date_str[:-len(m.group('tz'))]

    # Python only supports microseconds, so remove nanoseconds
    m = re.search(r'^([0-9]{4,}-[0-9]{1,2}-[0-9]{1,2}T[0-9]{1,2}:[0-9]{1,2}:[0-9]{1,2}\.[0-9]{6})[0-9]+$', date_str)
    if m:
        date_str = m.group(1)

    for expression in date_formats(day_first):
        try:
            dt = datetime.datetime.strptime(date_str, expression) - timezone + datetime.timedelta(hours=pm_delta)
            return calendar.timegm(dt.timetuple())
        except ValueError:
            pass
    timetuple = email.utils.parsedate_tz(date_str)
    if timetuple:
        return calendar.timegm(timetuple) + pm_delta * 3600


def determine_ext(url, default_ext='unknown_video'):
    if url is None or '.' not in url:
        return default_ext
    guess = url.partition('?')[0].rpartition('.')[2]
    if re.match(r'^[A-Za-z0-9]+$', guess):
        return guess
    # Try extract ext from URLs like http://example.com/foo/bar.mp4/?download
    elif guess.rstrip('/') in KNOWN_EXTENSIONS:
        return guess.rstrip('/')
    else:
        return default_ext


def subtitles_filename(filename, sub_lang, sub_format, expected_real_ext=None):
    return replace_extension(filename, sub_lang + '.' + sub_format, expected_real_ext)


def datetime_from_str(date_str, precision='auto', format='%Y%m%d'):
    """
    Return a datetime object from a string in the format YYYYMMDD or
    (now|today|yesterday|date)[+-][0-9](microsecond|second|minute|hour|day|week|month|year)(s)?

    format: string date format used to return datetime object from
    precision: round the time portion of a datetime object.
                auto|microsecond|second|minute|hour|day.
                auto: round to the unit provided in date_str (if applicable).
    """
    auto_precision = False
    if precision == 'auto':
        auto_precision = True
        precision = 'microsecond'
    today = datetime_round(datetime.datetime.utcnow(), precision)
    if date_str in ('now', 'today'):
        return today
    if date_str == 'yesterday':
        return today - datetime.timedelta(days=1)
    match = re.match(
        r'(?P<start>.+)(?P<sign>[+-])(?P<time>\d+)(?P<unit>microsecond|second|minute|hour|day|week|month|year)(s)?',
        date_str)
    if match is not None:
        start_time = datetime_from_str(match.group('start'), precision, format)
        time = int(match.group('time')) * (-1 if match.group('sign') == '-' else 1)
        unit = match.group('unit')
        if unit == 'month' or unit == 'year':
            new_date = datetime_add_months(start_time, time * 12 if unit == 'year' else time)
            unit = 'day'
        else:
            if unit == 'week':
                unit = 'day'
                time *= 7
            delta = datetime.timedelta(**{unit + 's': time})
            new_date = start_time + delta
        if auto_precision:
            return datetime_round(new_date, unit)
        return new_date

    return datetime_round(datetime.datetime.strptime(date_str, format), precision)


def date_from_str(date_str, format='%Y%m%d', strict=False):
    """
    Return a datetime object from a string in the format YYYYMMDD or
    (now|today|yesterday|date)[+-][0-9](microsecond|second|minute|hour|day|week|month|year)(s)?

    If "strict", only (now|today)[+-][0-9](day|week|month|year)(s)? is allowed

    format: string date format used to return datetime object from
    """
    if strict and not re.fullmatch(r'\d{8}|(now|today)[+-]\d+(day|week|month|year)(s)?', date_str):
        raise ValueError(f'Invalid date format {date_str}')
    return datetime_from_str(date_str, precision='microsecond', format=format).date()


def datetime_add_months(dt, months):
    """Increment/Decrement a datetime object by months."""
    month = dt.month + months - 1
    year = dt.year + month // 12
    month = month % 12 + 1
    day = min(dt.day, calendar.monthrange(year, month)[1])
    return dt.replace(year, month, day)


def datetime_round(dt, precision='day'):
    """
    Round a datetime object's time to a specific precision
    """
    if precision == 'microsecond':
        return dt

    unit_seconds = {
        'day': 86400,
        'hour': 3600,
        'minute': 60,
        'second': 1,
    }
    roundto = lambda x, n: ((x + n / 2) // n) * n
    timestamp = calendar.timegm(dt.timetuple())
    return datetime.datetime.utcfromtimestamp(roundto(timestamp, unit_seconds[precision]))


def hyphenate_date(date_str):
    """
    Convert a date in 'YYYYMMDD' format to 'YYYY-MM-DD' format"""
    match = re.match(r'^(\d\d\d\d)(\d\d)(\d\d)$', date_str)
    if match is not None:
        return '-'.join(match.groups())
    else:
        return date_str


class DateRange(object):
    """Represents a time interval between two dates"""

    def __init__(self, start=None, end=None):
        """start and end must be strings in the format accepted by date"""
        if start is not None:
            self.start = date_from_str(start, strict=True)
        else:
            self.start = datetime.datetime.min.date()
        if end is not None:
            self.end = date_from_str(end, strict=True)
        else:
            self.end = datetime.datetime.max.date()
        if self.start > self.end:
            raise ValueError('Date range: "%s" , the start date must be before the end date' % self)

    @classmethod
    def day(cls, day):
        """Returns a range that only contains the given day"""
        return cls(day, day)

    def __contains__(self, date):
        """Check if the date is in the range"""
        if not isinstance(date, datetime.date):
            date = date_from_str(date)
        return self.start <= date <= self.end

    def __str__(self):
        return '%s - %s' % (self.start.isoformat(), self.end.isoformat())


def platform_name():
    """ Returns the platform name as a compat_str """
    res = platform.platform()
    if isinstance(res, bytes):
        res = res.decode(preferredencoding())

    assert isinstance(res, compat_str)
    return res


def get_windows_version():
    ''' Get Windows version. None if it's not running on Windows '''
    if compat_os_name == 'nt':
        return version_tuple(platform.win32_ver()[1])
    else:
        return None


def _windows_write_string(s, out):
    """ Returns True if the string was written using special methods,
    False if it has yet to be written out."""
    # Adapted from http://stackoverflow.com/a/3259271/35070

    import ctypes.wintypes

    WIN_OUTPUT_IDS = {
        1: -11,
        2: -12,
    }

    try:
        fileno = out.fileno()
    except AttributeError:
        # If the output stream doesn't have a fileno, it's virtual
        return False
    except io.UnsupportedOperation:
        # Some strange Windows pseudo files?
        return False
    if fileno not in WIN_OUTPUT_IDS:
        return False

    GetStdHandle = compat_ctypes_WINFUNCTYPE(
        ctypes.wintypes.HANDLE, ctypes.wintypes.DWORD)(
        ('GetStdHandle', ctypes.windll.kernel32))
    h = GetStdHandle(WIN_OUTPUT_IDS[fileno])

    WriteConsoleW = compat_ctypes_WINFUNCTYPE(
        ctypes.wintypes.BOOL, ctypes.wintypes.HANDLE, ctypes.wintypes.LPWSTR,
        ctypes.wintypes.DWORD, ctypes.POINTER(ctypes.wintypes.DWORD),
        ctypes.wintypes.LPVOID)(('WriteConsoleW', ctypes.windll.kernel32))
    written = ctypes.wintypes.DWORD(0)

    GetFileType = compat_ctypes_WINFUNCTYPE(ctypes.wintypes.DWORD, ctypes.wintypes.DWORD)(('GetFileType', ctypes.windll.kernel32))
    FILE_TYPE_CHAR = 0x0002
    FILE_TYPE_REMOTE = 0x8000
    GetConsoleMode = compat_ctypes_WINFUNCTYPE(
        ctypes.wintypes.BOOL, ctypes.wintypes.HANDLE,
        ctypes.POINTER(ctypes.wintypes.DWORD))(
        ('GetConsoleMode', ctypes.windll.kernel32))
    INVALID_HANDLE_VALUE = ctypes.wintypes.DWORD(-1).value

    def not_a_console(handle):
        if handle == INVALID_HANDLE_VALUE or handle is None:
            return True
        return ((GetFileType(handle) & ~FILE_TYPE_REMOTE) != FILE_TYPE_CHAR
                or GetConsoleMode(handle, ctypes.byref(ctypes.wintypes.DWORD())) == 0)

    if not_a_console(h):
        return False

    def next_nonbmp_pos(s):
        try:
            return next(i for i, c in enumerate(s) if ord(c) > 0xffff)
        except StopIteration:
            return len(s)

    while s:
        count = min(next_nonbmp_pos(s), 1024)

        ret = WriteConsoleW(
            h, s, count if count else 2, ctypes.byref(written), None)
        if ret == 0:
            raise OSError('Failed to write string')
        if not count:  # We just wrote a non-BMP character
            assert written.value == 2
            s = s[1:]
        else:
            assert written.value > 0
            s = s[written.value:]
    return True


def write_string(s, out=None, encoding=None):
    if out is None:
        out = sys.stderr
    assert type(s) == compat_str

    if sys.platform == 'win32' and encoding is None and hasattr(out, 'fileno'):
        if _windows_write_string(s, out):
            return

    if ('b' in getattr(out, 'mode', '')
            or sys.version_info[0] < 3):  # Python 2 lies about mode of sys.stderr
        byt = s.encode(encoding or preferredencoding(), 'ignore')
        out.write(byt)
    elif hasattr(out, 'buffer'):
        enc = encoding or getattr(out, 'encoding', None) or preferredencoding()
        byt = s.encode(enc, 'ignore')
        out.buffer.write(byt)
    else:
        out.write(s)
    out.flush()


def bytes_to_intlist(bs):
    if not bs:
        return []
    if isinstance(bs[0], int):  # Python 3
        return list(bs)
    else:
        return [ord(c) for c in bs]


def intlist_to_bytes(xs):
    if not xs:
        return b''
    return compat_struct_pack('%dB' % len(xs), *xs)


# Cross-platform file locking
if sys.platform == 'win32':
    import ctypes.wintypes
    import msvcrt

    class OVERLAPPED(ctypes.Structure):
        _fields_ = [
            ('Internal', ctypes.wintypes.LPVOID),
            ('InternalHigh', ctypes.wintypes.LPVOID),
            ('Offset', ctypes.wintypes.DWORD),
            ('OffsetHigh', ctypes.wintypes.DWORD),
            ('hEvent', ctypes.wintypes.HANDLE),
        ]

    kernel32 = ctypes.windll.kernel32
    LockFileEx = kernel32.LockFileEx
    LockFileEx.argtypes = [
        ctypes.wintypes.HANDLE,     # hFile
        ctypes.wintypes.DWORD,      # dwFlags
        ctypes.wintypes.DWORD,      # dwReserved
        ctypes.wintypes.DWORD,      # nNumberOfBytesToLockLow
        ctypes.wintypes.DWORD,      # nNumberOfBytesToLockHigh
        ctypes.POINTER(OVERLAPPED)  # Overlapped
    ]
    LockFileEx.restype = ctypes.wintypes.BOOL
    UnlockFileEx = kernel32.UnlockFileEx
    UnlockFileEx.argtypes = [
        ctypes.wintypes.HANDLE,     # hFile
        ctypes.wintypes.DWORD,      # dwReserved
        ctypes.wintypes.DWORD,      # nNumberOfBytesToLockLow
        ctypes.wintypes.DWORD,      # nNumberOfBytesToLockHigh
        ctypes.POINTER(OVERLAPPED)  # Overlapped
    ]
    UnlockFileEx.restype = ctypes.wintypes.BOOL
    whole_low = 0xffffffff
    whole_high = 0x7fffffff

    def _lock_file(f, exclusive, block):
        overlapped = OVERLAPPED()
        overlapped.Offset = 0
        overlapped.OffsetHigh = 0
        overlapped.hEvent = 0
        f._lock_file_overlapped_p = ctypes.pointer(overlapped)

        if not LockFileEx(msvcrt.get_osfhandle(f.fileno()),
                          (0x2 if exclusive else 0x0) | (0x0 if block else 0x1),
                          0, whole_low, whole_high, f._lock_file_overlapped_p):
            raise BlockingIOError('Locking file failed: %r' % ctypes.FormatError())

    def _unlock_file(f):
        assert f._lock_file_overlapped_p
        handle = msvcrt.get_osfhandle(f.fileno())
        if not UnlockFileEx(handle, 0, whole_low, whole_high, f._lock_file_overlapped_p):
            raise OSError('Unlocking file failed: %r' % ctypes.FormatError())

else:
    try:
        import fcntl

        def _lock_file(f, exclusive, block):
            try:
                fcntl.flock(f,
                            fcntl.LOCK_SH if not exclusive
                            else fcntl.LOCK_EX if block
                            else fcntl.LOCK_EX | fcntl.LOCK_NB)
            except BlockingIOError:
                raise
            except OSError:  # AOSP does not have flock()
                fcntl.lockf(f,
                            fcntl.LOCK_SH if not exclusive
                            else fcntl.LOCK_EX if block
                            else fcntl.LOCK_EX | fcntl.LOCK_NB)

        def _unlock_file(f):
            try:
                fcntl.flock(f, fcntl.LOCK_UN)
            except OSError:
                fcntl.lockf(f, fcntl.LOCK_UN)

    except ImportError:
        UNSUPPORTED_MSG = 'file locking is not supported on this platform'

        def _lock_file(f, exclusive, block):
            raise IOError(UNSUPPORTED_MSG)

        def _unlock_file(f):
            raise IOError(UNSUPPORTED_MSG)


class locked_file(object):
    _closed = False

    def __init__(self, filename, mode, block=True, encoding=None):
        assert mode in ['r', 'rb', 'a', 'ab', 'w', 'wb']
        self.f = io.open(filename, mode, encoding=encoding)
        self.mode = mode
        self.block = block

    def __enter__(self):
        exclusive = 'r' not in self.mode
        try:
            _lock_file(self.f, exclusive, self.block)
        except IOError:
            self.f.close()
            raise
        return self

    def __exit__(self, etype, value, traceback):
        try:
            if not self._closed:
                _unlock_file(self.f)
        finally:
            self.f.close()
            self._closed = True

    def __iter__(self):
        return iter(self.f)

    def write(self, *args):
        return self.f.write(*args)

    def read(self, *args):
        return self.f.read(*args)

    def flush(self):
        self.f.flush()

    def open(self):
        return self.__enter__()

    def close(self, *args):
        self.__exit__(self, *args, value=False, traceback=False)


def get_filesystem_encoding():
    encoding = sys.getfilesystemencoding()
    return encoding if encoding is not None else 'utf-8'


def shell_quote(args):
    quoted_args = []
    encoding = get_filesystem_encoding()
    for a in args:
        if isinstance(a, bytes):
            # We may get a filename encoded with 'encodeFilename'
            a = a.decode(encoding)
        quoted_args.append(compat_shlex_quote(a))
    return ' '.join(quoted_args)


def smuggle_url(url, data):
    """ Pass additional data in a URL for internal use. """

    url, idata = unsmuggle_url(url, {})
    data.update(idata)
    sdata = compat_urllib_parse_urlencode(
        {'__youtubedl_smuggle': json.dumps(data)})
    return url + '#' + sdata


def unsmuggle_url(smug_url, default=None):
    if '#__youtubedl_smuggle' not in smug_url:
        return smug_url, default
    url, _, sdata = smug_url.rpartition('#')
    jsond = compat_parse_qs(sdata)['__youtubedl_smuggle'][0]
    data = json.loads(jsond)
    return url, data


def format_decimal_suffix(num, fmt='%d%s', *, factor=1000):
    """ Formats numbers with decimal sufixes like K, M, etc """
    num, factor = float_or_none(num), float(factor)
    if num is None or num < 0:
        return None
    POSSIBLE_SUFFIXES = 'kMGTPEZY'
    exponent = 0 if num == 0 else min(int(math.log(num, factor)), len(POSSIBLE_SUFFIXES))
    suffix = ['', *POSSIBLE_SUFFIXES][exponent]
    if factor == 1024:
        suffix = {'k': 'Ki', '': ''}.get(suffix, f'{suffix}i')
    converted = num / (factor ** exponent)
    return fmt % (converted, suffix)


def format_bytes(bytes):
    return format_decimal_suffix(bytes, '%.2f%sB', factor=1024) or 'N/A'


def lookup_unit_table(unit_table, s):
    units_re = '|'.join(re.escape(u) for u in unit_table)
    m = re.match(
        r'(?P<num>[0-9]+(?:[,.][0-9]*)?)\s*(?P<unit>%s)\b' % units_re, s)
    if not m:
        return None
    num_str = m.group('num').replace(',', '.')
    mult = unit_table[m.group('unit')]
    return int(float(num_str) * mult)


def parse_filesize(s):
    if s is None:
        return None

    # The lower-case forms are of course incorrect and unofficial,
    # but we support those too
    _UNIT_TABLE = {
        'B': 1,
        'b': 1,
        'bytes': 1,
        'KiB': 1024,
        'KB': 1000,
        'kB': 1024,
        'Kb': 1000,
        'kb': 1000,
        'kilobytes': 1000,
        'kibibytes': 1024,
        'MiB': 1024 ** 2,
        'MB': 1000 ** 2,
        'mB': 1024 ** 2,
        'Mb': 1000 ** 2,
        'mb': 1000 ** 2,
        'megabytes': 1000 ** 2,
        'mebibytes': 1024 ** 2,
        'GiB': 1024 ** 3,
        'GB': 1000 ** 3,
        'gB': 1024 ** 3,
        'Gb': 1000 ** 3,
        'gb': 1000 ** 3,
        'gigabytes': 1000 ** 3,
        'gibibytes': 1024 ** 3,
        'TiB': 1024 ** 4,
        'TB': 1000 ** 4,
        'tB': 1024 ** 4,
        'Tb': 1000 ** 4,
        'tb': 1000 ** 4,
        'terabytes': 1000 ** 4,
        'tebibytes': 1024 ** 4,
        'PiB': 1024 ** 5,
        'PB': 1000 ** 5,
        'pB': 1024 ** 5,
        'Pb': 1000 ** 5,
        'pb': 1000 ** 5,
        'petabytes': 1000 ** 5,
        'pebibytes': 1024 ** 5,
        'EiB': 1024 ** 6,
        'EB': 1000 ** 6,
        'eB': 1024 ** 6,
        'Eb': 1000 ** 6,
        'eb': 1000 ** 6,
        'exabytes': 1000 ** 6,
        'exbibytes': 1024 ** 6,
        'ZiB': 1024 ** 7,
        'ZB': 1000 ** 7,
        'zB': 1024 ** 7,
        'Zb': 1000 ** 7,
        'zb': 1000 ** 7,
        'zettabytes': 1000 ** 7,
        'zebibytes': 1024 ** 7,
        'YiB': 1024 ** 8,
        'YB': 1000 ** 8,
        'yB': 1024 ** 8,
        'Yb': 1000 ** 8,
        'yb': 1000 ** 8,
        'yottabytes': 1000 ** 8,
        'yobibytes': 1024 ** 8,
    }

    return lookup_unit_table(_UNIT_TABLE, s)


def parse_count(s):
    if s is None:
        return None

    s = re.sub(r'^[^\d]+\s', '', s).strip()

    if re.match(r'^[\d,.]+$', s):
        return str_to_int(s)

    _UNIT_TABLE = {
        'k': 1000,
        'K': 1000,
        'm': 1000 ** 2,
        'M': 1000 ** 2,
        'kk': 1000 ** 2,
        'KK': 1000 ** 2,
        'b': 1000 ** 3,
        'B': 1000 ** 3,
    }

    ret = lookup_unit_table(_UNIT_TABLE, s)
    if ret is not None:
        return ret

    mobj = re.match(r'([\d,.]+)(?:$|\s)', s)
    if mobj:
        return str_to_int(mobj.group(1))


def parse_resolution(s):
    if s is None:
        return {}

    mobj = re.search(r'(?<![a-zA-Z0-9])(?P<w>\d+)\s*[xX×,]\s*(?P<h>\d+)(?![a-zA-Z0-9])', s)
    if mobj:
        return {
            'width': int(mobj.group('w')),
            'height': int(mobj.group('h')),
        }

    mobj = re.search(r'(?<![a-zA-Z0-9])(\d+)[pPiI](?![a-zA-Z0-9])', s)
    if mobj:
        return {'height': int(mobj.group(1))}

    mobj = re.search(r'\b([48])[kK]\b', s)
    if mobj:
        return {'height': int(mobj.group(1)) * 540}

    return {}


def parse_bitrate(s):
    if not isinstance(s, compat_str):
        return
    mobj = re.search(r'\b(\d+)\s*kbps', s)
    if mobj:
        return int(mobj.group(1))


def month_by_name(name, lang='en'):
    """ Return the number of a month by (locale-independently) English name """

    month_names = MONTH_NAMES.get(lang, MONTH_NAMES['en'])

    try:
        return month_names.index(name) + 1
    except ValueError:
        return None


def month_by_abbreviation(abbrev):
    """ Return the number of a month by (locale-independently) English
        abbreviations """

    try:
        return [s[:3] for s in ENGLISH_MONTH_NAMES].index(abbrev) + 1
    except ValueError:
        return None


def fix_xml_ampersands(xml_str):
    """Replace all the '&' by '&amp;' in XML"""
    return re.sub(
        r'&(?!amp;|lt;|gt;|apos;|quot;|#x[0-9a-fA-F]{,4};|#[0-9]{,4};)',
        '&amp;',
        xml_str)


def setproctitle(title):
    assert isinstance(title, compat_str)

    # ctypes in Jython is not complete
    # http://bugs.jython.org/issue2148
    if sys.platform.startswith('java'):
        return

    try:
        libc = ctypes.cdll.LoadLibrary('libc.so.6')
    except OSError:
        return
    except TypeError:
        # LoadLibrary in Windows Python 2.7.13 only expects
        # a bytestring, but since unicode_literals turns
        # every string into a unicode string, it fails.
        return
    title_bytes = title.encode('utf-8')
    buf = ctypes.create_string_buffer(len(title_bytes))
    buf.value = title_bytes
    try:
        libc.prctl(15, buf, 0, 0, 0)
    except AttributeError:
        return  # Strange libc, just skip this


def remove_start(s, start):
    return s[len(start):] if s is not None and s.startswith(start) else s


def remove_end(s, end):
    return s[:-len(end)] if s is not None and s.endswith(end) else s


def remove_quotes(s):
    if s is None or len(s) < 2:
        return s
    for quote in ('"', "'", ):
        if s[0] == quote and s[-1] == quote:
            return s[1:-1]
    return s


def get_domain(url):
    domain = re.match(r'(?:https?:\/\/)?(?:www\.)?(?P<domain>[^\n\/]+\.[^\n\/]+)(?:\/(.*))?', url)
    return domain.group('domain') if domain else None


def url_basename(url):
    path = compat_urlparse.urlparse(url).path
    return path.strip('/').split('/')[-1]


def base_url(url):
    return re.match(r'https?://[^?#&]+/', url).group()


def urljoin(base, path):
    if isinstance(path, bytes):
        path = path.decode('utf-8')
    if not isinstance(path, compat_str) or not path:
        return None
    if re.match(r'^(?:[a-zA-Z][a-zA-Z0-9+-.]*:)?//', path):
        return path
    if isinstance(base, bytes):
        base = base.decode('utf-8')
    if not isinstance(base, compat_str) or not re.match(
            r'^(?:https?:)?//', base):
        return None
    return compat_urlparse.urljoin(base, path)


def int_or_none(v, scale=1, default=None, get_attr=None, invscale=1):
    if get_attr and v is not None:
        v = getattr(v, get_attr, None)
    try:
        return int(v) * invscale // scale
    except (ValueError, TypeError, OverflowError):
        return default


def str_or_none(v, default=None):
    return default if v is None else compat_str(v)


def str_to_int(int_str):
    """ A more relaxed version of int_or_none """
    if isinstance(int_str, compat_integer_types):
        return int_str
    elif isinstance(int_str, compat_str):
        int_str = re.sub(r'[,\.\+]', '', int_str)
        return int_or_none(int_str)


def float_or_none(v, scale=1, invscale=1, default=None):
    if v is None:
        return default
    try:
        return float(v) * invscale / scale
    except (ValueError, TypeError):
        return default


def bool_or_none(v, default=None):
    return v if isinstance(v, bool) else default


def strip_or_none(v, default=None):
    return v.strip() if isinstance(v, compat_str) else default


def url_or_none(url):
    if not url or not isinstance(url, compat_str):
        return None
    url = url.strip()
    return url if re.match(r'^(?:(?:https?|rt(?:m(?:pt?[es]?|fp)|sp[su]?)|mms|ftps?):)?//', url) else None


# TODO
def request_to_url(req):
    if isinstance(req, compat_urllib_request.Request):
        return req.get_full_url()
    else:
        return req


def strftime_or_none(timestamp, date_format, default=None):
    datetime_object = None
    try:
        if isinstance(timestamp, compat_numeric_types):  # unix timestamp
            datetime_object = datetime.datetime.utcfromtimestamp(timestamp)
        elif isinstance(timestamp, compat_str):  # assume YYYYMMDD
            datetime_object = datetime.datetime.strptime(timestamp, '%Y%m%d')
        return datetime_object.strftime(date_format)
    except (ValueError, TypeError, AttributeError):
        return default


def parse_duration(s):
    if not isinstance(s, compat_basestring):
        return None
    s = s.strip()
    if not s:
        return None

    days, hours, mins, secs, ms = [None] * 5
    m = re.match(r'''(?x)
            (?P<before_secs>
                (?:(?:(?P<days>[0-9]+):)?(?P<hours>[0-9]+):)?(?P<mins>[0-9]+):)?
            (?P<secs>(?(before_secs)[0-9]{1,2}|[0-9]+))
            (?P<ms>[.:][0-9]+)?Z?$
        ''', s)
    if m:
        days, hours, mins, secs, ms = m.group('days', 'hours', 'mins', 'secs', 'ms')
    else:
        m = re.match(
            r'''(?ix)(?:P?
                (?:
                    [0-9]+\s*y(?:ears?)?,?\s*
                )?
                (?:
                    [0-9]+\s*m(?:onths?)?,?\s*
                )?
                (?:
                    [0-9]+\s*w(?:eeks?)?,?\s*
                )?
                (?:
                    (?P<days>[0-9]+)\s*d(?:ays?)?,?\s*
                )?
                T)?
                (?:
                    (?P<hours>[0-9]+)\s*h(?:ours?)?,?\s*
                )?
                (?:
                    (?P<mins>[0-9]+)\s*m(?:in(?:ute)?s?)?,?\s*
                )?
                (?:
                    (?P<secs>[0-9]+)(?P<ms>\.[0-9]+)?\s*s(?:ec(?:ond)?s?)?\s*
                )?Z?$''', s)
        if m:
            days, hours, mins, secs, ms = m.groups()
        else:
            m = re.match(r'(?i)(?:(?P<hours>[0-9.]+)\s*(?:hours?)|(?P<mins>[0-9.]+)\s*(?:mins?\.?|minutes?)\s*)Z?$', s)
            if m:
                hours, mins = m.groups()
            else:
                return None

    duration = 0
    if secs:
        duration += float(secs)
    if mins:
        duration += float(mins) * 60
    if hours:
        duration += float(hours) * 60 * 60
    if days:
        duration += float(days) * 24 * 60 * 60
    if ms:
        duration += float(ms.replace(':', '.'))
    return duration


def prepend_extension(filename, ext, expected_real_ext=None):
    name, real_ext = os.path.splitext(filename)
    return (
        '{0}.{1}{2}'.format(name, ext, real_ext)
        if not expected_real_ext or real_ext[1:] == expected_real_ext
        else '{0}.{1}'.format(filename, ext))


def replace_extension(filename, ext, expected_real_ext=None):
    name, real_ext = os.path.splitext(filename)
    return '{0}.{1}'.format(
        name if not expected_real_ext or real_ext[1:] == expected_real_ext else filename,
        ext)


def check_executable(exe, args=[]):
    """ Checks if the given binary is installed somewhere in PATH, and returns its name.
    args can be a list of arguments for a short output (like -version) """
    try:
        Popen([exe] + args, stdout=subprocess.PIPE, stderr=subprocess.PIPE).communicate_or_kill()
    except OSError:
        return False
    return exe


def _get_exe_version_output(exe, args, *, to_screen=None):
    if to_screen:
        to_screen(f'Checking exe version: {shell_quote([exe] + args)}')
    try:
        # STDIN should be redirected too. On UNIX-like systems, ffmpeg triggers
        # SIGTTOU if yt-dlp is run in the background.
        # See https://github.com/ytdl-org/youtube-dl/issues/955#issuecomment-209789656
        out, _ = Popen(
            [encodeArgument(exe)] + args, stdin=subprocess.PIPE,
            stdout=subprocess.PIPE, stderr=subprocess.STDOUT).communicate_or_kill()
    except OSError:
        return False
    if isinstance(out, bytes):  # Python 2.x
        out = out.decode('ascii', 'ignore')
    return out


def detect_exe_version(output, version_re=None, unrecognized='present'):
    assert isinstance(output, compat_str)
    if version_re is None:
        version_re = r'version\s+([-0-9._a-zA-Z]+)'
    m = re.search(version_re, output)
    if m:
        return m.group(1)
    else:
        return unrecognized


def get_exe_version(exe, args=['--version'],
                    version_re=None, unrecognized='present'):
    """ Returns the version of the specified executable,
    or False if the executable is not present """
    out = _get_exe_version_output(exe, args)
    return detect_exe_version(out, version_re, unrecognized) if out else False


class LazyList(collections.abc.Sequence):
    ''' Lazy immutable list from an iterable
    Note that slices of a LazyList are lists and not LazyList'''

    class IndexError(IndexError):
        pass

    def __init__(self, iterable, *, reverse=False, _cache=None):
        self.__iterable = iter(iterable)
        self.__cache = [] if _cache is None else _cache
        self.__reversed = reverse

    def __iter__(self):
        if self.__reversed:
            # We need to consume the entire iterable to iterate in reverse
            yield from self.exhaust()
            return
        yield from self.__cache
        for item in self.__iterable:
            self.__cache.append(item)
            yield item

    def __exhaust(self):
        self.__cache.extend(self.__iterable)
        # Discard the emptied iterable to make it pickle-able
        self.__iterable = []
        return self.__cache

    def exhaust(self):
        ''' Evaluate the entire iterable '''
        return self.__exhaust()[::-1 if self.__reversed else 1]

    @staticmethod
    def __reverse_index(x):
        return None if x is None else -(x + 1)

    def __getitem__(self, idx):
        if isinstance(idx, slice):
            if self.__reversed:
                idx = slice(self.__reverse_index(idx.start), self.__reverse_index(idx.stop), -(idx.step or 1))
            start, stop, step = idx.start, idx.stop, idx.step or 1
        elif isinstance(idx, int):
            if self.__reversed:
                idx = self.__reverse_index(idx)
            start, stop, step = idx, idx, 0
        else:
            raise TypeError('indices must be integers or slices')
        if ((start or 0) < 0 or (stop or 0) < 0
                or (start is None and step < 0)
                or (stop is None and step > 0)):
            # We need to consume the entire iterable to be able to slice from the end
            # Obviously, never use this with infinite iterables
            self.__exhaust()
            try:
                return self.__cache[idx]
            except IndexError as e:
                raise self.IndexError(e) from e
        n = max(start or 0, stop or 0) - len(self.__cache) + 1
        if n > 0:
            self.__cache.extend(itertools.islice(self.__iterable, n))
        try:
            return self.__cache[idx]
        except IndexError as e:
            raise self.IndexError(e) from e

    def __bool__(self):
        try:
            self[-1] if self.__reversed else self[0]
        except self.IndexError:
            return False
        return True

    def __len__(self):
        self.__exhaust()
        return len(self.__cache)

    def __reversed__(self):
        return type(self)(self.__iterable, reverse=not self.__reversed, _cache=self.__cache)

    def __copy__(self):
        return type(self)(self.__iterable, reverse=self.__reversed, _cache=self.__cache)

    def __repr__(self):
        # repr and str should mimic a list. So we exhaust the iterable
        return repr(self.exhaust())

    def __str__(self):
        return repr(self.exhaust())


class PagedList:

    class IndexError(IndexError):
        pass

    def __len__(self):
        # This is only useful for tests
        return len(self.getslice())

    def __init__(self, pagefunc, pagesize, use_cache=True):
        self._pagefunc = pagefunc
        self._pagesize = pagesize
        self._pagecount = float('inf')
        self._use_cache = use_cache
        self._cache = {}

    def getpage(self, pagenum):
        page_results = self._cache.get(pagenum)
        if page_results is None:
            page_results = [] if pagenum > self._pagecount else list(self._pagefunc(pagenum))
        if self._use_cache:
            self._cache[pagenum] = page_results
        return page_results

    def getslice(self, start=0, end=None):
        return list(self._getslice(start, end))

    def _getslice(self, start, end):
        raise NotImplementedError('This method must be implemented by subclasses')

    def __getitem__(self, idx):
        assert self._use_cache, 'Indexing PagedList requires cache'
        if not isinstance(idx, int) or idx < 0:
            raise TypeError('indices must be non-negative integers')
        entries = self.getslice(idx, idx + 1)
        if not entries:
            raise self.IndexError()
        return entries[0]


class OnDemandPagedList(PagedList):
    def _getslice(self, start, end):
        for pagenum in itertools.count(start // self._pagesize):
            firstid = pagenum * self._pagesize
            nextfirstid = pagenum * self._pagesize + self._pagesize
            if start >= nextfirstid:
                continue

            startv = (
                start % self._pagesize
                if firstid <= start < nextfirstid
                else 0)
            endv = (
                ((end - 1) % self._pagesize) + 1
                if (end is not None and firstid <= end <= nextfirstid)
                else None)

            try:
                page_results = self.getpage(pagenum)
            except Exception:
                self._pagecount = pagenum - 1
                raise
            if startv != 0 or endv is not None:
                page_results = page_results[startv:endv]
            yield from page_results

            # A little optimization - if current page is not "full", ie. does
            # not contain page_size videos then we can assume that this page
            # is the last one - there are no more ids on further pages -
            # i.e. no need to query again.
            if len(page_results) + startv < self._pagesize:
                break

            # If we got the whole page, but the next page is not interesting,
            # break out early as well
            if end == nextfirstid:
                break


class InAdvancePagedList(PagedList):
    def __init__(self, pagefunc, pagecount, pagesize):
        PagedList.__init__(self, pagefunc, pagesize, True)
        self._pagecount = pagecount

    def _getslice(self, start, end):
        start_page = start // self._pagesize
        end_page = self._pagecount if end is None else min(self._pagecount, end // self._pagesize + 1)
        skip_elems = start - start_page * self._pagesize
        only_more = None if end is None else end - start
        for pagenum in range(start_page, end_page):
            page_results = self.getpage(pagenum)
            if skip_elems:
                page_results = page_results[skip_elems:]
                skip_elems = None
            if only_more is not None:
                if len(page_results) < only_more:
                    only_more -= len(page_results)
                else:
                    yield from page_results[:only_more]
                    break
            yield from page_results


def uppercase_escape(s):
    unicode_escape = codecs.getdecoder('unicode_escape')
    return re.sub(
        r'\\U[0-9a-fA-F]{8}',
        lambda m: unicode_escape(m.group(0))[0],
        s)


def lowercase_escape(s):
    unicode_escape = codecs.getdecoder('unicode_escape')
    return re.sub(
        r'\\u[0-9a-fA-F]{4}',
        lambda m: unicode_escape(m.group(0))[0],
        s)


def escape_rfc3986(s):
    """Escape non-ASCII characters as suggested by RFC 3986"""
    if sys.version_info < (3, 0) and isinstance(s, compat_str):
        s = s.encode('utf-8')
    return compat_urllib_parse.quote(s, b"%/;:@&=+$,!~*'()?#[]")


def escape_url(url):
    """Escape URL as suggested by RFC 3986"""
    url_parsed = compat_urllib_parse_urlparse(url)
    return url_parsed._replace(
        netloc=url_parsed.netloc.encode('idna').decode('ascii'),
        path=escape_rfc3986(url_parsed.path),
        params=escape_rfc3986(url_parsed.params),
        query=escape_rfc3986(url_parsed.query),
        fragment=escape_rfc3986(url_parsed.fragment)
    ).geturl()


def parse_qs(url):
    return compat_parse_qs(compat_urllib_parse_urlparse(url).query)


def read_batch_urls(batch_fd):
    def fixup(url):
        if not isinstance(url, compat_str):
            url = url.decode('utf-8', 'replace')
        BOM_UTF8 = ('\xef\xbb\xbf', '\ufeff')
        for bom in BOM_UTF8:
            if url.startswith(bom):
                url = url[len(bom):]
        url = url.lstrip()
        if not url or url.startswith(('#', ';', ']')):
            return False
        # "#" cannot be stripped out since it is part of the URI
        # However, it can be safely stipped out if follwing a whitespace
        return re.split(r'\s#', url, 1)[0].rstrip()

    with contextlib.closing(batch_fd) as fd:
        return [url for url in map(fixup, fd) if url]


def urlencode_postdata(*args, **kargs):
    return compat_urllib_parse_urlencode(*args, **kargs).encode('ascii')


def update_url_query(url, query):
    if not query:
        return url
    parsed_url = compat_urlparse.urlparse(url)
    qs = compat_parse_qs(parsed_url.query)
    qs.update(query)
    return compat_urlparse.urlunparse(parsed_url._replace(
        query=compat_urllib_parse_urlencode(qs, True)))


def _multipart_encode_impl(data, boundary):
    content_type = 'multipart/form-data; boundary=%s' % boundary

    out = b''
    for k, v in data.items():
        out += b'--' + boundary.encode('ascii') + b'\r\n'
        if isinstance(k, compat_str):
            k = k.encode('utf-8')
        if isinstance(v, compat_str):
            v = v.encode('utf-8')
        # RFC 2047 requires non-ASCII field names to be encoded, while RFC 7578
        # suggests sending UTF-8 directly. Firefox sends UTF-8, too
        content = b'Content-Disposition: form-data; name="' + k + b'"\r\n\r\n' + v + b'\r\n'
        if boundary.encode('ascii') in content:
            raise ValueError('Boundary overlaps with data')
        out += content

    out += b'--' + boundary.encode('ascii') + b'--\r\n'

    return out, content_type


def multipart_encode(data, boundary=None):
    '''
    Encode a dict to RFC 7578-compliant form-data

    data:
        A dict where keys and values can be either Unicode or bytes-like
        objects.
    boundary:
        If specified a Unicode object, it's used as the boundary. Otherwise
        a random boundary is generated.

    Reference: https://tools.ietf.org/html/rfc7578
    '''
    has_specified_boundary = boundary is not None

    while True:
        if boundary is None:
            boundary = '---------------' + str(random.randrange(0x0fffffff, 0xffffffff))

        try:
            out, content_type = _multipart_encode_impl(data, boundary)
            break
        except ValueError:
            if has_specified_boundary:
                raise
            boundary = None

    return out, content_type


def dict_get(d, key_or_keys, default=None, skip_false_values=True):
    if isinstance(key_or_keys, (list, tuple)):
        for key in key_or_keys:
            if key not in d or d[key] is None or skip_false_values and not d[key]:
                continue
            return d[key]
        return default
    return d.get(key_or_keys, default)


def try_get(src, getter, expected_type=None):
    for get in variadic(getter):
        try:
            v = get(src)
        except (AttributeError, KeyError, TypeError, IndexError):
            pass
        else:
            if expected_type is None or isinstance(v, expected_type):
                return v


def filter_dict(dct, cndn=lambda _, v: v is not None):
    return {k: v for k, v in dct.items() if cndn(k, v)}


def merge_dicts(*dicts):
    merged = {}
    for a_dict in dicts:
        for k, v in a_dict.items():
            if (v is not None and k not in merged
                    or isinstance(v, str) and merged[k] == ''):
                merged[k] = v
    return merged


def encode_compat_str(string, encoding=preferredencoding(), errors='strict'):
    return string if isinstance(string, compat_str) else compat_str(string, encoding, errors)


US_RATINGS = {
    'G': 0,
    'PG': 10,
    'PG-13': 13,
    'R': 16,
    'NC': 18,
}


TV_PARENTAL_GUIDELINES = {
    'TV-Y': 0,
    'TV-Y7': 7,
    'TV-G': 0,
    'TV-PG': 0,
    'TV-14': 14,
    'TV-MA': 17,
}


def parse_age_limit(s):
    if type(s) == int:
        return s if 0 <= s <= 21 else None
    if not isinstance(s, compat_basestring):
        return None
    m = re.match(r'^(?P<age>\d{1,2})\+?$', s)
    if m:
        return int(m.group('age'))
    s = s.upper()
    if s in US_RATINGS:
        return US_RATINGS[s]
    m = re.match(r'^TV[_-]?(%s)$' % '|'.join(k[3:] for k in TV_PARENTAL_GUIDELINES), s)
    if m:
        return TV_PARENTAL_GUIDELINES['TV-' + m.group(1)]
    return None


def strip_jsonp(code):
    return re.sub(
        r'''(?sx)^
            (?:window\.)?(?P<func_name>[a-zA-Z0-9_.$]*)
            (?:\s*&&\s*(?P=func_name))?
            \s*\(\s*(?P<callback_data>.*)\);?
            \s*?(?://[^\n]*)*$''',
        r'\g<callback_data>', code)


def js_to_json(code, vars={}):
    # vars is a dict of var, val pairs to substitute
    COMMENT_RE = r'/\*(?:(?!\*/).)*?\*/|//[^\n]*\n'
    SKIP_RE = r'\s*(?:{comment})?\s*'.format(comment=COMMENT_RE)
    INTEGER_TABLE = (
        (r'(?s)^(0[xX][0-9a-fA-F]+){skip}:?$'.format(skip=SKIP_RE), 16),
        (r'(?s)^(0+[0-7]+){skip}:?$'.format(skip=SKIP_RE), 8),
    )

    def fix_kv(m):
        v = m.group(0)
        if v in ('true', 'false', 'null'):
            return v
        elif v in ('undefined', 'void 0'):
            return 'null'
        elif v.startswith('/*') or v.startswith('//') or v.startswith('!') or v == ',':
            return ""

        if v[0] in ("'", '"'):
            v = re.sub(r'(?s)\\.|"', lambda m: {
                '"': '\\"',
                "\\'": "'",
                '\\\n': '',
                '\\x': '\\u00',
            }.get(m.group(0), m.group(0)), v[1:-1])
        else:
            for regex, base in INTEGER_TABLE:
                im = re.match(regex, v)
                if im:
                    i = int(im.group(1), base)
                    return '"%d":' % i if v.endswith(':') else '%d' % i

            if v in vars:
                return vars[v]

        return '"%s"' % v

    code = re.sub(r'new Date\((".+")\)', r'\g<1>', code)

    return re.sub(r'''(?sx)
        "(?:[^"\\]*(?:\\\\|\\['"nurtbfx/\n]))*[^"\\]*"|
        '(?:[^'\\]*(?:\\\\|\\['"nurtbfx/\n]))*[^'\\]*'|
        {comment}|,(?={skip}[\]}}])|
        void\s0|(?:(?<![0-9])[eE]|[a-df-zA-DF-Z_$])[.a-zA-Z_$0-9]*|
        \b(?:0[xX][0-9a-fA-F]+|0+[0-7]+)(?:{skip}:)?|
        [0-9]+(?={skip}:)|
        !+
        '''.format(comment=COMMENT_RE, skip=SKIP_RE), fix_kv, code)


def qualities(quality_ids):
    """ Get a numeric quality value out of a list of possible values """
    def q(qid):
        try:
            return quality_ids.index(qid)
        except ValueError:
            return -1
    return q


POSTPROCESS_WHEN = {'pre_process', 'after_filter', 'before_dl', 'after_move', 'post_process', 'after_video', 'playlist'}


DEFAULT_OUTTMPL = {
    'default': '%(title)s [%(id)s].%(ext)s',
    'chapter': '%(title)s - %(section_number)03d %(section_title)s [%(id)s].%(ext)s',
}
OUTTMPL_TYPES = {
    'chapter': None,
    'subtitle': None,
    'thumbnail': None,
    'description': 'description',
    'annotation': 'annotations.xml',
    'infojson': 'info.json',
    'link': None,
    'pl_video': None,
    'pl_thumbnail': None,
    'pl_description': 'description',
    'pl_infojson': 'info.json',
}

# As of [1] format syntax is:
#  %[mapping_key][conversion_flags][minimum_width][.precision][length_modifier]type
# 1. https://docs.python.org/2/library/stdtypes.html#string-formatting
STR_FORMAT_RE_TMPL = r'''(?x)
    (?<!%)(?P<prefix>(?:%%)*)
    %
    (?P<has_key>\((?P<key>{0})\))?
    (?P<format>
        (?P<conversion>[#0\-+ ]+)?
        (?P<min_width>\d+)?
        (?P<precision>\.\d+)?
        (?P<len_mod>[hlL])?  # unused in python
        {1}  # conversion type
    )
'''


STR_FORMAT_TYPES = 'diouxXeEfFgGcrs'


def limit_length(s, length):
    """ Add ellipses to overly long strings """
    if s is None:
        return None
    ELLIPSES = '...'
    if len(s) > length:
        return s[:length - len(ELLIPSES)] + ELLIPSES
    return s


def version_tuple(v):
    return tuple(int(e) for e in re.split(r'[-.]', v))


def is_outdated_version(version, limit, assume_new=True):
    if not version:
        return not assume_new
    try:
        return version_tuple(version) < version_tuple(limit)
    except ValueError:
        return not assume_new


def ytdl_is_updateable():
    """ Returns if yt-dlp can be updated with -U """

    from .update import is_non_updateable

    return not is_non_updateable()


def args_to_str(args):
    # Get a short string representation for a subprocess command
    return ' '.join(compat_shlex_quote(a) for a in args)


def error_to_compat_str(err):
    err_str = str(err)
    # On python 2 error byte string must be decoded with proper
    # encoding rather than ascii
    if sys.version_info[0] < 3:
        err_str = err_str.decode(preferredencoding())
    return err_str


def mimetype2ext(mt):
    if mt is None:
        return None

    mt, _, params = mt.partition(';')
    mt = mt.strip()

    FULL_MAP = {
        'audio/mp4': 'm4a',
        # Per RFC 3003, audio/mpeg can be .mp1, .mp2 or .mp3. Here use .mp3 as
        # it's the most popular one
        'audio/mpeg': 'mp3',
        'audio/x-wav': 'wav',
        'audio/wav': 'wav',
        'audio/wave': 'wav',
    }

    ext = FULL_MAP.get(mt)
    if ext is not None:
        return ext

    SUBTYPE_MAP = {
        '3gpp': '3gp',
        'smptett+xml': 'tt',
        'ttaf+xml': 'dfxp',
        'ttml+xml': 'ttml',
        'x-flv': 'flv',
        'x-mp4-fragmented': 'mp4',
        'x-ms-sami': 'sami',
        'x-ms-wmv': 'wmv',
        'mpegurl': 'm3u8',
        'x-mpegurl': 'm3u8',
        'vnd.apple.mpegurl': 'm3u8',
        'dash+xml': 'mpd',
        'f4m+xml': 'f4m',
        'hds+xml': 'f4m',
        'vnd.ms-sstr+xml': 'ism',
        'quicktime': 'mov',
        'mp2t': 'ts',
        'x-wav': 'wav',
        'filmstrip+json': 'fs',
        'svg+xml': 'svg',
    }

    _, _, subtype = mt.rpartition('/')
    ext = SUBTYPE_MAP.get(subtype.lower())
    if ext is not None:
        return ext

    SUFFIX_MAP = {
        'json': 'json',
        'xml': 'xml',
        'zip': 'zip',
        'gzip': 'gz',
    }

    _, _, suffix = subtype.partition('+')
    ext = SUFFIX_MAP.get(suffix)
    if ext is not None:
        return ext

    return subtype.replace('+', '.')


def ext2mimetype(ext_or_url):
    if not ext_or_url:
        return None
    if '.' not in ext_or_url:
        ext_or_url = f'file.{ext_or_url}'
    return mimetypes.guess_type(ext_or_url)[0]


def parse_codecs(codecs_str):
    # http://tools.ietf.org/html/rfc6381
    if not codecs_str:
        return {}
    split_codecs = list(filter(None, map(
        str.strip, codecs_str.strip().strip(',').split(','))))
    vcodec, acodec, tcodec, hdr = None, None, None, None
    for full_codec in split_codecs:
        parts = full_codec.split('.')
        codec = parts[0].replace('0', '')
        if codec in ('avc1', 'avc2', 'avc3', 'avc4', 'vp9', 'vp8', 'hev1', 'hev2',
                     'h263', 'h264', 'mp4v', 'hvc1', 'av1', 'theora', 'dvh1', 'dvhe'):
            if not vcodec:
                vcodec = '.'.join(parts[:4]) if codec in ('vp9', 'av1', 'hvc1') else full_codec
                if codec in ('dvh1', 'dvhe'):
                    hdr = 'DV'
                elif codec == 'av1' and len(parts) > 3 and parts[3] == '10':
                    hdr = 'HDR10'
                elif full_codec.replace('0', '').startswith('vp9.2'):
                    hdr = 'HDR10'
        elif codec in ('flac', 'mp4a', 'opus', 'vorbis', 'mp3', 'aac', 'ac-3', 'ec-3', 'eac3', 'dtsc', 'dtse', 'dtsh', 'dtsl'):
            if not acodec:
                acodec = full_codec
        elif codec in ('stpp', 'wvtt',):
            if not tcodec:
                tcodec = full_codec
        else:
            write_string('WARNING: Unknown codec %s\n' % full_codec, sys.stderr)
    if vcodec or acodec or tcodec:
        return {
            'vcodec': vcodec or 'none',
            'acodec': acodec or 'none',
            'dynamic_range': hdr,
            **({'tcodec': tcodec} if tcodec is not None else {}),
        }
    elif len(split_codecs) == 2:
        return {
            'vcodec': split_codecs[0],
            'acodec': split_codecs[1],
        }
    return {}


def urlhandle_detect_ext(url_handle):
    getheader = url_handle.headers.get

    cd = getheader('Content-Disposition')
    if cd:
        m = re.match(r'attachment;\s*filename="(?P<filename>[^"]+)"', cd)
        if m:
            e = determine_ext(m.group('filename'), default_ext=None)
            if e:
                return e

    return mimetype2ext(getheader('Content-Type'))


def encode_data_uri(data, mime_type):
    return 'data:%s;base64,%s' % (mime_type, base64.b64encode(data).decode('ascii'))


def age_restricted(content_limit, age_limit):
    """ Returns True iff the content should be blocked """

    if age_limit is None:  # No limit set
        return False
    if content_limit is None:
        return False  # Content available for everyone
    return age_limit < content_limit


def is_html(first_bytes):
    """ Detect whether a file contains HTML by examining its first bytes. """

    BOMS = [
        (b'\xef\xbb\xbf', 'utf-8'),
        (b'\x00\x00\xfe\xff', 'utf-32-be'),
        (b'\xff\xfe\x00\x00', 'utf-32-le'),
        (b'\xff\xfe', 'utf-16-le'),
        (b'\xfe\xff', 'utf-16-be'),
    ]
    for bom, enc in BOMS:
        if first_bytes.startswith(bom):
            s = first_bytes[len(bom):].decode(enc, 'replace')
            break
    else:
        s = first_bytes.decode('utf-8', 'replace')

    return re.match(r'^\s*<', s)


def determine_protocol(info_dict):
    protocol = info_dict.get('protocol')
    if protocol is not None:
        return protocol

    url = sanitize_url(info_dict['url'])
    if url.startswith('rtmp'):
        return 'rtmp'
    elif url.startswith('mms'):
        return 'mms'
    elif url.startswith('rtsp'):
        return 'rtsp'

    ext = determine_ext(url)
    if ext == 'm3u8':
        return 'm3u8'
    elif ext == 'f4m':
        return 'f4m'

    return compat_urllib_parse_urlparse(url).scheme


def render_table(header_row, data, delim=False, extra_gap=0, hide_empty=False):
    """ Render a list of rows, each as a list of values.
    Text after a \t will be right aligned """
    def width(string):
        return len(remove_terminal_sequences(string).replace('\t', ''))

    def get_max_lens(table):
        return [max(width(str(v)) for v in col) for col in zip(*table)]

    def filter_using_list(row, filterArray):
        return [col for take, col in itertools.zip_longest(filterArray, row, fillvalue=True) if take]

    max_lens = get_max_lens(data) if hide_empty else []
    header_row = filter_using_list(header_row, max_lens)
    data = [filter_using_list(row, max_lens) for row in data]

    table = [header_row] + data
    max_lens = get_max_lens(table)
    extra_gap += 1
    if delim:
        table = [header_row, [delim * (ml + extra_gap) for ml in max_lens]] + data
        table[1][-1] = table[1][-1][:-extra_gap * len(delim)]  # Remove extra_gap from end of delimiter
    for row in table:
        for pos, text in enumerate(map(str, row)):
            if '\t' in text:
                row[pos] = text.replace('\t', ' ' * (max_lens[pos] - width(text))) + ' ' * extra_gap
            else:
                row[pos] = text + ' ' * (max_lens[pos] - width(text) + extra_gap)
    ret = '\n'.join(''.join(row).rstrip() for row in table)
    return ret


def _match_one(filter_part, dct, incomplete):
    # TODO: Generalize code with YoutubeDL._build_format_filter
    STRING_OPERATORS = {
        '*=': operator.contains,
        '^=': lambda attr, value: attr.startswith(value),
        '$=': lambda attr, value: attr.endswith(value),
        '~=': lambda attr, value: re.search(value, attr),
    }
    COMPARISON_OPERATORS = {
        **STRING_OPERATORS,
        '<=': operator.le,  # "<=" must be defined above "<"
        '<': operator.lt,
        '>=': operator.ge,
        '>': operator.gt,
        '=': operator.eq,
    }

    if isinstance(incomplete, bool):
        is_incomplete = lambda _: incomplete
    else:
        is_incomplete = lambda k: k in incomplete

    operator_rex = re.compile(r'''(?x)\s*
        (?P<key>[a-z_]+)
        \s*(?P<negation>!\s*)?(?P<op>%s)(?P<none_inclusive>\s*\?)?\s*
        (?:
            (?P<quote>["\'])(?P<quotedstrval>.+?)(?P=quote)|
            (?P<strval>.+?)
        )
        \s*$
        ''' % '|'.join(map(re.escape, COMPARISON_OPERATORS.keys())))
    m = operator_rex.search(filter_part)
    if m:
        m = m.groupdict()
        unnegated_op = COMPARISON_OPERATORS[m['op']]
        if m['negation']:
            op = lambda attr, value: not unnegated_op(attr, value)
        else:
            op = unnegated_op
        comparison_value = m['quotedstrval'] or m['strval'] or m['intval']
        if m['quote']:
            comparison_value = comparison_value.replace(r'\%s' % m['quote'], m['quote'])
        actual_value = dct.get(m['key'])
        numeric_comparison = None
        if isinstance(actual_value, compat_numeric_types):
            # If the original field is a string and matching comparisonvalue is
            # a number we should respect the origin of the original field
            # and process comparison value as a string (see
            # https://github.com/ytdl-org/youtube-dl/issues/11082)
            try:
                numeric_comparison = int(comparison_value)
            except ValueError:
                numeric_comparison = parse_filesize(comparison_value)
                if numeric_comparison is None:
                    numeric_comparison = parse_filesize(f'{comparison_value}B')
                if numeric_comparison is None:
                    numeric_comparison = parse_duration(comparison_value)
        if numeric_comparison is not None and m['op'] in STRING_OPERATORS:
            raise ValueError('Operator %s only supports string values!' % m['op'])
        if actual_value is None:
            return is_incomplete(m['key']) or m['none_inclusive']
        return op(actual_value, comparison_value if numeric_comparison is None else numeric_comparison)

    UNARY_OPERATORS = {
        '': lambda v: (v is True) if isinstance(v, bool) else (v is not None),
        '!': lambda v: (v is False) if isinstance(v, bool) else (v is None),
    }
    operator_rex = re.compile(r'''(?x)\s*
        (?P<op>%s)\s*(?P<key>[a-z_]+)
        \s*$
        ''' % '|'.join(map(re.escape, UNARY_OPERATORS.keys())))
    m = operator_rex.search(filter_part)
    if m:
        op = UNARY_OPERATORS[m.group('op')]
        actual_value = dct.get(m.group('key'))
        if is_incomplete(m.group('key')) and actual_value is None:
            return True
        return op(actual_value)

    raise ValueError('Invalid filter part %r' % filter_part)


def match_str(filter_str, dct, incomplete=False):
    """ Filter a dictionary with a simple string syntax.
    @returns           Whether the filter passes
    @param incomplete  Set of keys that is expected to be missing from dct.
                       Can be True/False to indicate all/none of the keys may be missing.
                       All conditions on incomplete keys pass if the key is missing
    """
    return all(
        _match_one(filter_part.replace(r'\&', '&'), dct, incomplete)
        for filter_part in re.split(r'(?<!\\)&', filter_str))


def match_filter_func(filters):
    if not filters:
        return None
    filters = variadic(filters)

    def _match_func(info_dict, *args, **kwargs):
        if any(match_str(f, info_dict, *args, **kwargs) for f in filters):
            return None
        else:
            video_title = info_dict.get('title') or info_dict.get('id') or 'video'
            filter_str = ') | ('.join(map(str.strip, filters))
            return f'{video_title} does not pass filter ({filter_str}), skipping ..'
    return _match_func


def parse_dfxp_time_expr(time_expr):
    if not time_expr:
        return

    mobj = re.match(r'^(?P<time_offset>\d+(?:\.\d+)?)s?$', time_expr)
    if mobj:
        return float(mobj.group('time_offset'))

    mobj = re.match(r'^(\d+):(\d\d):(\d\d(?:(?:\.|:)\d+)?)$', time_expr)
    if mobj:
        return 3600 * int(mobj.group(1)) + 60 * int(mobj.group(2)) + float(mobj.group(3).replace(':', '.'))


def srt_subtitles_timecode(seconds):
    return '%02d:%02d:%02d,%03d' % timetuple_from_msec(seconds * 1000)


def ass_subtitles_timecode(seconds):
    time = timetuple_from_msec(seconds * 1000)
    return '%01d:%02d:%02d.%02d' % (*time[:-1], time.milliseconds / 10)


def dfxp2srt(dfxp_data):
    '''
    @param dfxp_data A bytes-like object containing DFXP data
    @returns A unicode object containing converted SRT data
    '''
    LEGACY_NAMESPACES = (
        (b'http://www.w3.org/ns/ttml', [
            b'http://www.w3.org/2004/11/ttaf1',
            b'http://www.w3.org/2006/04/ttaf1',
            b'http://www.w3.org/2006/10/ttaf1',
        ]),
        (b'http://www.w3.org/ns/ttml#styling', [
            b'http://www.w3.org/ns/ttml#style',
        ]),
    )

    SUPPORTED_STYLING = [
        'color',
        'fontFamily',
        'fontSize',
        'fontStyle',
        'fontWeight',
        'textDecoration'
    ]

    _x = functools.partial(xpath_with_ns, ns_map={
        'xml': 'http://www.w3.org/XML/1998/namespace',
        'ttml': 'http://www.w3.org/ns/ttml',
        'tts': 'http://www.w3.org/ns/ttml#styling',
    })

    styles = {}
    default_style = {}

    class TTMLPElementParser(object):
        _out = ''
        _unclosed_elements = []
        _applied_styles = []

        def start(self, tag, attrib):
            if tag in (_x('ttml:br'), 'br'):
                self._out += '\n'
            else:
                unclosed_elements = []
                style = {}
                element_style_id = attrib.get('style')
                if default_style:
                    style.update(default_style)
                if element_style_id:
                    style.update(styles.get(element_style_id, {}))
                for prop in SUPPORTED_STYLING:
                    prop_val = attrib.get(_x('tts:' + prop))
                    if prop_val:
                        style[prop] = prop_val
                if style:
                    font = ''
                    for k, v in sorted(style.items()):
                        if self._applied_styles and self._applied_styles[-1].get(k) == v:
                            continue
                        if k == 'color':
                            font += ' color="%s"' % v
                        elif k == 'fontSize':
                            font += ' size="%s"' % v
                        elif k == 'fontFamily':
                            font += ' face="%s"' % v
                        elif k == 'fontWeight' and v == 'bold':
                            self._out += '<b>'
                            unclosed_elements.append('b')
                        elif k == 'fontStyle' and v == 'italic':
                            self._out += '<i>'
                            unclosed_elements.append('i')
                        elif k == 'textDecoration' and v == 'underline':
                            self._out += '<u>'
                            unclosed_elements.append('u')
                    if font:
                        self._out += '<font' + font + '>'
                        unclosed_elements.append('font')
                    applied_style = {}
                    if self._applied_styles:
                        applied_style.update(self._applied_styles[-1])
                    applied_style.update(style)
                    self._applied_styles.append(applied_style)
                self._unclosed_elements.append(unclosed_elements)

        def end(self, tag):
            if tag not in (_x('ttml:br'), 'br'):
                unclosed_elements = self._unclosed_elements.pop()
                for element in reversed(unclosed_elements):
                    self._out += '</%s>' % element
                if unclosed_elements and self._applied_styles:
                    self._applied_styles.pop()

        def data(self, data):
            self._out += data

        def close(self):
            return self._out.strip()

    def parse_node(node):
        target = TTMLPElementParser()
        parser = xml.etree.ElementTree.XMLParser(target=target)
        parser.feed(xml.etree.ElementTree.tostring(node))
        return parser.close()

    for k, v in LEGACY_NAMESPACES:
        for ns in v:
            dfxp_data = dfxp_data.replace(ns, k)

    dfxp = compat_etree_fromstring(dfxp_data)
    out = []
    paras = dfxp.findall(_x('.//ttml:p')) or dfxp.findall('.//p')

    if not paras:
        raise ValueError('Invalid dfxp/TTML subtitle')

    repeat = False
    while True:
        for style in dfxp.findall(_x('.//ttml:style')):
            style_id = style.get('id') or style.get(_x('xml:id'))
            if not style_id:
                continue
            parent_style_id = style.get('style')
            if parent_style_id:
                if parent_style_id not in styles:
                    repeat = True
                    continue
                styles[style_id] = styles[parent_style_id].copy()
            for prop in SUPPORTED_STYLING:
                prop_val = style.get(_x('tts:' + prop))
                if prop_val:
                    styles.setdefault(style_id, {})[prop] = prop_val
        if repeat:
            repeat = False
        else:
            break

    for p in ('body', 'div'):
        ele = xpath_element(dfxp, [_x('.//ttml:' + p), './/' + p])
        if ele is None:
            continue
        style = styles.get(ele.get('style'))
        if not style:
            continue
        default_style.update(style)

    for para, index in zip(paras, itertools.count(1)):
        begin_time = parse_dfxp_time_expr(para.attrib.get('begin'))
        end_time = parse_dfxp_time_expr(para.attrib.get('end'))
        dur = parse_dfxp_time_expr(para.attrib.get('dur'))
        if begin_time is None:
            continue
        if not end_time:
            if not dur:
                continue
            end_time = begin_time + dur
        out.append('%d\n%s --> %s\n%s\n\n' % (
            index,
            srt_subtitles_timecode(begin_time),
            srt_subtitles_timecode(end_time),
            parse_node(para)))

    return ''.join(out)


def cli_option(params, command_option, param):
    param = params.get(param)
    if param:
        param = compat_str(param)
    return [command_option, param] if param is not None else []


def cli_bool_option(params, command_option, param, true_value='true', false_value='false', separator=None):
    param = params.get(param)
    if param is None:
        return []
    assert isinstance(param, bool)
    if separator:
        return [command_option + separator + (true_value if param else false_value)]
    return [command_option, true_value if param else false_value]


def cli_valueless_option(params, command_option, param, expected_value=True):
    param = params.get(param)
    return [command_option] if param == expected_value else []


def cli_configuration_args(argdict, keys, default=[], use_compat=True):
    if isinstance(argdict, (list, tuple)):  # for backward compatibility
        if use_compat:
            return argdict
        else:
            argdict = None
    if argdict is None:
        return default
    assert isinstance(argdict, dict)

    assert isinstance(keys, (list, tuple))
    for key_list in keys:
        arg_list = list(filter(
            lambda x: x is not None,
            [argdict.get(key.lower()) for key in variadic(key_list)]))
        if arg_list:
            return [arg for args in arg_list for arg in args]
    return default


def _configuration_args(main_key, argdict, exe, keys=None, default=[], use_compat=True):
    main_key, exe = main_key.lower(), exe.lower()
    root_key = exe if main_key == exe else f'{main_key}+{exe}'
    keys = [f'{root_key}{k}' for k in (keys or [''])]
    if root_key in keys:
        if main_key != exe:
            keys.append((main_key, exe))
        keys.append('default')
    else:
        use_compat = False
    return cli_configuration_args(argdict, keys, default, use_compat)


class ISO639Utils(object):
    # See http://www.loc.gov/standards/iso639-2/ISO-639-2_utf-8.txt
    _lang_map = {
        'aa': 'aar',
        'ab': 'abk',
        'ae': 'ave',
        'af': 'afr',
        'ak': 'aka',
        'am': 'amh',
        'an': 'arg',
        'ar': 'ara',
        'as': 'asm',
        'av': 'ava',
        'ay': 'aym',
        'az': 'aze',
        'ba': 'bak',
        'be': 'bel',
        'bg': 'bul',
        'bh': 'bih',
        'bi': 'bis',
        'bm': 'bam',
        'bn': 'ben',
        'bo': 'bod',
        'br': 'bre',
        'bs': 'bos',
        'ca': 'cat',
        'ce': 'che',
        'ch': 'cha',
        'co': 'cos',
        'cr': 'cre',
        'cs': 'ces',
        'cu': 'chu',
        'cv': 'chv',
        'cy': 'cym',
        'da': 'dan',
        'de': 'deu',
        'dv': 'div',
        'dz': 'dzo',
        'ee': 'ewe',
        'el': 'ell',
        'en': 'eng',
        'eo': 'epo',
        'es': 'spa',
        'et': 'est',
        'eu': 'eus',
        'fa': 'fas',
        'ff': 'ful',
        'fi': 'fin',
        'fj': 'fij',
        'fo': 'fao',
        'fr': 'fra',
        'fy': 'fry',
        'ga': 'gle',
        'gd': 'gla',
        'gl': 'glg',
        'gn': 'grn',
        'gu': 'guj',
        'gv': 'glv',
        'ha': 'hau',
        'he': 'heb',
        'iw': 'heb',  # Replaced by he in 1989 revision
        'hi': 'hin',
        'ho': 'hmo',
        'hr': 'hrv',
        'ht': 'hat',
        'hu': 'hun',
        'hy': 'hye',
        'hz': 'her',
        'ia': 'ina',
        'id': 'ind',
        'in': 'ind',  # Replaced by id in 1989 revision
        'ie': 'ile',
        'ig': 'ibo',
        'ii': 'iii',
        'ik': 'ipk',
        'io': 'ido',
        'is': 'isl',
        'it': 'ita',
        'iu': 'iku',
        'ja': 'jpn',
        'jv': 'jav',
        'ka': 'kat',
        'kg': 'kon',
        'ki': 'kik',
        'kj': 'kua',
        'kk': 'kaz',
        'kl': 'kal',
        'km': 'khm',
        'kn': 'kan',
        'ko': 'kor',
        'kr': 'kau',
        'ks': 'kas',
        'ku': 'kur',
        'kv': 'kom',
        'kw': 'cor',
        'ky': 'kir',
        'la': 'lat',
        'lb': 'ltz',
        'lg': 'lug',
        'li': 'lim',
        'ln': 'lin',
        'lo': 'lao',
        'lt': 'lit',
        'lu': 'lub',
        'lv': 'lav',
        'mg': 'mlg',
        'mh': 'mah',
        'mi': 'mri',
        'mk': 'mkd',
        'ml': 'mal',
        'mn': 'mon',
        'mr': 'mar',
        'ms': 'msa',
        'mt': 'mlt',
        'my': 'mya',
        'na': 'nau',
        'nb': 'nob',
        'nd': 'nde',
        'ne': 'nep',
        'ng': 'ndo',
        'nl': 'nld',
        'nn': 'nno',
        'no': 'nor',
        'nr': 'nbl',
        'nv': 'nav',
        'ny': 'nya',
        'oc': 'oci',
        'oj': 'oji',
        'om': 'orm',
        'or': 'ori',
        'os': 'oss',
        'pa': 'pan',
        'pi': 'pli',
        'pl': 'pol',
        'ps': 'pus',
        'pt': 'por',
        'qu': 'que',
        'rm': 'roh',
        'rn': 'run',
        'ro': 'ron',
        'ru': 'rus',
        'rw': 'kin',
        'sa': 'san',
        'sc': 'srd',
        'sd': 'snd',
        'se': 'sme',
        'sg': 'sag',
        'si': 'sin',
        'sk': 'slk',
        'sl': 'slv',
        'sm': 'smo',
        'sn': 'sna',
        'so': 'som',
        'sq': 'sqi',
        'sr': 'srp',
        'ss': 'ssw',
        'st': 'sot',
        'su': 'sun',
        'sv': 'swe',
        'sw': 'swa',
        'ta': 'tam',
        'te': 'tel',
        'tg': 'tgk',
        'th': 'tha',
        'ti': 'tir',
        'tk': 'tuk',
        'tl': 'tgl',
        'tn': 'tsn',
        'to': 'ton',
        'tr': 'tur',
        'ts': 'tso',
        'tt': 'tat',
        'tw': 'twi',
        'ty': 'tah',
        'ug': 'uig',
        'uk': 'ukr',
        'ur': 'urd',
        'uz': 'uzb',
        've': 'ven',
        'vi': 'vie',
        'vo': 'vol',
        'wa': 'wln',
        'wo': 'wol',
        'xh': 'xho',
        'yi': 'yid',
        'ji': 'yid',  # Replaced by yi in 1989 revision
        'yo': 'yor',
        'za': 'zha',
        'zh': 'zho',
        'zu': 'zul',
    }

    @classmethod
    def short2long(cls, code):
        """Convert language code from ISO 639-1 to ISO 639-2/T"""
        return cls._lang_map.get(code[:2])

    @classmethod
    def long2short(cls, code):
        """Convert language code from ISO 639-2/T to ISO 639-1"""
        for short_name, long_name in cls._lang_map.items():
            if long_name == code:
                return short_name


class ISO3166Utils(object):
    # From http://data.okfn.org/data/core/country-list
    _country_map = {
        'AF': 'Afghanistan',
        'AX': 'Åland Islands',
        'AL': 'Albania',
        'DZ': 'Algeria',
        'AS': 'American Samoa',
        'AD': 'Andorra',
        'AO': 'Angola',
        'AI': 'Anguilla',
        'AQ': 'Antarctica',
        'AG': 'Antigua and Barbuda',
        'AR': 'Argentina',
        'AM': 'Armenia',
        'AW': 'Aruba',
        'AU': 'Australia',
        'AT': 'Austria',
        'AZ': 'Azerbaijan',
        'BS': 'Bahamas',
        'BH': 'Bahrain',
        'BD': 'Bangladesh',
        'BB': 'Barbados',
        'BY': 'Belarus',
        'BE': 'Belgium',
        'BZ': 'Belize',
        'BJ': 'Benin',
        'BM': 'Bermuda',
        'BT': 'Bhutan',
        'BO': 'Bolivia, Plurinational State of',
        'BQ': 'Bonaire, Sint Eustatius and Saba',
        'BA': 'Bosnia and Herzegovina',
        'BW': 'Botswana',
        'BV': 'Bouvet Island',
        'BR': 'Brazil',
        'IO': 'British Indian Ocean Territory',
        'BN': 'Brunei Darussalam',
        'BG': 'Bulgaria',
        'BF': 'Burkina Faso',
        'BI': 'Burundi',
        'KH': 'Cambodia',
        'CM': 'Cameroon',
        'CA': 'Canada',
        'CV': 'Cape Verde',
        'KY': 'Cayman Islands',
        'CF': 'Central African Republic',
        'TD': 'Chad',
        'CL': 'Chile',
        'CN': 'China',
        'CX': 'Christmas Island',
        'CC': 'Cocos (Keeling) Islands',
        'CO': 'Colombia',
        'KM': 'Comoros',
        'CG': 'Congo',
        'CD': 'Congo, the Democratic Republic of the',
        'CK': 'Cook Islands',
        'CR': 'Costa Rica',
        'CI': 'Côte d\'Ivoire',
        'HR': 'Croatia',
        'CU': 'Cuba',
        'CW': 'Curaçao',
        'CY': 'Cyprus',
        'CZ': 'Czech Republic',
        'DK': 'Denmark',
        'DJ': 'Djibouti',
        'DM': 'Dominica',
        'DO': 'Dominican Republic',
        'EC': 'Ecuador',
        'EG': 'Egypt',
        'SV': 'El Salvador',
        'GQ': 'Equatorial Guinea',
        'ER': 'Eritrea',
        'EE': 'Estonia',
        'ET': 'Ethiopia',
        'FK': 'Falkland Islands (Malvinas)',
        'FO': 'Faroe Islands',
        'FJ': 'Fiji',
        'FI': 'Finland',
        'FR': 'France',
        'GF': 'French Guiana',
        'PF': 'French Polynesia',
        'TF': 'French Southern Territories',
        'GA': 'Gabon',
        'GM': 'Gambia',
        'GE': 'Georgia',
        'DE': 'Germany',
        'GH': 'Ghana',
        'GI': 'Gibraltar',
        'GR': 'Greece',
        'GL': 'Greenland',
        'GD': 'Grenada',
        'GP': 'Guadeloupe',
        'GU': 'Guam',
        'GT': 'Guatemala',
        'GG': 'Guernsey',
        'GN': 'Guinea',
        'GW': 'Guinea-Bissau',
        'GY': 'Guyana',
        'HT': 'Haiti',
        'HM': 'Heard Island and McDonald Islands',
        'VA': 'Holy See (Vatican City State)',
        'HN': 'Honduras',
        'HK': 'Hong Kong',
        'HU': 'Hungary',
        'IS': 'Iceland',
        'IN': 'India',
        'ID': 'Indonesia',
        'IR': 'Iran, Islamic Republic of',
        'IQ': 'Iraq',
        'IE': 'Ireland',
        'IM': 'Isle of Man',
        'IL': 'Israel',
        'IT': 'Italy',
        'JM': 'Jamaica',
        'JP': 'Japan',
        'JE': 'Jersey',
        'JO': 'Jordan',
        'KZ': 'Kazakhstan',
        'KE': 'Kenya',
        'KI': 'Kiribati',
        'KP': 'Korea, Democratic People\'s Republic of',
        'KR': 'Korea, Republic of',
        'KW': 'Kuwait',
        'KG': 'Kyrgyzstan',
        'LA': 'Lao People\'s Democratic Republic',
        'LV': 'Latvia',
        'LB': 'Lebanon',
        'LS': 'Lesotho',
        'LR': 'Liberia',
        'LY': 'Libya',
        'LI': 'Liechtenstein',
        'LT': 'Lithuania',
        'LU': 'Luxembourg',
        'MO': 'Macao',
        'MK': 'Macedonia, the Former Yugoslav Republic of',
        'MG': 'Madagascar',
        'MW': 'Malawi',
        'MY': 'Malaysia',
        'MV': 'Maldives',
        'ML': 'Mali',
        'MT': 'Malta',
        'MH': 'Marshall Islands',
        'MQ': 'Martinique',
        'MR': 'Mauritania',
        'MU': 'Mauritius',
        'YT': 'Mayotte',
        'MX': 'Mexico',
        'FM': 'Micronesia, Federated States of',
        'MD': 'Moldova, Republic of',
        'MC': 'Monaco',
        'MN': 'Mongolia',
        'ME': 'Montenegro',
        'MS': 'Montserrat',
        'MA': 'Morocco',
        'MZ': 'Mozambique',
        'MM': 'Myanmar',
        'NA': 'Namibia',
        'NR': 'Nauru',
        'NP': 'Nepal',
        'NL': 'Netherlands',
        'NC': 'New Caledonia',
        'NZ': 'New Zealand',
        'NI': 'Nicaragua',
        'NE': 'Niger',
        'NG': 'Nigeria',
        'NU': 'Niue',
        'NF': 'Norfolk Island',
        'MP': 'Northern Mariana Islands',
        'NO': 'Norway',
        'OM': 'Oman',
        'PK': 'Pakistan',
        'PW': 'Palau',
        'PS': 'Palestine, State of',
        'PA': 'Panama',
        'PG': 'Papua New Guinea',
        'PY': 'Paraguay',
        'PE': 'Peru',
        'PH': 'Philippines',
        'PN': 'Pitcairn',
        'PL': 'Poland',
        'PT': 'Portugal',
        'PR': 'Puerto Rico',
        'QA': 'Qatar',
        'RE': 'Réunion',
        'RO': 'Romania',
        'RU': 'Russian Federation',
        'RW': 'Rwanda',
        'BL': 'Saint Barthélemy',
        'SH': 'Saint Helena, Ascension and Tristan da Cunha',
        'KN': 'Saint Kitts and Nevis',
        'LC': 'Saint Lucia',
        'MF': 'Saint Martin (French part)',
        'PM': 'Saint Pierre and Miquelon',
        'VC': 'Saint Vincent and the Grenadines',
        'WS': 'Samoa',
        'SM': 'San Marino',
        'ST': 'Sao Tome and Principe',
        'SA': 'Saudi Arabia',
        'SN': 'Senegal',
        'RS': 'Serbia',
        'SC': 'Seychelles',
        'SL': 'Sierra Leone',
        'SG': 'Singapore',
        'SX': 'Sint Maarten (Dutch part)',
        'SK': 'Slovakia',
        'SI': 'Slovenia',
        'SB': 'Solomon Islands',
        'SO': 'Somalia',
        'ZA': 'South Africa',
        'GS': 'South Georgia and the South Sandwich Islands',
        'SS': 'South Sudan',
        'ES': 'Spain',
        'LK': 'Sri Lanka',
        'SD': 'Sudan',
        'SR': 'Suriname',
        'SJ': 'Svalbard and Jan Mayen',
        'SZ': 'Swaziland',
        'SE': 'Sweden',
        'CH': 'Switzerland',
        'SY': 'Syrian Arab Republic',
        'TW': 'Taiwan, Province of China',
        'TJ': 'Tajikistan',
        'TZ': 'Tanzania, United Republic of',
        'TH': 'Thailand',
        'TL': 'Timor-Leste',
        'TG': 'Togo',
        'TK': 'Tokelau',
        'TO': 'Tonga',
        'TT': 'Trinidad and Tobago',
        'TN': 'Tunisia',
        'TR': 'Turkey',
        'TM': 'Turkmenistan',
        'TC': 'Turks and Caicos Islands',
        'TV': 'Tuvalu',
        'UG': 'Uganda',
        'UA': 'Ukraine',
        'AE': 'United Arab Emirates',
        'GB': 'United Kingdom',
        'US': 'United States',
        'UM': 'United States Minor Outlying Islands',
        'UY': 'Uruguay',
        'UZ': 'Uzbekistan',
        'VU': 'Vanuatu',
        'VE': 'Venezuela, Bolivarian Republic of',
        'VN': 'Viet Nam',
        'VG': 'Virgin Islands, British',
        'VI': 'Virgin Islands, U.S.',
        'WF': 'Wallis and Futuna',
        'EH': 'Western Sahara',
        'YE': 'Yemen',
        'ZM': 'Zambia',
        'ZW': 'Zimbabwe',
    }

    @classmethod
    def short2full(cls, code):
        """Convert an ISO 3166-2 country code to the corresponding full name"""
        return cls._country_map.get(code.upper())


class GeoUtils(object):
    # Major IPv4 address blocks per country
    _country_ip_map = {
        'AD': '46.172.224.0/19',
        'AE': '94.200.0.0/13',
        'AF': '149.54.0.0/17',
        'AG': '209.59.64.0/18',
        'AI': '204.14.248.0/21',
        'AL': '46.99.0.0/16',
        'AM': '46.70.0.0/15',
        'AO': '105.168.0.0/13',
        'AP': '182.50.184.0/21',
        'AQ': '23.154.160.0/24',
        'AR': '181.0.0.0/12',
        'AS': '202.70.112.0/20',
        'AT': '77.116.0.0/14',
        'AU': '1.128.0.0/11',
        'AW': '181.41.0.0/18',
        'AX': '185.217.4.0/22',
        'AZ': '5.197.0.0/16',
        'BA': '31.176.128.0/17',
        'BB': '65.48.128.0/17',
        'BD': '114.130.0.0/16',
        'BE': '57.0.0.0/8',
        'BF': '102.178.0.0/15',
        'BG': '95.42.0.0/15',
        'BH': '37.131.0.0/17',
        'BI': '154.117.192.0/18',
        'BJ': '137.255.0.0/16',
        'BL': '185.212.72.0/23',
        'BM': '196.12.64.0/18',
        'BN': '156.31.0.0/16',
        'BO': '161.56.0.0/16',
        'BQ': '161.0.80.0/20',
        'BR': '191.128.0.0/12',
        'BS': '24.51.64.0/18',
        'BT': '119.2.96.0/19',
        'BW': '168.167.0.0/16',
        'BY': '178.120.0.0/13',
        'BZ': '179.42.192.0/18',
        'CA': '99.224.0.0/11',
        'CD': '41.243.0.0/16',
        'CF': '197.242.176.0/21',
        'CG': '160.113.0.0/16',
        'CH': '85.0.0.0/13',
        'CI': '102.136.0.0/14',
        'CK': '202.65.32.0/19',
        'CL': '152.172.0.0/14',
        'CM': '102.244.0.0/14',
        'CN': '36.128.0.0/10',
        'CO': '181.240.0.0/12',
        'CR': '201.192.0.0/12',
        'CU': '152.206.0.0/15',
        'CV': '165.90.96.0/19',
        'CW': '190.88.128.0/17',
        'CY': '31.153.0.0/16',
        'CZ': '88.100.0.0/14',
        'DE': '53.0.0.0/8',
        'DJ': '197.241.0.0/17',
        'DK': '87.48.0.0/12',
        'DM': '192.243.48.0/20',
        'DO': '152.166.0.0/15',
        'DZ': '41.96.0.0/12',
        'EC': '186.68.0.0/15',
        'EE': '90.190.0.0/15',
        'EG': '156.160.0.0/11',
        'ER': '196.200.96.0/20',
        'ES': '88.0.0.0/11',
        'ET': '196.188.0.0/14',
        'EU': '2.16.0.0/13',
        'FI': '91.152.0.0/13',
        'FJ': '144.120.0.0/16',
        'FK': '80.73.208.0/21',
        'FM': '119.252.112.0/20',
        'FO': '88.85.32.0/19',
        'FR': '90.0.0.0/9',
        'GA': '41.158.0.0/15',
        'GB': '25.0.0.0/8',
        'GD': '74.122.88.0/21',
        'GE': '31.146.0.0/16',
        'GF': '161.22.64.0/18',
        'GG': '62.68.160.0/19',
        'GH': '154.160.0.0/12',
        'GI': '95.164.0.0/16',
        'GL': '88.83.0.0/19',
        'GM': '160.182.0.0/15',
        'GN': '197.149.192.0/18',
        'GP': '104.250.0.0/19',
        'GQ': '105.235.224.0/20',
        'GR': '94.64.0.0/13',
        'GT': '168.234.0.0/16',
        'GU': '168.123.0.0/16',
        'GW': '197.214.80.0/20',
        'GY': '181.41.64.0/18',
        'HK': '113.252.0.0/14',
        'HN': '181.210.0.0/16',
        'HR': '93.136.0.0/13',
        'HT': '148.102.128.0/17',
        'HU': '84.0.0.0/14',
        'ID': '39.192.0.0/10',
        'IE': '87.32.0.0/12',
        'IL': '79.176.0.0/13',
        'IM': '5.62.80.0/20',
        'IN': '117.192.0.0/10',
        'IO': '203.83.48.0/21',
        'IQ': '37.236.0.0/14',
        'IR': '2.176.0.0/12',
        'IS': '82.221.0.0/16',
        'IT': '79.0.0.0/10',
        'JE': '87.244.64.0/18',
        'JM': '72.27.0.0/17',
        'JO': '176.29.0.0/16',
        'JP': '133.0.0.0/8',
        'KE': '105.48.0.0/12',
        'KG': '158.181.128.0/17',
        'KH': '36.37.128.0/17',
        'KI': '103.25.140.0/22',
        'KM': '197.255.224.0/20',
        'KN': '198.167.192.0/19',
        'KP': '175.45.176.0/22',
        'KR': '175.192.0.0/10',
        'KW': '37.36.0.0/14',
        'KY': '64.96.0.0/15',
        'KZ': '2.72.0.0/13',
        'LA': '115.84.64.0/18',
        'LB': '178.135.0.0/16',
        'LC': '24.92.144.0/20',
        'LI': '82.117.0.0/19',
        'LK': '112.134.0.0/15',
        'LR': '102.183.0.0/16',
        'LS': '129.232.0.0/17',
        'LT': '78.56.0.0/13',
        'LU': '188.42.0.0/16',
        'LV': '46.109.0.0/16',
        'LY': '41.252.0.0/14',
        'MA': '105.128.0.0/11',
        'MC': '88.209.64.0/18',
        'MD': '37.246.0.0/16',
        'ME': '178.175.0.0/17',
        'MF': '74.112.232.0/21',
        'MG': '154.126.0.0/17',
        'MH': '117.103.88.0/21',
        'MK': '77.28.0.0/15',
        'ML': '154.118.128.0/18',
        'MM': '37.111.0.0/17',
        'MN': '49.0.128.0/17',
        'MO': '60.246.0.0/16',
        'MP': '202.88.64.0/20',
        'MQ': '109.203.224.0/19',
        'MR': '41.188.64.0/18',
        'MS': '208.90.112.0/22',
        'MT': '46.11.0.0/16',
        'MU': '105.16.0.0/12',
        'MV': '27.114.128.0/18',
        'MW': '102.70.0.0/15',
        'MX': '187.192.0.0/11',
        'MY': '175.136.0.0/13',
        'MZ': '197.218.0.0/15',
        'NA': '41.182.0.0/16',
        'NC': '101.101.0.0/18',
        'NE': '197.214.0.0/18',
        'NF': '203.17.240.0/22',
        'NG': '105.112.0.0/12',
        'NI': '186.76.0.0/15',
        'NL': '145.96.0.0/11',
        'NO': '84.208.0.0/13',
        'NP': '36.252.0.0/15',
        'NR': '203.98.224.0/19',
        'NU': '49.156.48.0/22',
        'NZ': '49.224.0.0/14',
        'OM': '5.36.0.0/15',
        'PA': '186.72.0.0/15',
        'PE': '186.160.0.0/14',
        'PF': '123.50.64.0/18',
        'PG': '124.240.192.0/19',
        'PH': '49.144.0.0/13',
        'PK': '39.32.0.0/11',
        'PL': '83.0.0.0/11',
        'PM': '70.36.0.0/20',
        'PR': '66.50.0.0/16',
        'PS': '188.161.0.0/16',
        'PT': '85.240.0.0/13',
        'PW': '202.124.224.0/20',
        'PY': '181.120.0.0/14',
        'QA': '37.210.0.0/15',
        'RE': '102.35.0.0/16',
        'RO': '79.112.0.0/13',
        'RS': '93.86.0.0/15',
        'RU': '5.136.0.0/13',
        'RW': '41.186.0.0/16',
        'SA': '188.48.0.0/13',
        'SB': '202.1.160.0/19',
        'SC': '154.192.0.0/11',
        'SD': '102.120.0.0/13',
        'SE': '78.64.0.0/12',
        'SG': '8.128.0.0/10',
        'SI': '188.196.0.0/14',
        'SK': '78.98.0.0/15',
        'SL': '102.143.0.0/17',
        'SM': '89.186.32.0/19',
        'SN': '41.82.0.0/15',
        'SO': '154.115.192.0/18',
        'SR': '186.179.128.0/17',
        'SS': '105.235.208.0/21',
        'ST': '197.159.160.0/19',
        'SV': '168.243.0.0/16',
        'SX': '190.102.0.0/20',
        'SY': '5.0.0.0/16',
        'SZ': '41.84.224.0/19',
        'TC': '65.255.48.0/20',
        'TD': '154.68.128.0/19',
        'TG': '196.168.0.0/14',
        'TH': '171.96.0.0/13',
        'TJ': '85.9.128.0/18',
        'TK': '27.96.24.0/21',
        'TL': '180.189.160.0/20',
        'TM': '95.85.96.0/19',
        'TN': '197.0.0.0/11',
        'TO': '175.176.144.0/21',
        'TR': '78.160.0.0/11',
        'TT': '186.44.0.0/15',
        'TV': '202.2.96.0/19',
        'TW': '120.96.0.0/11',
        'TZ': '156.156.0.0/14',
        'UA': '37.52.0.0/14',
        'UG': '102.80.0.0/13',
        'US': '6.0.0.0/8',
        'UY': '167.56.0.0/13',
        'UZ': '84.54.64.0/18',
        'VA': '212.77.0.0/19',
        'VC': '207.191.240.0/21',
        'VE': '186.88.0.0/13',
        'VG': '66.81.192.0/20',
        'VI': '146.226.0.0/16',
        'VN': '14.160.0.0/11',
        'VU': '202.80.32.0/20',
        'WF': '117.20.32.0/21',
        'WS': '202.4.32.0/19',
        'YE': '134.35.0.0/16',
        'YT': '41.242.116.0/22',
        'ZA': '41.0.0.0/11',
        'ZM': '102.144.0.0/13',
        'ZW': '102.177.192.0/18',
    }

    @classmethod
    def random_ipv4(cls, code_or_block):
        if len(code_or_block) == 2:
            block = cls._country_ip_map.get(code_or_block.upper())
            if not block:
                return None
        else:
            block = code_or_block
        addr, preflen = block.split('/')
        addr_min = compat_struct_unpack('!L', socket.inet_aton(addr))[0]
        addr_max = addr_min | (0xffffffff >> int(preflen))
        return compat_str(socket.inet_ntoa(
            compat_struct_pack('!L', random.randint(addr_min, addr_max))))


# Both long_to_bytes and bytes_to_long are adapted from PyCrypto, which is
# released into Public Domain
# https://github.com/dlitz/pycrypto/blob/master/lib/Crypto/Util/number.py#L387

def long_to_bytes(n, blocksize=0):
    """long_to_bytes(n:long, blocksize:int) : string
    Convert a long integer to a byte string.

    If optional blocksize is given and greater than zero, pad the front of the
    byte string with binary zeros so that the length is a multiple of
    blocksize.
    """
    # after much testing, this algorithm was deemed to be the fastest
    s = b''
    n = int(n)
    while n > 0:
        s = compat_struct_pack('>I', n & 0xffffffff) + s
        n = n >> 32
    # strip off leading zeros
    for i in range(len(s)):
        if s[i] != b'\000'[0]:
            break
    else:
        # only happens when n == 0
        s = b'\000'
        i = 0
    s = s[i:]
    # add back some pad bytes.  this could be done more efficiently w.r.t. the
    # de-padding being done above, but sigh...
    if blocksize > 0 and len(s) % blocksize:
        s = (blocksize - len(s) % blocksize) * b'\000' + s
    return s


def bytes_to_long(s):
    """bytes_to_long(string) : long
    Convert a byte string to a long integer.

    This is (essentially) the inverse of long_to_bytes().
    """
    acc = 0
    length = len(s)
    if length % 4:
        extra = (4 - length % 4)
        s = b'\000' * extra + s
        length = length + extra
    for i in range(0, length, 4):
        acc = (acc << 32) + compat_struct_unpack('>I', s[i:i + 4])[0]
    return acc


def ohdave_rsa_encrypt(data, exponent, modulus):
    '''
    Implement OHDave's RSA algorithm. See http://www.ohdave.com/rsa/

    Input:
        data: data to encrypt, bytes-like object
        exponent, modulus: parameter e and N of RSA algorithm, both integer
    Output: hex string of encrypted data

    Limitation: supports one block encryption only
    '''

    payload = int(binascii.hexlify(data[::-1]), 16)
    encrypted = pow(payload, exponent, modulus)
    return '%x' % encrypted


def pkcs1pad(data, length):
    """
    Padding input data with PKCS#1 scheme

    @param {int[]} data        input data
    @param {int}   length      target length
    @returns {int[]}           padded data
    """
    if len(data) > length - 11:
        raise ValueError('Input data too long for PKCS#1 padding')

    pseudo_random = [random.randint(0, 254) for _ in range(length - len(data) - 3)]
    return [0, 2] + pseudo_random + [0] + data


def encode_base_n(num, n, table=None):
    FULL_TABLE = '0123456789abcdefghijklmnopqrstuvwxyzABCDEFGHIJKLMNOPQRSTUVWXYZ'
    if not table:
        table = FULL_TABLE[:n]

    if n > len(table):
        raise ValueError('base %d exceeds table length %d' % (n, len(table)))

    if num == 0:
        return table[0]

    ret = ''
    while num:
        ret = table[num % n] + ret
        num = num // n
    return ret


def decode_packed_codes(code):
    mobj = re.search(PACKED_CODES_RE, code)
    obfuscated_code, base, count, symbols = mobj.groups()
    base = int(base)
    count = int(count)
    symbols = symbols.split('|')
    symbol_table = {}

    while count:
        count -= 1
        base_n_count = encode_base_n(count, base)
        symbol_table[base_n_count] = symbols[count] or base_n_count

    return re.sub(
        r'\b(\w+)\b', lambda mobj: symbol_table[mobj.group(0)],
        obfuscated_code)


def caesar(s, alphabet, shift):
    if shift == 0:
        return s
    l = len(alphabet)
    return ''.join(
        alphabet[(alphabet.index(c) + shift) % l] if c in alphabet else c
        for c in s)


def rot47(s):
    return caesar(s, r'''!"#$%&'()*+,-./0123456789:;<=>?@ABCDEFGHIJKLMNOPQRSTUVWXYZ[\]^_`abcdefghijklmnopqrstuvwxyz{|}~''', 47)


def parse_m3u8_attributes(attrib):
    info = {}
    for (key, val) in re.findall(r'(?P<key>[A-Z0-9-]+)=(?P<val>"[^"]+"|[^",]+)(?:,|$)', attrib):
        if val.startswith('"'):
            val = val[1:-1]
        info[key] = val
    return info


def urshift(val, n):
    return val >> n if val >= 0 else (val + 0x100000000) >> n


# Based on png2str() written by @gdkchan and improved by @yokrysty
# Originally posted at https://github.com/ytdl-org/youtube-dl/issues/9706
def decode_png(png_data):
    # Reference: https://www.w3.org/TR/PNG/
    header = png_data[8:]

    if png_data[:8] != b'\x89PNG\x0d\x0a\x1a\x0a' or header[4:8] != b'IHDR':
        raise IOError('Not a valid PNG file.')

    int_map = {1: '>B', 2: '>H', 4: '>I'}
    unpack_integer = lambda x: compat_struct_unpack(int_map[len(x)], x)[0]

    chunks = []

    while header:
        length = unpack_integer(header[:4])
        header = header[4:]

        chunk_type = header[:4]
        header = header[4:]

        chunk_data = header[:length]
        header = header[length:]

        header = header[4:]  # Skip CRC

        chunks.append({
            'type': chunk_type,
            'length': length,
            'data': chunk_data
        })

    ihdr = chunks[0]['data']

    width = unpack_integer(ihdr[:4])
    height = unpack_integer(ihdr[4:8])

    idat = b''

    for chunk in chunks:
        if chunk['type'] == b'IDAT':
            idat += chunk['data']

    if not idat:
        raise IOError('Unable to read PNG data.')

    decompressed_data = bytearray(zlib.decompress(idat))

    stride = width * 3
    pixels = []

    def _get_pixel(idx):
        x = idx % stride
        y = idx // stride
        return pixels[y][x]

    for y in range(height):
        basePos = y * (1 + stride)
        filter_type = decompressed_data[basePos]

        current_row = []

        pixels.append(current_row)

        for x in range(stride):
            color = decompressed_data[1 + basePos + x]
            basex = y * stride + x
            left = 0
            up = 0

            if x > 2:
                left = _get_pixel(basex - 3)
            if y > 0:
                up = _get_pixel(basex - stride)

            if filter_type == 1:  # Sub
                color = (color + left) & 0xff
            elif filter_type == 2:  # Up
                color = (color + up) & 0xff
            elif filter_type == 3:  # Average
                color = (color + ((left + up) >> 1)) & 0xff
            elif filter_type == 4:  # Paeth
                a = left
                b = up
                c = 0

                if x > 2 and y > 0:
                    c = _get_pixel(basex - stride - 3)

                p = a + b - c

                pa = abs(p - a)
                pb = abs(p - b)
                pc = abs(p - c)

                if pa <= pb and pa <= pc:
                    color = (color + a) & 0xff
                elif pb <= pc:
                    color = (color + b) & 0xff
                else:
                    color = (color + c) & 0xff

            current_row.append(color)

    return width, height, pixels


def write_xattr(path, key, value):
    # This mess below finds the best xattr tool for the job
    try:
        # try the pyxattr module...
        import xattr

        if hasattr(xattr, 'set'):  # pyxattr
            # Unicode arguments are not supported in python-pyxattr until
            # version 0.5.0
            # See https://github.com/ytdl-org/youtube-dl/issues/5498
            pyxattr_required_version = '0.5.0'
            if version_tuple(xattr.__version__) < version_tuple(pyxattr_required_version):
                # TODO: fallback to CLI tools
                raise XAttrUnavailableError(
                    'python-pyxattr is detected but is too old. '
                    'yt-dlp requires %s or above while your version is %s. '
                    'Falling back to other xattr implementations' % (
                        pyxattr_required_version, xattr.__version__))

            setxattr = xattr.set
        else:  # xattr
            setxattr = xattr.setxattr

        try:
            setxattr(path, key, value)
        except EnvironmentError as e:
            raise XAttrMetadataError(e.errno, e.strerror)

    except ImportError:
        if compat_os_name == 'nt':
            # Write xattrs to NTFS Alternate Data Streams:
            # http://en.wikipedia.org/wiki/NTFS#Alternate_data_streams_.28ADS.29
            assert ':' not in key
            assert os.path.exists(path)

            ads_fn = path + ':' + key
            try:
                with open(ads_fn, 'wb') as f:
                    f.write(value)
            except EnvironmentError as e:
                raise XAttrMetadataError(e.errno, e.strerror)
        else:
            user_has_setfattr = check_executable('setfattr', ['--version'])
            user_has_xattr = check_executable('xattr', ['-h'])

            if user_has_setfattr or user_has_xattr:

                value = value.decode('utf-8')
                if user_has_setfattr:
                    executable = 'setfattr'
                    opts = ['-n', key, '-v', value]
                elif user_has_xattr:
                    executable = 'xattr'
                    opts = ['-w', key, value]

                cmd = ([encodeFilename(executable, True)]
                       + [encodeArgument(o) for o in opts]
                       + [encodeFilename(path, True)])

                try:
                    p = Popen(
                        cmd, stdout=subprocess.PIPE, stderr=subprocess.PIPE, stdin=subprocess.PIPE)
                except EnvironmentError as e:
                    raise XAttrMetadataError(e.errno, e.strerror)
                stdout, stderr = p.communicate_or_kill()
                stderr = stderr.decode('utf-8', 'replace')
                if p.returncode != 0:
                    raise XAttrMetadataError(p.returncode, stderr)

            else:
                # On Unix, and can't find pyxattr, setfattr, or xattr.
                if sys.platform.startswith('linux'):
                    raise XAttrUnavailableError(
                        "Couldn't find a tool to set the xattrs. "
                        "Install either the python 'pyxattr' or 'xattr' "
                        "modules, or the GNU 'attr' package "
                        "(which contains the 'setfattr' tool).")
                else:
                    raise XAttrUnavailableError(
                        "Couldn't find a tool to set the xattrs. "
                        "Install either the python 'xattr' module, "
                        "or the 'xattr' binary.")


def random_birthday(year_field, month_field, day_field):
    start_date = datetime.date(1950, 1, 1)
    end_date = datetime.date(1995, 12, 31)
    offset = random.randint(0, (end_date - start_date).days)
    random_date = start_date + datetime.timedelta(offset)
    return {
        year_field: str(random_date.year),
        month_field: str(random_date.month),
        day_field: str(random_date.day),
    }


# Templates for internet shortcut files, which are plain text files.
DOT_URL_LINK_TEMPLATE = '''
[InternetShortcut]
URL=%(url)s
'''.lstrip()

DOT_WEBLOC_LINK_TEMPLATE = '''
<?xml version="1.0" encoding="UTF-8"?>
<!DOCTYPE plist PUBLIC "-//Apple//DTD PLIST 1.0//EN" "http://www.apple.com/DTDs/PropertyList-1.0.dtd">
<plist version="1.0">
<dict>
\t<key>URL</key>
\t<string>%(url)s</string>
</dict>
</plist>
'''.lstrip()

DOT_DESKTOP_LINK_TEMPLATE = '''
[Desktop Entry]
Encoding=UTF-8
Name=%(filename)s
Type=Link
URL=%(url)s
Icon=text-html
'''.lstrip()

LINK_TEMPLATES = {
    'url': DOT_URL_LINK_TEMPLATE,
    'desktop': DOT_DESKTOP_LINK_TEMPLATE,
    'webloc': DOT_WEBLOC_LINK_TEMPLATE,
}


def iri_to_uri(iri):
    """
    Converts an IRI (Internationalized Resource Identifier, allowing Unicode characters) to a URI (Uniform Resource Identifier, ASCII-only).

    The function doesn't add an additional layer of escaping; e.g., it doesn't escape `%3C` as `%253C`. Instead, it percent-escapes characters with an underlying UTF-8 encoding *besides* those already escaped, leaving the URI intact.
    """

    iri_parts = compat_urllib_parse_urlparse(iri)

    if '[' in iri_parts.netloc:
        raise ValueError('IPv6 URIs are not, yet, supported.')
        # Querying `.netloc`, when there's only one bracket, also raises a ValueError.

    # The `safe` argument values, that the following code uses, contain the characters that should not be percent-encoded. Everything else but letters, digits and '_.-' will be percent-encoded with an underlying UTF-8 encoding. Everything already percent-encoded will be left as is.

    net_location = ''
    if iri_parts.username:
        net_location += compat_urllib_parse_quote(iri_parts.username, safe=r"!$%&'()*+,~")
        if iri_parts.password is not None:
            net_location += ':' + compat_urllib_parse_quote(iri_parts.password, safe=r"!$%&'()*+,~")
        net_location += '@'

    net_location += iri_parts.hostname.encode('idna').decode('utf-8')  # Punycode for Unicode hostnames.
    # The 'idna' encoding produces ASCII text.
    if iri_parts.port is not None and iri_parts.port != 80:
        net_location += ':' + str(iri_parts.port)

    return compat_urllib_parse_urlunparse(
        (iri_parts.scheme,
            net_location,

            compat_urllib_parse_quote_plus(iri_parts.path, safe=r"!$%&'()*+,/:;=@|~"),

            # Unsure about the `safe` argument, since this is a legacy way of handling parameters.
            compat_urllib_parse_quote_plus(iri_parts.params, safe=r"!$%&'()*+,/:;=@|~"),

            # Not totally sure about the `safe` argument, since the source does not explicitly mention the query URI component.
            compat_urllib_parse_quote_plus(iri_parts.query, safe=r"!$%&'()*+,/:;=?@{|}~"),

            compat_urllib_parse_quote_plus(iri_parts.fragment, safe=r"!#$%&'()*+,/:;=?@{|}~")))

    # Source for `safe` arguments: https://url.spec.whatwg.org/#percent-encoded-bytes.


def to_high_limit_path(path):
    if sys.platform in ['win32', 'cygwin']:
        # Work around MAX_PATH limitation on Windows. The maximum allowed length for the individual path segments may still be quite limited.
        return r'\\?\ '.rstrip() + os.path.abspath(path)

    return path


def format_field(obj, field=None, template='%s', ignore=(None, ''), default='', func=None):
    val = traverse_obj(obj, *variadic(field))
    if val in ignore:
        return default
    return template % (func(val) if func else val)


def clean_podcast_url(url):
    return re.sub(r'''(?x)
        (?:
            (?:
                chtbl\.com/track|
                media\.blubrry\.com| # https://create.blubrry.com/resources/podcast-media-download-statistics/getting-started/
                play\.podtrac\.com
            )/[^/]+|
            (?:dts|www)\.podtrac\.com/(?:pts/)?redirect\.[0-9a-z]{3,4}| # http://analytics.podtrac.com/how-to-measure
            flex\.acast\.com|
            pd(?:
                cn\.co| # https://podcorn.com/analytics-prefix/
                st\.fm # https://podsights.com/docs/
            )/e
        )/''', '', url)


_HEX_TABLE = '0123456789abcdef'


def random_uuidv4():
    return re.sub(r'[xy]', lambda x: _HEX_TABLE[random.randint(0, 15)], 'xxxxxxxx-xxxx-4xxx-yxxx-xxxxxxxxxxxx')


def make_dir(path, to_screen=None):
    try:
        dn = os.path.dirname(path)
        if dn and not os.path.exists(dn):
            os.makedirs(dn)
        return True
    except (OSError, IOError) as err:
        if callable(to_screen) is not None:
            to_screen('unable to create directory ' + error_to_compat_str(err))
        return False


def get_executable_path():
    from zipimport import zipimporter
    if hasattr(sys, 'frozen'):  # Running from PyInstaller
        path = os.path.dirname(sys.executable)
    elif isinstance(globals().get('__loader__'), zipimporter):  # Running from ZIP
        path = os.path.join(os.path.dirname(__file__), '../..')
    else:
        path = os.path.join(os.path.dirname(__file__), '..')
    return os.path.abspath(path)


def load_plugins(name, suffix, namespace):
    classes = {}
    try:
        plugins_spec = importlib.util.spec_from_file_location(
            name, os.path.join(get_executable_path(), 'ytdlp_plugins', name, '__init__.py'))
        plugins = importlib.util.module_from_spec(plugins_spec)
        sys.modules[plugins_spec.name] = plugins
        plugins_spec.loader.exec_module(plugins)
        for name in dir(plugins):
            if name in namespace:
                continue
            if not name.endswith(suffix):
                continue
            klass = getattr(plugins, name)
            classes[name] = namespace[name] = klass
    except FileNotFoundError:
        pass
    return classes


def traverse_obj(
        obj, *path_list, default=None, expected_type=None, get_all=True,
        casesense=True, is_user_input=False, traverse_string=False):
    ''' Traverse nested list/dict/tuple
    @param path_list        A list of paths which are checked one by one.
                            Each path is a list of keys where each key is a string,
                            a function, a tuple of strings/None or "...".
                            When a fuction is given, it takes the key as argument and
                            returns whether the key matches or not. When a tuple is given,
                            all the keys given in the tuple are traversed, and
                            "..." traverses all the keys in the object
                            "None" returns the object without traversal
    @param default          Default value to return
    @param expected_type    Only accept final value of this type (Can also be any callable)
    @param get_all          Return all the values obtained from a path or only the first one
    @param casesense        Whether to consider dictionary keys as case sensitive
    @param is_user_input    Whether the keys are generated from user input. If True,
                            strings are converted to int/slice if necessary
    @param traverse_string  Whether to traverse inside strings. If True, any
                            non-compatible object will also be converted into a string
    # TODO: Write tests
    '''
    if not casesense:
        _lower = lambda k: (k.lower() if isinstance(k, str) else k)
        path_list = (map(_lower, variadic(path)) for path in path_list)

    def _traverse_obj(obj, path, _current_depth=0):
        nonlocal depth
        path = tuple(variadic(path))
        for i, key in enumerate(path):
            if None in (key, obj):
                return obj
            if isinstance(key, (list, tuple)):
                obj = [_traverse_obj(obj, sub_key, _current_depth) for sub_key in key]
                key = ...
            if key is ...:
                obj = (obj.values() if isinstance(obj, dict)
                       else obj if isinstance(obj, (list, tuple, LazyList))
                       else str(obj) if traverse_string else [])
                _current_depth += 1
                depth = max(depth, _current_depth)
                return [_traverse_obj(inner_obj, path[i + 1:], _current_depth) for inner_obj in obj]
            elif callable(key):
                if isinstance(obj, (list, tuple, LazyList)):
                    obj = enumerate(obj)
                elif isinstance(obj, dict):
                    obj = obj.items()
                else:
                    if not traverse_string:
                        return None
                    obj = str(obj)
                _current_depth += 1
                depth = max(depth, _current_depth)
                return [_traverse_obj(v, path[i + 1:], _current_depth) for k, v in obj if key(k)]
            elif isinstance(obj, dict) and not (is_user_input and key == ':'):
                obj = (obj.get(key) if casesense or (key in obj)
                       else next((v for k, v in obj.items() if _lower(k) == key), None))
            else:
                if is_user_input:
                    key = (int_or_none(key) if ':' not in key
                           else slice(*map(int_or_none, key.split(':'))))
                    if key == slice(None):
                        return _traverse_obj(obj, (..., *path[i + 1:]), _current_depth)
                if not isinstance(key, (int, slice)):
                    return None
                if not isinstance(obj, (list, tuple, LazyList)):
                    if not traverse_string:
                        return None
                    obj = str(obj)
                try:
                    obj = obj[key]
                except IndexError:
                    return None
        return obj

    if isinstance(expected_type, type):
        type_test = lambda val: val if isinstance(val, expected_type) else None
    elif expected_type is not None:
        type_test = expected_type
    else:
        type_test = lambda val: val

    for path in path_list:
        depth = 0
        val = _traverse_obj(obj, path)
        if val is not None:
            if depth:
                for _ in range(depth - 1):
                    val = itertools.chain.from_iterable(v for v in val if v is not None)
                val = [v for v in map(type_test, val) if v is not None]
                if val:
                    return val if get_all else val[0]
            else:
                val = type_test(val)
                if val is not None:
                    return val
    return default


def traverse_dict(dictn, keys, casesense=True):
    write_string('DeprecationWarning: yt_dlp.utils.traverse_dict is deprecated '
                 'and may be removed in a future version. Use yt_dlp.utils.traverse_obj instead')
    return traverse_obj(dictn, keys, casesense=casesense, is_user_input=True, traverse_string=True)


def get_first(obj, keys, **kwargs):
    return traverse_obj(obj, (..., *variadic(keys)), **kwargs, get_all=False)


def variadic(x, allowed_types=(str, bytes, dict)):
    return x if isinstance(x, collections.abc.Iterable) and not isinstance(x, allowed_types) else (x,)


def decode_base(value, digits):
    # This will convert given base-x string to scalar (long or int)
    table = {char: index for index, char in enumerate(digits)}
    result = 0
    base = len(digits)
    for chr in value:
        result *= base
        result += table[chr]
    return result


def time_seconds(**kwargs):
    t = datetime.datetime.now(datetime.timezone(datetime.timedelta(**kwargs)))
    return t.timestamp()


# create a JSON Web Signature (jws) with HS256 algorithm
# the resulting format is in JWS Compact Serialization
# implemented following JWT https://www.rfc-editor.org/rfc/rfc7519.html
# implemented following JWS https://www.rfc-editor.org/rfc/rfc7515.html
def jwt_encode_hs256(payload_data, key, headers={}):
    header_data = {
        'alg': 'HS256',
        'typ': 'JWT',
    }
    if headers:
        header_data.update(headers)
    header_b64 = base64.b64encode(json.dumps(header_data).encode('utf-8'))
    payload_b64 = base64.b64encode(json.dumps(payload_data).encode('utf-8'))
    h = hmac.new(key.encode('utf-8'), header_b64 + b'.' + payload_b64, hashlib.sha256)
    signature_b64 = base64.b64encode(h.digest())
    token = header_b64 + b'.' + payload_b64 + b'.' + signature_b64
    return token


# can be extended in future to verify the signature and parse header and return the algorithm used if it's not HS256
def jwt_decode_hs256(jwt):
    header_b64, payload_b64, signature_b64 = jwt.split('.')
    payload_data = json.loads(base64.urlsafe_b64decode(payload_b64))
    return payload_data


def supports_terminal_sequences(stream):
    if compat_os_name == 'nt':
        from .compat import WINDOWS_VT_MODE  # Must be imported locally
        if not WINDOWS_VT_MODE or get_windows_version() < (10, 0, 10586):
            return False
    elif not os.getenv('TERM'):
        return False
    try:
        return stream.isatty()
    except BaseException:
        return False


_terminal_sequences_re = re.compile('\033\\[[^m]+m')


def remove_terminal_sequences(string):
    return _terminal_sequences_re.sub('', string)


def number_of_digits(number):
    return len('%d' % number)


def join_nonempty(*values, delim='-', from_dict=None):
    if from_dict is not None:
        values = map(from_dict.get, values)
    return delim.join(map(str, filter(None, values)))


def scale_thumbnails_to_max_format_width(formats, thumbnails, url_width_re):
    """
    Find the largest format dimensions in terms of video width and, for each thumbnail:
    * Modify the URL: Match the width with the provided regex and replace with the former width
    * Update dimensions

    This function is useful with video services that scale the provided thumbnails on demand
    """
    _keys = ('width', 'height')
    max_dimensions = max(
        [tuple(format.get(k) or 0 for k in _keys) for format in formats],
        default=(0, 0))
    if not max_dimensions[0]:
        return thumbnails
    return [
        merge_dicts(
            {'url': re.sub(url_width_re, str(max_dimensions[0]), thumbnail['url'])},
            dict(zip(_keys, max_dimensions)), thumbnail)
        for thumbnail in thumbnails
    ]


def parse_http_range(range):
    """ Parse value of "Range" or "Content-Range" HTTP header into tuple. """
    if not range:
        return None, None, None
    crg = re.search(r'bytes[ =](\d+)-(\d+)?(?:/(\d+))?', range)
    if not crg:
        return None, None, None
    return int(crg.group(1)), int_or_none(crg.group(2)), int_or_none(crg.group(3))


class Config:
    own_args = None
    filename = None
    __initialized = False

    def __init__(self, parser, label=None):
        self._parser, self.label = parser, label
        self._loaded_paths, self.configs = set(), []

    def init(self, args=None, filename=None):
        assert not self.__initialized
        directory = ''
        if filename:
            location = os.path.realpath(filename)
            directory = os.path.dirname(location)
            if location in self._loaded_paths:
                return False
            self._loaded_paths.add(location)

        self.__initialized = True
        self.own_args, self.filename = args, filename
        for location in self._parser.parse_args(args)[0].config_locations or []:
            location = os.path.join(directory, expand_path(location))
            if os.path.isdir(location):
                location = os.path.join(location, 'yt-dlp.conf')
            if not os.path.exists(location):
                self._parser.error(f'config location {location} does not exist')
            self.append_config(self.read_file(location), location)
        return True

    def __str__(self):
        label = join_nonempty(
            self.label, 'config', f'"{self.filename}"' if self.filename else '',
            delim=' ')
        return join_nonempty(
            self.own_args is not None and f'{label[0].upper()}{label[1:]}: {self.hide_login_info(self.own_args)}',
            *(f'\n{c}'.replace('\n', '\n| ')[1:] for c in self.configs),
            delim='\n')

    @staticmethod
    def read_file(filename, default=[]):
        try:
            optionf = open(filename)
        except IOError:
            return default  # silently skip if file is not present
        try:
            # FIXME: https://github.com/ytdl-org/youtube-dl/commit/dfe5fa49aed02cf36ba9f743b11b0903554b5e56
            contents = optionf.read()
            if sys.version_info < (3,):
                contents = contents.decode(preferredencoding())
            res = compat_shlex_split(contents, comments=True)
        finally:
            optionf.close()
        return res

    @staticmethod
    def hide_login_info(opts):
        PRIVATE_OPTS = set(['-p', '--password', '-u', '--username', '--video-password', '--ap-password', '--ap-username'])
        eqre = re.compile('^(?P<key>' + ('|'.join(re.escape(po) for po in PRIVATE_OPTS)) + ')=.+$')

        def _scrub_eq(o):
            m = eqre.match(o)
            if m:
                return m.group('key') + '=PRIVATE'
            else:
                return o

        opts = list(map(_scrub_eq, opts))
        for idx, opt in enumerate(opts):
            if opt in PRIVATE_OPTS and idx + 1 < len(opts):
                opts[idx + 1] = 'PRIVATE'
        return opts

    def append_config(self, *args, label=None):
        config = type(self)(self._parser, label)
        config._loaded_paths = self._loaded_paths
        if config.init(*args):
            self.configs.append(config)

    @property
    def all_args(self):
        for config in reversed(self.configs):
            yield from config.all_args
        yield from self.own_args or []

    def parse_args(self):
        return self._parser.parse_args(list(self.all_args))


class WebSocketsWrapper():
    """Wraps websockets module to use in non-async scopes"""

    def __init__(self, url, headers=None, connect=True):
        self.loop = asyncio.events.new_event_loop()
        self.conn = compat_websockets.connect(
            url, extra_headers=headers, ping_interval=None,
            close_timeout=float('inf'), loop=self.loop, ping_timeout=float('inf'))
        if connect:
            self.__enter__()
        atexit.register(self.__exit__, None, None, None)

    def __enter__(self):
        if not self.pool:
            self.pool = self.run_with_loop(self.conn.__aenter__(), self.loop)
        return self

    def send(self, *args):
        self.run_with_loop(self.pool.send(*args), self.loop)

    def recv(self, *args):
        return self.run_with_loop(self.pool.recv(*args), self.loop)

    def __exit__(self, type, value, traceback):
        try:
            return self.run_with_loop(self.conn.__aexit__(type, value, traceback), self.loop)
        finally:
            self.loop.close()
            self._cancel_all_tasks(self.loop)

    # taken from https://github.com/python/cpython/blob/3.9/Lib/asyncio/runners.py with modifications
    # for contributors: If there's any new library using asyncio needs to be run in non-async, move these function out of this class
    @staticmethod
    def run_with_loop(main, loop):
        if not asyncio.coroutines.iscoroutine(main):
            raise ValueError(f'a coroutine was expected, got {main!r}')

        try:
            return loop.run_until_complete(main)
        finally:
            loop.run_until_complete(loop.shutdown_asyncgens())
            if hasattr(loop, 'shutdown_default_executor'):
                loop.run_until_complete(loop.shutdown_default_executor())

    @staticmethod
    def _cancel_all_tasks(loop):
        to_cancel = asyncio.tasks.all_tasks(loop)

        if not to_cancel:
            return

        for task in to_cancel:
            task.cancel()

        loop.run_until_complete(
            asyncio.tasks.gather(*to_cancel, loop=loop, return_exceptions=True))

        for task in to_cancel:
            if task.cancelled():
                continue
            if task.exception() is not None:
                loop.call_exception_handler({
                    'message': 'unhandled exception during asyncio.run() shutdown',
                    'exception': task.exception(),
                    'task': task,
                })


has_websockets = bool(compat_websockets)


def merge_headers(*dicts):
    """Merge dicts of http headers case insensitively, prioritizing the latter ones"""
    return {k.title(): v for k, v in itertools.chain.from_iterable(map(dict.items, dicts))}


class classproperty:
    def __init__(self, f):
        self.f = f

    def __get__(self, _, cls):
        return self.f(cls)<|MERGE_RESOLUTION|>--- conflicted
+++ resolved
@@ -1191,18 +1191,6 @@
     pass
 
 
-<<<<<<< HEAD
-class MaxRedirectsError(TransportError):
-    msg = None
-
-    def __init__(self, msg=None, **kwargs):
-        if not msg:
-            self.msg = 'Maximum redirects reached'
-        super().__init__(self.msg, **kwargs)
-
-
-=======
->>>>>>> 0c460675
 network_exceptions = (HTTPError, TransportError)
 
 def extract_timezone(date_str):
