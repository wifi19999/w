#!/usr/bin/env python3
from __future__ import annotations
import atexit
import base64
import binascii
import calendar
import codecs
import collections
import contextlib
import ctypes
import datetime
import email.header
import email.utils
import errno
import gzip
import hashlib
import hmac
import http
import importlib.util
import io
import itertools
import json
import locale
import math
import mimetypes
import operator
import os
import platform
import random
import re
import shlex
import socket
import ssl
import subprocess
import sys
import tempfile
import time
import traceback
import types
import urllib.parse
import urllib.error
import http.client
import xml.etree.ElementTree
import zlib

import typing

from .compat import asyncio, functools  # isort: split
from .compat import (
    compat_chr,
    compat_cookiejar,
    compat_etree_fromstring,
    compat_expanduser,
    compat_html_entities,
    compat_html_entities_html5,
    compat_HTMLParseError,
    compat_HTMLParser,
    compat_http_client,
    compat_HTTPError,
    compat_os_name,
    compat_parse_qs,
    compat_shlex_quote,
    compat_str,
    compat_struct_pack,
    compat_struct_unpack,
    compat_urllib_error,
    compat_urllib_parse_unquote_plus,
    compat_urllib_parse_urlencode,
    compat_urllib_parse_urlparse,
    compat_urllib_request,
    compat_urlparse,
)
from .dependencies import brotli, certifi, websockets
from .socks import ProxyType, sockssocket

if typing.TYPE_CHECKING:
    from networking.common import Response


# This is not clearly defined otherwise
compiled_regex_type = type(re.compile(''))

NO_DEFAULT = object()
IDENTITY = lambda x: x

ENGLISH_MONTH_NAMES = [
    'January', 'February', 'March', 'April', 'May', 'June',
    'July', 'August', 'September', 'October', 'November', 'December']

MONTH_NAMES = {
    'en': ENGLISH_MONTH_NAMES,
    'fr': [
        'janvier', 'février', 'mars', 'avril', 'mai', 'juin',
        'juillet', 'août', 'septembre', 'octobre', 'novembre', 'décembre'],
}

KNOWN_EXTENSIONS = (
    'mp4', 'm4a', 'm4p', 'm4b', 'm4r', 'm4v', 'aac',
    'flv', 'f4v', 'f4a', 'f4b',
    'webm', 'ogg', 'ogv', 'oga', 'ogx', 'spx', 'opus',
    'mkv', 'mka', 'mk3d',
    'avi', 'divx',
    'mov',
    'asf', 'wmv', 'wma',
    '3gp', '3g2',
    'mp3',
    'flac',
    'ape',
    'wav',
    'f4f', 'f4m', 'm3u8', 'smil')

# needed for sanitizing filenames in restricted mode
ACCENT_CHARS = dict(zip('ÂÃÄÀÁÅÆÇÈÉÊËÌÍÎÏÐÑÒÓÔÕÖŐØŒÙÚÛÜŰÝÞßàáâãäåæçèéêëìíîïðñòóôõöőøœùúûüűýþÿ',
                        itertools.chain('AAAAAA', ['AE'], 'CEEEEIIIIDNOOOOOOO', ['OE'], 'UUUUUY', ['TH', 'ss'],
                                        'aaaaaa', ['ae'], 'ceeeeiiiionooooooo', ['oe'], 'uuuuuy', ['th'], 'y')))

DATE_FORMATS = (
    '%d %B %Y',
    '%d %b %Y',
    '%B %d %Y',
    '%B %dst %Y',
    '%B %dnd %Y',
    '%B %drd %Y',
    '%B %dth %Y',
    '%b %d %Y',
    '%b %dst %Y',
    '%b %dnd %Y',
    '%b %drd %Y',
    '%b %dth %Y',
    '%b %dst %Y %I:%M',
    '%b %dnd %Y %I:%M',
    '%b %drd %Y %I:%M',
    '%b %dth %Y %I:%M',
    '%Y %m %d',
    '%Y-%m-%d',
    '%Y.%m.%d.',
    '%Y/%m/%d',
    '%Y/%m/%d %H:%M',
    '%Y/%m/%d %H:%M:%S',
    '%Y%m%d%H%M',
    '%Y%m%d%H%M%S',
    '%Y%m%d',
    '%Y-%m-%d %H:%M',
    '%Y-%m-%d %H:%M:%S',
    '%Y-%m-%d %H:%M:%S.%f',
    '%Y-%m-%d %H:%M:%S:%f',
    '%d.%m.%Y %H:%M',
    '%d.%m.%Y %H.%M',
    '%Y-%m-%dT%H:%M:%SZ',
    '%Y-%m-%dT%H:%M:%S.%fZ',
    '%Y-%m-%dT%H:%M:%S.%f0Z',
    '%Y-%m-%dT%H:%M:%S',
    '%Y-%m-%dT%H:%M:%S.%f',
    '%Y-%m-%dT%H:%M',
    '%b %d %Y at %H:%M',
    '%b %d %Y at %H:%M:%S',
    '%B %d %Y at %H:%M',
    '%B %d %Y at %H:%M:%S',
    '%H:%M %d-%b-%Y',
)

DATE_FORMATS_DAY_FIRST = list(DATE_FORMATS)
DATE_FORMATS_DAY_FIRST.extend([
    '%d-%m-%Y',
    '%d.%m.%Y',
    '%d.%m.%y',
    '%d/%m/%Y',
    '%d/%m/%y',
    '%d/%m/%Y %H:%M:%S',
])

DATE_FORMATS_MONTH_FIRST = list(DATE_FORMATS)
DATE_FORMATS_MONTH_FIRST.extend([
    '%m-%d-%Y',
    '%m.%d.%Y',
    '%m/%d/%Y',
    '%m/%d/%y',
    '%m/%d/%Y %H:%M:%S',
])

PACKED_CODES_RE = r"}\('(.+)',(\d+),(\d+),'([^']+)'\.split\('\|'\)"
JSON_LD_RE = r'(?is)<script[^>]+type=(["\']?)application/ld\+json\1[^>]*>(?P<json_ld>.+?)</script>'

NUMBER_RE = r'\d+(?:\.\d+)?'


@functools.cache
def preferredencoding():
    """Get preferred encoding.

    Returns the best encoding scheme for the system, based on
    locale.getpreferredencoding() and some further tweaks.
    """
    try:
        pref = locale.getpreferredencoding()
        'TEST'.encode(pref)
    except Exception:
        pref = 'UTF-8'

    return pref


def write_json_file(obj, fn):
    """ Encode obj as JSON and write it to fn, atomically if possible """

    tf = tempfile.NamedTemporaryFile(
        prefix=f'{os.path.basename(fn)}.', dir=os.path.dirname(fn),
        suffix='.tmp', delete=False, mode='w', encoding='utf-8')

    try:
        with tf:
            json.dump(obj, tf, ensure_ascii=False)
        if sys.platform == 'win32':
            # Need to remove existing file on Windows, else os.rename raises
            # WindowsError or FileExistsError.
            with contextlib.suppress(OSError):
                os.unlink(fn)
        with contextlib.suppress(OSError):
            mask = os.umask(0)
            os.umask(mask)
            os.chmod(tf.name, 0o666 & ~mask)
        os.rename(tf.name, fn)
    except Exception:
        with contextlib.suppress(OSError):
            os.remove(tf.name)
        raise


def find_xpath_attr(node, xpath, key, val=None):
    """ Find the xpath xpath[@key=val] """
    assert re.match(r'^[a-zA-Z_-]+$', key)
    expr = xpath + ('[@%s]' % key if val is None else f"[@{key}='{val}']")
    return node.find(expr)

# On python2.6 the xml.etree.ElementTree.Element methods don't support
# the namespace parameter


def xpath_with_ns(path, ns_map):
    components = [c.split(':') for c in path.split('/')]
    replaced = []
    for c in components:
        if len(c) == 1:
            replaced.append(c[0])
        else:
            ns, tag = c
            replaced.append('{%s}%s' % (ns_map[ns], tag))
    return '/'.join(replaced)


def xpath_element(node, xpath, name=None, fatal=False, default=NO_DEFAULT):
    def _find_xpath(xpath):
        return node.find(xpath)

    if isinstance(xpath, (str, compat_str)):
        n = _find_xpath(xpath)
    else:
        for xp in xpath:
            n = _find_xpath(xp)
            if n is not None:
                break

    if n is None:
        if default is not NO_DEFAULT:
            return default
        elif fatal:
            name = xpath if name is None else name
            raise ExtractorError('Could not find XML element %s' % name)
        else:
            return None
    return n


def xpath_text(node, xpath, name=None, fatal=False, default=NO_DEFAULT):
    n = xpath_element(node, xpath, name, fatal=fatal, default=default)
    if n is None or n == default:
        return n
    if n.text is None:
        if default is not NO_DEFAULT:
            return default
        elif fatal:
            name = xpath if name is None else name
            raise ExtractorError('Could not find XML element\'s text %s' % name)
        else:
            return None
    return n.text


def xpath_attr(node, xpath, key, name=None, fatal=False, default=NO_DEFAULT):
    n = find_xpath_attr(node, xpath, key)
    if n is None:
        if default is not NO_DEFAULT:
            return default
        elif fatal:
            name = f'{xpath}[@{key}]' if name is None else name
            raise ExtractorError('Could not find XML attribute %s' % name)
        else:
            return None
    return n.attrib[key]


def get_element_by_id(id, html, **kwargs):
    """Return the content of the tag with the specified ID in the passed HTML document"""
    return get_element_by_attribute('id', id, html, **kwargs)


def get_element_html_by_id(id, html, **kwargs):
    """Return the html of the tag with the specified ID in the passed HTML document"""
    return get_element_html_by_attribute('id', id, html, **kwargs)


def get_element_by_class(class_name, html):
    """Return the content of the first tag with the specified class in the passed HTML document"""
    retval = get_elements_by_class(class_name, html)
    return retval[0] if retval else None


def get_element_html_by_class(class_name, html):
    """Return the html of the first tag with the specified class in the passed HTML document"""
    retval = get_elements_html_by_class(class_name, html)
    return retval[0] if retval else None


def get_element_by_attribute(attribute, value, html, **kwargs):
    retval = get_elements_by_attribute(attribute, value, html, **kwargs)
    return retval[0] if retval else None


def get_element_html_by_attribute(attribute, value, html, **kargs):
    retval = get_elements_html_by_attribute(attribute, value, html, **kargs)
    return retval[0] if retval else None


def get_elements_by_class(class_name, html, **kargs):
    """Return the content of all tags with the specified class in the passed HTML document as a list"""
    return get_elements_by_attribute(
        'class', r'[^\'"]*(?<=[\'"\s])%s(?=[\'"\s])[^\'"]*' % re.escape(class_name),
        html, escape_value=False)


def get_elements_html_by_class(class_name, html):
    """Return the html of all tags with the specified class in the passed HTML document as a list"""
    return get_elements_html_by_attribute(
        'class', r'[^\'"]*(?<=[\'"\s])%s(?=[\'"\s])[^\'"]*' % re.escape(class_name),
        html, escape_value=False)


def get_elements_by_attribute(*args, **kwargs):
    """Return the content of the tag with the specified attribute in the passed HTML document"""
    return [content for content, _ in get_elements_text_and_html_by_attribute(*args, **kwargs)]


def get_elements_html_by_attribute(*args, **kwargs):
    """Return the html of the tag with the specified attribute in the passed HTML document"""
    return [whole for _, whole in get_elements_text_and_html_by_attribute(*args, **kwargs)]


def get_elements_text_and_html_by_attribute(attribute, value, html, escape_value=True):
    """
    Return the text (content) and the html (whole) of the tag with the specified
    attribute in the passed HTML document
    """

    quote = '' if re.match(r'''[\s"'`=<>]''', value) else '?'

    value = re.escape(value) if escape_value else value

    partial_element_re = rf'''(?x)
        <(?P<tag>[a-zA-Z0-9:._-]+)
         (?:\s(?:[^>"']|"[^"]*"|'[^']*')*)?
         \s{re.escape(attribute)}\s*=\s*(?P<_q>['"]{quote})(?-x:{value})(?P=_q)
        '''

    for m in re.finditer(partial_element_re, html):
        content, whole = get_element_text_and_html_by_tag(m.group('tag'), html[m.start():])

        yield (
            unescapeHTML(re.sub(r'^(?P<q>["\'])(?P<content>.*)(?P=q)$', r'\g<content>', content, flags=re.DOTALL)),
            whole
        )


class HTMLBreakOnClosingTagParser(compat_HTMLParser):
    """
    HTML parser which raises HTMLBreakOnClosingTagException upon reaching the
    closing tag for the first opening tag it has encountered, and can be used
    as a context manager
    """

    class HTMLBreakOnClosingTagException(Exception):
        pass

    def __init__(self):
        self.tagstack = collections.deque()
        compat_HTMLParser.__init__(self)

    def __enter__(self):
        return self

    def __exit__(self, *_):
        self.close()

    def close(self):
        # handle_endtag does not return upon raising HTMLBreakOnClosingTagException,
        # so data remains buffered; we no longer have any interest in it, thus
        # override this method to discard it
        pass

    def handle_starttag(self, tag, _):
        self.tagstack.append(tag)

    def handle_endtag(self, tag):
        if not self.tagstack:
            raise compat_HTMLParseError('no tags in the stack')
        while self.tagstack:
            inner_tag = self.tagstack.pop()
            if inner_tag == tag:
                break
        else:
            raise compat_HTMLParseError(f'matching opening tag for closing {tag} tag not found')
        if not self.tagstack:
            raise self.HTMLBreakOnClosingTagException()


def get_element_text_and_html_by_tag(tag, html):
    """
    For the first element with the specified tag in the passed HTML document
    return its' content (text) and the whole element (html)
    """
    def find_or_raise(haystack, needle, exc):
        try:
            return haystack.index(needle)
        except ValueError:
            raise exc
    closing_tag = f'</{tag}>'
    whole_start = find_or_raise(
        html, f'<{tag}', compat_HTMLParseError(f'opening {tag} tag not found'))
    content_start = find_or_raise(
        html[whole_start:], '>', compat_HTMLParseError(f'malformed opening {tag} tag'))
    content_start += whole_start + 1
    with HTMLBreakOnClosingTagParser() as parser:
        parser.feed(html[whole_start:content_start])
        if not parser.tagstack or parser.tagstack[0] != tag:
            raise compat_HTMLParseError(f'parser did not match opening {tag} tag')
        offset = content_start
        while offset < len(html):
            next_closing_tag_start = find_or_raise(
                html[offset:], closing_tag,
                compat_HTMLParseError(f'closing {tag} tag not found'))
            next_closing_tag_end = next_closing_tag_start + len(closing_tag)
            try:
                parser.feed(html[offset:offset + next_closing_tag_end])
                offset += next_closing_tag_end
            except HTMLBreakOnClosingTagParser.HTMLBreakOnClosingTagException:
                return html[content_start:offset + next_closing_tag_start], \
                    html[whole_start:offset + next_closing_tag_end]
        raise compat_HTMLParseError('unexpected end of html')


class HTMLAttributeParser(compat_HTMLParser):
    """Trivial HTML parser to gather the attributes for a single element"""

    def __init__(self):
        self.attrs = {}
        compat_HTMLParser.__init__(self)

    def handle_starttag(self, tag, attrs):
        self.attrs = dict(attrs)


class HTMLListAttrsParser(compat_HTMLParser):
    """HTML parser to gather the attributes for the elements of a list"""

    def __init__(self):
        compat_HTMLParser.__init__(self)
        self.items = []
        self._level = 0

    def handle_starttag(self, tag, attrs):
        if tag == 'li' and self._level == 0:
            self.items.append(dict(attrs))
        self._level += 1

    def handle_endtag(self, tag):
        self._level -= 1


def extract_attributes(html_element):
    """Given a string for an HTML element such as
    <el
         a="foo" B="bar" c="&98;az" d=boz
         empty= noval entity="&amp;"
         sq='"' dq="'"
    >
    Decode and return a dictionary of attributes.
    {
        'a': 'foo', 'b': 'bar', c: 'baz', d: 'boz',
        'empty': '', 'noval': None, 'entity': '&',
        'sq': '"', 'dq': '\''
    }.
    """
    parser = HTMLAttributeParser()
    with contextlib.suppress(compat_HTMLParseError):
        parser.feed(html_element)
        parser.close()
    return parser.attrs


def parse_list(webpage):
    """Given a string for an series of HTML <li> elements,
    return a dictionary of their attributes"""
    parser = HTMLListAttrsParser()
    parser.feed(webpage)
    parser.close()
    return parser.items


def clean_html(html):
    """Clean an HTML snippet into a readable string"""

    if html is None:  # Convenience for sanitizing descriptions etc.
        return html

    html = re.sub(r'\s+', ' ', html)
    html = re.sub(r'(?u)\s?<\s?br\s?/?\s?>\s?', '\n', html)
    html = re.sub(r'(?u)<\s?/\s?p\s?>\s?<\s?p[^>]*>', '\n', html)
    # Strip html tags
    html = re.sub('<.*?>', '', html)
    # Replace html entities
    html = unescapeHTML(html)
    return html.strip()


class LenientJSONDecoder(json.JSONDecoder):
    def __init__(self, *args, transform_source=None, ignore_extra=False, **kwargs):
        self.transform_source, self.ignore_extra = transform_source, ignore_extra
        super().__init__(*args, **kwargs)

    def decode(self, s):
        if self.transform_source:
            s = self.transform_source(s)
        if self.ignore_extra:
            return self.raw_decode(s.lstrip())[0]
        return super().decode(s)


def sanitize_open(filename, open_mode):
    """Try to open the given filename, and slightly tweak it if this fails.

    Attempts to open the given filename. If this fails, it tries to change
    the filename slightly, step by step, until it's either able to open it
    or it fails and raises a final exception, like the standard open()
    function.

    It returns the tuple (stream, definitive_file_name).
    """
    if filename == '-':
        if sys.platform == 'win32':
            import msvcrt
            msvcrt.setmode(sys.stdout.fileno(), os.O_BINARY)
        return (sys.stdout.buffer if hasattr(sys.stdout, 'buffer') else sys.stdout, filename)

    for attempt in range(2):
        try:
            try:
                if sys.platform == 'win32':
                    # FIXME: An exclusive lock also locks the file from being read.
                    # Since windows locks are mandatory, don't lock the file on windows (for now).
                    # Ref: https://github.com/yt-dlp/yt-dlp/issues/3124
                    raise LockingUnsupportedError()
                stream = locked_file(filename, open_mode, block=False).__enter__()
            except OSError:
                stream = open(filename, open_mode)
            return stream, filename
        except OSError as err:
            if attempt or err.errno in (errno.EACCES,):
                raise
            old_filename, filename = filename, sanitize_path(filename)
            if old_filename == filename:
                raise


def timeconvert(timestr):
    """Convert RFC 2822 defined time string into system timestamp"""
    timestamp = None
    timetuple = email.utils.parsedate_tz(timestr)
    if timetuple is not None:
        timestamp = email.utils.mktime_tz(timetuple)
    return timestamp


def sanitize_filename(s, restricted=False, is_id=NO_DEFAULT):
    """Sanitizes a string so it could be used as part of a filename.
    @param restricted   Use a stricter subset of allowed characters
    @param is_id        Whether this is an ID that should be kept unchanged if possible.
                        If unset, yt-dlp's new sanitization rules are in effect
    """
    if s == '':
        return ''

    def replace_insane(char):
        if restricted and char in ACCENT_CHARS:
            return ACCENT_CHARS[char]
        elif not restricted and char == '\n':
            return '\0 '
        elif char == '?' or ord(char) < 32 or ord(char) == 127:
            return ''
        elif char == '"':
            return '' if restricted else '\''
        elif char == ':':
            return '\0_\0-' if restricted else '\0 \0-'
        elif char in '\\/|*<>':
            return '\0_'
        if restricted and (char in '!&\'()[]{}$;`^,#' or char.isspace() or ord(char) > 127):
            return '\0_'
        return char

    s = re.sub(r'[0-9]+(?::[0-9]+)+', lambda m: m.group(0).replace(':', '_'), s)  # Handle timestamps
    result = ''.join(map(replace_insane, s))
    if is_id is NO_DEFAULT:
        result = re.sub('(\0.)(?:(?=\\1)..)+', r'\1', result)  # Remove repeated substitute chars
        STRIP_RE = '(?:\0.|[ _-])*'
        result = re.sub(f'^\0.{STRIP_RE}|{STRIP_RE}\0.$', '', result)  # Remove substitute chars from start/end
    result = result.replace('\0', '') or '_'

    if not is_id:
        while '__' in result:
            result = result.replace('__', '_')
        result = result.strip('_')
        # Common case of "Foreign band name - English song title"
        if restricted and result.startswith('-_'):
            result = result[2:]
        if result.startswith('-'):
            result = '_' + result[len('-'):]
        result = result.lstrip('.')
        if not result:
            result = '_'
    return result


def sanitize_path(s, force=False):
    """Sanitizes and normalizes path on Windows"""
    if sys.platform == 'win32':
        force = False
        drive_or_unc, _ = os.path.splitdrive(s)
    elif force:
        drive_or_unc = ''
    else:
        return s

    norm_path = os.path.normpath(remove_start(s, drive_or_unc)).split(os.path.sep)
    if drive_or_unc:
        norm_path.pop(0)
    sanitized_path = [
        path_part if path_part in ['.', '..'] else re.sub(r'(?:[/<>:"\|\\?\*]|[\s.]$)', '#', path_part)
        for path_part in norm_path]
    if drive_or_unc:
        sanitized_path.insert(0, drive_or_unc + os.path.sep)
    elif force and s and s[0] == os.path.sep:
        sanitized_path.insert(0, os.path.sep)
    return os.path.join(*sanitized_path)


def sanitize_url(url):
    # Prepend protocol-less URLs with `http:` scheme in order to mitigate
    # the number of unwanted failures due to missing protocol
    if url is None:
        return
    elif url.startswith('//'):
        return 'http:%s' % url
    # Fix some common typos seen so far
    COMMON_TYPOS = (
        # https://github.com/ytdl-org/youtube-dl/issues/15649
        (r'^httpss://', r'https://'),
        # https://bx1.be/lives/direct-tv/
        (r'^rmtp([es]?)://', r'rtmp\1://'),
    )
    for mistake, fixup in COMMON_TYPOS:
        if re.match(mistake, url):
            return re.sub(mistake, fixup, url)
    return url


def extract_basic_auth(url):
    parts = compat_urlparse.urlsplit(url)
    if parts.username is None:
        return url, None
    url = compat_urlparse.urlunsplit(parts._replace(netloc=(
        parts.hostname if parts.port is None
        else '%s:%d' % (parts.hostname, parts.port))))
    auth_payload = base64.b64encode(
        ('%s:%s' % (parts.username, parts.password or '')).encode())
    return url, f'Basic {auth_payload.decode()}'


def expand_path(s):
    """Expand shell variables and ~"""
    return os.path.expandvars(compat_expanduser(s))


def orderedSet(iterable, *, lazy=False):
    """Remove all duplicates from the input iterable"""
    def _iter():
        seen = []  # Do not use set since the items can be unhashable
        for x in iterable:
            if x not in seen:
                seen.append(x)
                yield x

    return _iter() if lazy else list(_iter())


def _htmlentity_transform(entity_with_semicolon):
    """Transforms an HTML entity to a character."""
    entity = entity_with_semicolon[:-1]

    # Known non-numeric HTML entity
    if entity in compat_html_entities.name2codepoint:
        return compat_chr(compat_html_entities.name2codepoint[entity])

    # TODO: HTML5 allows entities without a semicolon. For example,
    # '&Eacuteric' should be decoded as 'Éric'.
    if entity_with_semicolon in compat_html_entities_html5:
        return compat_html_entities_html5[entity_with_semicolon]

    mobj = re.match(r'#(x[0-9a-fA-F]+|[0-9]+)', entity)
    if mobj is not None:
        numstr = mobj.group(1)
        if numstr.startswith('x'):
            base = 16
            numstr = '0%s' % numstr
        else:
            base = 10
        # See https://github.com/ytdl-org/youtube-dl/issues/7518
        with contextlib.suppress(ValueError):
            return compat_chr(int(numstr, base))

    # Unknown entity in name, return its literal representation
    return '&%s;' % entity


def unescapeHTML(s):
    if s is None:
        return None
    assert isinstance(s, str)

    return re.sub(
        r'&([^&;]+;)', lambda m: _htmlentity_transform(m.group(1)), s)


def escapeHTML(text):
    return (
        text
        .replace('&', '&amp;')
        .replace('<', '&lt;')
        .replace('>', '&gt;')
        .replace('"', '&quot;')
        .replace("'", '&#39;')
    )


def process_communicate_or_kill(p, *args, **kwargs):
    write_string('DeprecationWarning: yt_dlp.utils.process_communicate_or_kill is deprecated '
                 'and may be removed in a future version. Use yt_dlp.utils.Popen.communicate_or_kill instead')
    return Popen.communicate_or_kill(p, *args, **kwargs)


class Popen(subprocess.Popen):
    if sys.platform == 'win32':
        _startupinfo = subprocess.STARTUPINFO()
        _startupinfo.dwFlags |= subprocess.STARTF_USESHOWWINDOW
    else:
        _startupinfo = None

    def __init__(self, *args, text=False, **kwargs):
        if text is True:
            kwargs['universal_newlines'] = True  # For 3.6 compatibility
            kwargs.setdefault('encoding', 'utf-8')
            kwargs.setdefault('errors', 'replace')
        super().__init__(*args, **kwargs, startupinfo=self._startupinfo)

    def communicate_or_kill(self, *args, **kwargs):
        try:
            return self.communicate(*args, **kwargs)
        except BaseException:  # Including KeyboardInterrupt
            self.kill(timeout=None)
            raise

    def kill(self, *, timeout=0):
        super().kill()
        if timeout != 0:
            self.wait(timeout=timeout)

    @classmethod
    def run(cls, *args, **kwargs):
        with cls(*args, **kwargs) as proc:
            stdout, stderr = proc.communicate_or_kill()
            return stdout or '', stderr or '', proc.returncode


def get_subprocess_encoding():
    if sys.platform == 'win32' and sys.getwindowsversion()[0] >= 5:
        # For subprocess calls, encode with locale encoding
        # Refer to http://stackoverflow.com/a/9951851/35070
        encoding = preferredencoding()
    else:
        encoding = sys.getfilesystemencoding()
    if encoding is None:
        encoding = 'utf-8'
    return encoding


def encodeFilename(s, for_subprocess=False):
    assert isinstance(s, str)
    return s


def decodeFilename(b, for_subprocess=False):
    return b


def encodeArgument(s):
    # Legacy code that uses byte strings
    # Uncomment the following line after fixing all post processors
    # assert isinstance(s, str), 'Internal error: %r should be of type %r, is %r' % (s, compat_str, type(s))
    return s if isinstance(s, str) else s.decode('ascii')


def decodeArgument(b):
    return b


def decodeOption(optval):
    if optval is None:
        return optval
    if isinstance(optval, bytes):
        optval = optval.decode(preferredencoding())

    assert isinstance(optval, compat_str)
    return optval


_timetuple = collections.namedtuple('Time', ('hours', 'minutes', 'seconds', 'milliseconds'))


def timetuple_from_msec(msec):
    secs, msec = divmod(msec, 1000)
    mins, secs = divmod(secs, 60)
    hrs, mins = divmod(mins, 60)
    return _timetuple(hrs, mins, secs, msec)


def formatSeconds(secs, delim=':', msec=False):
    time = timetuple_from_msec(secs * 1000)
    if time.hours:
        ret = '%d%s%02d%s%02d' % (time.hours, delim, time.minutes, delim, time.seconds)
    elif time.minutes:
        ret = '%d%s%02d' % (time.minutes, delim, time.seconds)
    else:
        ret = '%d' % time.seconds
    return '%s.%03d' % (ret, time.milliseconds) if msec else ret


def bug_reports_message(before=';'):
    from .update import REPOSITORY

    msg = (f'please report this issue on  https://github.com/{REPOSITORY}/issues?q= , '
           'filling out the appropriate issue template. Confirm you are on the latest version using  yt-dlp -U')

    before = before.rstrip()
    if not before or before.endswith(('.', '!', '?')):
        msg = msg[0].title() + msg[1:]

    return (before + ' ' if before else '') + msg


class YoutubeDLError(Exception):
    """Base exception for YoutubeDL errors."""
    msg = None

    def __init__(self, msg=None):
        if msg is not None:
            self.msg = msg
        elif self.msg is None:
            self.msg = type(self).__name__
        super().__init__(self.msg)


class RequestError(YoutubeDLError):
    def __init__(self, msg=None, cause=None, handler=None):
        self.handler = handler
        self.cause = cause
        if not msg and cause:
            msg = str(cause)
        super().__init__(msg)

    def __str__(self):
        # TODO
        backend_msg = cause_msg = ''
        if self.handler:
            backend_msg = f' in {self.handler.__class__.__name__}'
        if self.cause:
            cause_msg = f' (caused by {self.cause.__class__.__name__})'
        return f'<{self.__class__.__name__}{backend_msg}: {self.msg}{cause_msg}>'


class UnsupportedRequest(RequestError):
    pass


class TransportError(RequestError):
    """Network related errors"""


# Backwards compatible with urllib.error.HTTPError
class HTTPError(urllib.error.HTTPError, RequestError):
    def __init__(self, response: Response, redirect_loop=False):
        self.response = response
        msg = response.reason or ''
        if redirect_loop:
            msg += ' (redirect loop detected)'
        super().__init__(
            url=response.url, code=response.code, msg=msg, hdrs=response.headers, fp=response)


# Backwards compat with http.client.IncompleteRead
class IncompleteRead(TransportError, http.client.IncompleteRead):
    def __init__(self, partial, cause=None, expected=None):
        self.partial = partial
        self.expected = expected
        super().__init__(msg=repr(self), cause=cause)  # TODO: since we override with repr() in http.client.IncompleteRead
        http.client.IncompleteRead.__init__(self, partial=partial, expected=expected)
        # TODO: incomplete read error


class SSLError(TransportError):
    pass


class ProxyError(TransportError):
    pass


network_exceptions = (HTTPError, TransportError)


class ExtractorError(YoutubeDLError):
    """Error during info extraction."""

    def __init__(self, msg, tb=None, expected=False, cause=None, video_id=None, ie=None):
        """ tb, if given, is the original traceback (so that it can be printed out).
        If expected is set, this is a normal error message and most likely not a bug in yt-dlp.
        """
        if sys.exc_info()[0] in network_exceptions:
            expected = True

        self.orig_msg = str(msg)
        self.traceback = tb
        self.expected = expected
        self.cause = cause
        self.video_id = video_id
        self.ie = ie
        self.exc_info = sys.exc_info()  # preserve original exception
        if isinstance(self.exc_info[1], ExtractorError):
            self.exc_info = self.exc_info[1].exc_info

        super().__init__(''.join((
            format_field(ie, None, '[%s] '),
            format_field(video_id, None, '%s: '),
            msg,
            format_field(cause, None, ' (caused by %r)'),
            '' if expected else bug_reports_message())))

    def format_traceback(self):
        return join_nonempty(
            self.traceback and ''.join(traceback.format_tb(self.traceback)),
            self.cause and ''.join(traceback.format_exception(None, self.cause, self.cause.__traceback__)[1:]),
            delim='\n') or None


class UnsupportedError(ExtractorError):
    def __init__(self, url):
        super().__init__(
            'Unsupported URL: %s' % url, expected=True)
        self.url = url


class RegexNotFoundError(ExtractorError):
    """Error when a regex didn't match"""
    pass


class GeoRestrictedError(ExtractorError):
    """Geographic restriction Error exception.

    This exception may be thrown when a video is not available from your
    geographic location due to geographic restrictions imposed by a website.
    """

    def __init__(self, msg, countries=None, **kwargs):
        kwargs['expected'] = True
        super().__init__(msg, **kwargs)
        self.countries = countries


class DownloadError(YoutubeDLError):
    """Download Error exception.

    This exception may be thrown by FileDownloader objects if they are not
    configured to continue on errors. They will contain the appropriate
    error message.
    """

    def __init__(self, msg, exc_info=None):
        """ exc_info, if given, is the original exception that caused the trouble (as returned by sys.exc_info()). """
        super().__init__(msg)
        self.exc_info = exc_info


class EntryNotInPlaylist(YoutubeDLError):
    """Entry not in playlist exception.

    This exception will be thrown by YoutubeDL when a requested entry
    is not found in the playlist info_dict
    """
    msg = 'Entry not found in info'


class SameFileError(YoutubeDLError):
    """Same File exception.

    This exception will be thrown by FileDownloader objects if they detect
    multiple files would have to be downloaded to the same file on disk.
    """
    msg = 'Fixed output name but more than one file to download'

    def __init__(self, filename=None):
        if filename is not None:
            self.msg += f': {filename}'
        super().__init__(self.msg)


class PostProcessingError(YoutubeDLError):
    """Post Processing exception.

    This exception may be raised by PostProcessor's .run() method to
    indicate an error in the postprocessing task.
    """


class DownloadCancelled(YoutubeDLError):
    """ Exception raised when the download queue should be interrupted """
    msg = 'The download was cancelled'


class ExistingVideoReached(DownloadCancelled):
    """ --break-on-existing triggered """
    msg = 'Encountered a video that is already in the archive, stopping due to --break-on-existing'


class RejectedVideoReached(DownloadCancelled):
    """ --break-on-reject triggered """
    msg = 'Encountered a video that did not match filter, stopping due to --break-on-reject'


class MaxDownloadsReached(DownloadCancelled):
    """ --max-downloads limit has been reached. """
    msg = 'Maximum number of downloads reached, stopping due to --max-downloads'


class ReExtractInfo(YoutubeDLError):
    """ Video info needs to be re-extracted. """

    def __init__(self, msg, expected=False):
        super().__init__(msg)
        self.expected = expected


class ThrottledDownload(ReExtractInfo):
    """ Download speed below --throttled-rate. """
    msg = 'The download speed is below throttle limit'

    def __init__(self):
        super().__init__(self.msg, expected=False)


class UnavailableVideoError(YoutubeDLError):
    """Unavailable Format exception.

    This exception will be thrown when a video is requested
    in a format that is not available for that video.
    """
    msg = 'Unable to download video'

    def __init__(self, err=None):
        if err is not None:
            self.msg += f': {err}'
        super().__init__(self.msg)


class ContentTooShortError(YoutubeDLError):
    """Content Too Short exception.

    This exception may be raised by FileDownloader objects when a file they
    download is too small for what the server announced first, indicating
    the connection was probably interrupted.
    """

    def __init__(self, downloaded, expected):
        super().__init__(f'Downloaded {downloaded} bytes, expected {expected} bytes')
        # Both in bytes
        self.downloaded = downloaded
        self.expected = expected


class XAttrMetadataError(YoutubeDLError):
    def __init__(self, code=None, msg='Unknown error'):
        super().__init__(msg)
        self.code = code
        self.msg = msg

        # Parsing code and msg
        if (self.code in (errno.ENOSPC, errno.EDQUOT)
                or 'No space left' in self.msg or 'Disk quota exceeded' in self.msg):
            self.reason = 'NO_SPACE'
        elif self.code == errno.E2BIG or 'Argument list too long' in self.msg:
            self.reason = 'VALUE_TOO_LONG'
        else:
            self.reason = 'NOT_SUPPORTED'


class XAttrUnavailableError(YoutubeDLError):
    pass


<<<<<<< HEAD
=======
def _create_http_connection(ydl_handler, http_class, is_https, *args, **kwargs):
    hc = http_class(*args, **kwargs)
    source_address = ydl_handler._params.get('source_address')

    if source_address is not None:
        # This is to workaround _create_connection() from socket where it will try all
        # address data from getaddrinfo() including IPv6. This filters the result from
        # getaddrinfo() based on the source_address value.
        # This is based on the cpython socket.create_connection() function.
        # https://github.com/python/cpython/blob/master/Lib/socket.py#L691
        def _create_connection(address, timeout=socket._GLOBAL_DEFAULT_TIMEOUT, source_address=None):
            host, port = address
            err = None
            addrs = socket.getaddrinfo(host, port, 0, socket.SOCK_STREAM)
            af = socket.AF_INET if '.' in source_address[0] else socket.AF_INET6
            ip_addrs = [addr for addr in addrs if addr[0] == af]
            if addrs and not ip_addrs:
                ip_version = 'v4' if af == socket.AF_INET else 'v6'
                raise OSError(
                    "No remote IP%s addresses available for connect, can't use '%s' as source address"
                    % (ip_version, source_address[0]))
            for res in ip_addrs:
                af, socktype, proto, canonname, sa = res
                sock = None
                try:
                    sock = socket.socket(af, socktype, proto)
                    if timeout is not socket._GLOBAL_DEFAULT_TIMEOUT:
                        sock.settimeout(timeout)
                    sock.bind(source_address)
                    sock.connect(sa)
                    err = None  # Explicitly break reference cycle
                    return sock
                except OSError as _:
                    err = _
                    if sock is not None:
                        sock.close()
            if err is not None:
                raise err
            else:
                raise OSError('getaddrinfo returns an empty list')
        if hasattr(hc, '_create_connection'):
            hc._create_connection = _create_connection
        hc.source_address = (source_address, 0)

    return hc


def handle_youtubedl_headers(headers):
    filtered_headers = headers

    if 'Youtubedl-no-compression' in filtered_headers:
        filtered_headers = {k: v for k, v in filtered_headers.items() if k.lower() != 'accept-encoding'}
        del filtered_headers['Youtubedl-no-compression']

    return filtered_headers


class YoutubeDLHandler(compat_urllib_request.HTTPHandler):
    """Handler for HTTP requests and responses.

    This class, when installed with an OpenerDirector, automatically adds
    the standard headers to every HTTP request and handles gzipped and
    deflated responses from web servers. If compression is to be avoided in
    a particular request, the original request in the program code only has
    to include the HTTP header "Youtubedl-no-compression", which will be
    removed before making the real request.

    Part of this code was copied from:

    http://techknack.net/python-urllib2-handlers/

    Andrew Rowls, the author of that code, agreed to release it to the
    public domain.
    """

    def __init__(self, params, *args, **kwargs):
        compat_urllib_request.HTTPHandler.__init__(self, *args, **kwargs)
        self._params = params

    def http_open(self, req):
        conn_class = compat_http_client.HTTPConnection

        socks_proxy = req.headers.get('Ytdl-socks-proxy')
        if socks_proxy:
            conn_class = make_socks_conn_class(conn_class, socks_proxy)
            del req.headers['Ytdl-socks-proxy']

        return self.do_open(functools.partial(
            _create_http_connection, self, conn_class, False),
            req)

    @staticmethod
    def deflate(data):
        if not data:
            return data
        try:
            return zlib.decompress(data, -zlib.MAX_WBITS)
        except zlib.error:
            return zlib.decompress(data)

    @staticmethod
    def brotli(data):
        if not data:
            return data
        return brotli.decompress(data)

    def http_request(self, req):
        # According to RFC 3986, URLs can not contain non-ASCII characters, however this is not
        # always respected by websites, some tend to give out URLs with non percent-encoded
        # non-ASCII characters (see telemb.py, ard.py [#3412])
        # urllib chokes on URLs with non-ASCII characters (see http://bugs.python.org/issue3991)
        # To work around aforementioned issue we will replace request's original URL with
        # percent-encoded one
        # Since redirects are also affected (e.g. http://www.southpark.de/alle-episoden/s18e09)
        # the code of this workaround has been moved here from YoutubeDL.urlopen()
        url = req.get_full_url()
        url_escaped = escape_url(url)

        # Substitute URL if any change after escaping
        if url != url_escaped:
            req = update_Request(req, url=url_escaped)

        for h, v in self._params.get('http_headers', std_headers).items():
            # Capitalize is needed because of Python bug 2275: http://bugs.python.org/issue2275
            # The dict keys are capitalized because of this bug by urllib
            if h.capitalize() not in req.headers:
                req.add_header(h, v)

        if 'Accept-encoding' not in req.headers:
            req.add_header('Accept-encoding', ', '.join(SUPPORTED_ENCODINGS))

        req.headers = handle_youtubedl_headers(req.headers)

        return super().do_request_(req)

    def http_response(self, req, resp):
        old_resp = resp
        # gzip
        if resp.headers.get('Content-encoding', '') == 'gzip':
            content = resp.read()
            gz = gzip.GzipFile(fileobj=io.BytesIO(content), mode='rb')
            try:
                uncompressed = io.BytesIO(gz.read())
            except OSError as original_ioerror:
                # There may be junk add the end of the file
                # See http://stackoverflow.com/q/4928560/35070 for details
                for i in range(1, 1024):
                    try:
                        gz = gzip.GzipFile(fileobj=io.BytesIO(content[:-i]), mode='rb')
                        uncompressed = io.BytesIO(gz.read())
                    except OSError:
                        continue
                    break
                else:
                    raise original_ioerror
            resp = compat_urllib_request.addinfourl(uncompressed, old_resp.headers, old_resp.url, old_resp.code)
            resp.msg = old_resp.msg
            del resp.headers['Content-encoding']
        # deflate
        if resp.headers.get('Content-encoding', '') == 'deflate':
            gz = io.BytesIO(self.deflate(resp.read()))
            resp = compat_urllib_request.addinfourl(gz, old_resp.headers, old_resp.url, old_resp.code)
            resp.msg = old_resp.msg
            del resp.headers['Content-encoding']
        # brotli
        if resp.headers.get('Content-encoding', '') == 'br':
            resp = compat_urllib_request.addinfourl(
                io.BytesIO(self.brotli(resp.read())), old_resp.headers, old_resp.url, old_resp.code)
            resp.msg = old_resp.msg
            del resp.headers['Content-encoding']
        # Percent-encode redirect URL of Location HTTP header to satisfy RFC 3986 (see
        # https://github.com/ytdl-org/youtube-dl/issues/6457).
        if 300 <= resp.code < 400:
            location = resp.headers.get('Location')
            if location:
                # As of RFC 2616 default charset is iso-8859-1 that is respected by python 3
                location = location.encode('iso-8859-1').decode()
                location_escaped = escape_url(location)
                if location != location_escaped:
                    del resp.headers['Location']
                    resp.headers['Location'] = location_escaped
        return resp

    https_request = http_request
    https_response = http_response


def make_socks_conn_class(base_class, socks_proxy):
    assert issubclass(base_class, (
        compat_http_client.HTTPConnection, compat_http_client.HTTPSConnection))

    url_components = compat_urlparse.urlparse(socks_proxy)
    if url_components.scheme.lower() == 'socks5':
        socks_type = ProxyType.SOCKS5
    elif url_components.scheme.lower() in ('socks', 'socks4'):
        socks_type = ProxyType.SOCKS4
    elif url_components.scheme.lower() == 'socks4a':
        socks_type = ProxyType.SOCKS4A

    def unquote_if_non_empty(s):
        if not s:
            return s
        return compat_urllib_parse_unquote_plus(s)

    proxy_args = (
        socks_type,
        url_components.hostname, url_components.port or 1080,
        True,  # Remote DNS
        unquote_if_non_empty(url_components.username),
        unquote_if_non_empty(url_components.password),
    )

    class SocksConnection(base_class):
        def connect(self):
            self.sock = sockssocket()
            self.sock.setproxy(*proxy_args)
            if isinstance(self.timeout, (int, float)):
                self.sock.settimeout(self.timeout)
            self.sock.connect((self.host, self.port))

            if isinstance(self, compat_http_client.HTTPSConnection):
                if hasattr(self, '_context'):  # Python > 2.6
                    self.sock = self._context.wrap_socket(
                        self.sock, server_hostname=self.host)
                else:
                    self.sock = ssl.wrap_socket(self.sock)

    return SocksConnection


class YoutubeDLHTTPSHandler(compat_urllib_request.HTTPSHandler):
    def __init__(self, params, https_conn_class=None, *args, **kwargs):
        compat_urllib_request.HTTPSHandler.__init__(self, *args, **kwargs)
        self._https_conn_class = https_conn_class or compat_http_client.HTTPSConnection
        self._params = params

    def https_open(self, req):
        kwargs = {}
        conn_class = self._https_conn_class

        if hasattr(self, '_context'):  # python > 2.6
            kwargs['context'] = self._context
        if hasattr(self, '_check_hostname'):  # python 3.x
            kwargs['check_hostname'] = self._check_hostname

        socks_proxy = req.headers.get('Ytdl-socks-proxy')
        if socks_proxy:
            conn_class = make_socks_conn_class(conn_class, socks_proxy)
            del req.headers['Ytdl-socks-proxy']

        try:
            return self.do_open(
                functools.partial(_create_http_connection, self, conn_class, True), req, **kwargs)
        except urllib.error.URLError as e:
            if (isinstance(e.reason, ssl.SSLError)
                    and getattr(e.reason, 'reason', None) == 'SSLV3_ALERT_HANDSHAKE_FAILURE'):
                raise YoutubeDLError('SSLV3_ALERT_HANDSHAKE_FAILURE: Try using --legacy-server-connect')
            raise


class YoutubeDLCookieJar(compat_cookiejar.MozillaCookieJar):
    """
    See [1] for cookie file format.

    1. https://curl.haxx.se/docs/http-cookies.html
    """
    _HTTPONLY_PREFIX = '#HttpOnly_'
    _ENTRY_LEN = 7
    _HEADER = '''# Netscape HTTP Cookie File
# This file is generated by yt-dlp.  Do not edit.

'''
    _CookieFileEntry = collections.namedtuple(
        'CookieFileEntry',
        ('domain_name', 'include_subdomains', 'path', 'https_only', 'expires_at', 'name', 'value'))

    def __init__(self, filename=None, *args, **kwargs):
        super().__init__(None, *args, **kwargs)
        if self.is_path(filename):
            filename = os.fspath(filename)
        self.filename = filename

    @staticmethod
    def _true_or_false(cndn):
        return 'TRUE' if cndn else 'FALSE'

    @staticmethod
    def is_path(file):
        return isinstance(file, (str, bytes, os.PathLike))

    @contextlib.contextmanager
    def open(self, file, *, write=False):
        if self.is_path(file):
            with open(file, 'w' if write else 'r', encoding='utf-8') as f:
                yield f
        else:
            if write:
                file.truncate(0)
            yield file

    def _really_save(self, f, ignore_discard=False, ignore_expires=False):
        now = time.time()
        for cookie in self:
            if (not ignore_discard and cookie.discard
                    or not ignore_expires and cookie.is_expired(now)):
                continue
            name, value = cookie.name, cookie.value
            if value is None:
                # cookies.txt regards 'Set-Cookie: foo' as a cookie
                # with no name, whereas http.cookiejar regards it as a
                # cookie with no value.
                name, value = '', name
            f.write('%s\n' % '\t'.join((
                cookie.domain,
                self._true_or_false(cookie.domain.startswith('.')),
                cookie.path,
                self._true_or_false(cookie.secure),
                str_or_none(cookie.expires, default=''),
                name, value
            )))

    def save(self, filename=None, *args, **kwargs):
        """
        Save cookies to a file.
        Code is taken from CPython 3.6
        https://github.com/python/cpython/blob/8d999cbf4adea053be6dbb612b9844635c4dfb8e/Lib/http/cookiejar.py#L2091-L2117 """

        if filename is None:
            if self.filename is not None:
                filename = self.filename
            else:
                raise ValueError(compat_cookiejar.MISSING_FILENAME_TEXT)

        # Store session cookies with `expires` set to 0 instead of an empty string
        for cookie in self:
            if cookie.expires is None:
                cookie.expires = 0

        with self.open(filename, write=True) as f:
            f.write(self._HEADER)
            self._really_save(f, *args, **kwargs)

    def load(self, filename=None, ignore_discard=False, ignore_expires=False):
        """Load cookies from a file."""
        if filename is None:
            if self.filename is not None:
                filename = self.filename
            else:
                raise ValueError(compat_cookiejar.MISSING_FILENAME_TEXT)

        def prepare_line(line):
            if line.startswith(self._HTTPONLY_PREFIX):
                line = line[len(self._HTTPONLY_PREFIX):]
            # comments and empty lines are fine
            if line.startswith('#') or not line.strip():
                return line
            cookie_list = line.split('\t')
            if len(cookie_list) != self._ENTRY_LEN:
                raise compat_cookiejar.LoadError('invalid length %d' % len(cookie_list))
            cookie = self._CookieFileEntry(*cookie_list)
            if cookie.expires_at and not cookie.expires_at.isdigit():
                raise compat_cookiejar.LoadError('invalid expires at %s' % cookie.expires_at)
            return line

        cf = io.StringIO()
        with self.open(filename) as f:
            for line in f:
                try:
                    cf.write(prepare_line(line))
                except compat_cookiejar.LoadError as e:
                    if f'{line.strip()} '[0] in '[{"':
                        raise compat_cookiejar.LoadError(
                            'Cookies file must be Netscape formatted, not JSON. See  '
                            'https://github.com/ytdl-org/youtube-dl#how-do-i-pass-cookies-to-youtube-dl')
                    write_string(f'WARNING: skipping cookie file entry due to {e}: {line!r}\n')
                    continue
        cf.seek(0)
        self._really_load(cf, filename, ignore_discard, ignore_expires)
        # Session cookies are denoted by either `expires` field set to
        # an empty string or 0. MozillaCookieJar only recognizes the former
        # (see [1]). So we need force the latter to be recognized as session
        # cookies on our own.
        # Session cookies may be important for cookies-based authentication,
        # e.g. usually, when user does not check 'Remember me' check box while
        # logging in on a site, some important cookies are stored as session
        # cookies so that not recognizing them will result in failed login.
        # 1. https://bugs.python.org/issue17164
        for cookie in self:
            # Treat `expires=0` cookies as session cookies
            if cookie.expires == 0:
                cookie.expires = None
                cookie.discard = True


class YoutubeDLCookieProcessor(compat_urllib_request.HTTPCookieProcessor):
    def __init__(self, cookiejar=None):
        compat_urllib_request.HTTPCookieProcessor.__init__(self, cookiejar)

    def http_response(self, request, response):
        return compat_urllib_request.HTTPCookieProcessor.http_response(self, request, response)

    https_request = compat_urllib_request.HTTPCookieProcessor.http_request
    https_response = http_response


class YoutubeDLRedirectHandler(compat_urllib_request.HTTPRedirectHandler):
    """YoutubeDL redirect handler

    The code is based on HTTPRedirectHandler implementation from CPython [1].

    This redirect handler solves two issues:
     - ensures redirect URL is always unicode under python 2
     - introduces support for experimental HTTP response status code
       308 Permanent Redirect [2] used by some sites [3]

    1. https://github.com/python/cpython/blob/master/Lib/urllib/request.py
    2. https://developer.mozilla.org/en-US/docs/Web/HTTP/Status/308
    3. https://github.com/ytdl-org/youtube-dl/issues/28768
    """

    http_error_301 = http_error_303 = http_error_307 = http_error_308 = compat_urllib_request.HTTPRedirectHandler.http_error_302

    def redirect_request(self, req, fp, code, msg, headers, newurl):
        """Return a Request or None in response to a redirect.

        This is called by the http_error_30x methods when a
        redirection response is received.  If a redirection should
        take place, return a new Request to allow http_error_30x to
        perform the redirect.  Otherwise, raise HTTPError if no-one
        else should try to handle this url.  Return None if you can't
        but another Handler might.
        """
        m = req.get_method()
        if (not (code in (301, 302, 303, 307, 308) and m in ("GET", "HEAD")
                 or code in (301, 302, 303) and m == "POST")):
            raise compat_HTTPError(req.full_url, code, msg, headers, fp)
        # Strictly (according to RFC 2616), 301 or 302 in response to
        # a POST MUST NOT cause a redirection without confirmation
        # from the user (of urllib.request, in this case).  In practice,
        # essentially all clients do redirect in this case, so we do
        # the same.

        # Be conciliant with URIs containing a space.  This is mainly
        # redundant with the more complete encoding done in http_error_302(),
        # but it is kept for compatibility with other callers.
        newurl = newurl.replace(' ', '%20')

        CONTENT_HEADERS = ("content-length", "content-type")
        # NB: don't use dict comprehension for python 2.6 compatibility
        newheaders = {k: v for k, v in req.headers.items() if k.lower() not in CONTENT_HEADERS}

        # A 303 must either use GET or HEAD for subsequent request
        # https://datatracker.ietf.org/doc/html/rfc7231#section-6.4.4
        if code == 303 and m != 'HEAD':
            m = 'GET'
        # 301 and 302 redirects are commonly turned into a GET from a POST
        # for subsequent requests by browsers, so we'll do the same.
        # https://datatracker.ietf.org/doc/html/rfc7231#section-6.4.2
        # https://datatracker.ietf.org/doc/html/rfc7231#section-6.4.3
        if code in (301, 302) and m == 'POST':
            m = 'GET'

        return compat_urllib_request.Request(
            newurl, headers=newheaders, origin_req_host=req.origin_req_host,
            unverifiable=True, method=m)


>>>>>>> 379a4f16
def extract_timezone(date_str):
    m = re.search(
        r'''(?x)
            ^.{8,}?                                              # >=8 char non-TZ prefix, if present
            (?P<tz>Z|                                            # just the UTC Z, or
                (?:(?<=.\b\d{4}|\b\d{2}:\d\d)|                   # preceded by 4 digits or hh:mm or
                   (?<!.\b[a-zA-Z]{3}|[a-zA-Z]{4}|..\b\d\d))     # not preceded by 3 alpha word or >= 4 alpha or 2 digits
                   [ ]?                                          # optional space
                (?P<sign>\+|-)                                   # +/-
                (?P<hours>[0-9]{2}):?(?P<minutes>[0-9]{2})       # hh[:]mm
            $)
        ''', date_str)
    if not m:
        timezone = datetime.timedelta()
    else:
        date_str = date_str[:-len(m.group('tz'))]
        if not m.group('sign'):
            timezone = datetime.timedelta()
        else:
            sign = 1 if m.group('sign') == '+' else -1
            timezone = datetime.timedelta(
                hours=sign * int(m.group('hours')),
                minutes=sign * int(m.group('minutes')))
    return timezone, date_str


def parse_iso8601(date_str, delimiter='T', timezone=None):
    """ Return a UNIX timestamp from the given date """

    if date_str is None:
        return None

    date_str = re.sub(r'\.[0-9]+', '', date_str)

    if timezone is None:
        timezone, date_str = extract_timezone(date_str)

    with contextlib.suppress(ValueError):
        date_format = f'%Y-%m-%d{delimiter}%H:%M:%S'
        dt = datetime.datetime.strptime(date_str, date_format) - timezone
        return calendar.timegm(dt.timetuple())


def date_formats(day_first=True):
    return DATE_FORMATS_DAY_FIRST if day_first else DATE_FORMATS_MONTH_FIRST


def unified_strdate(date_str, day_first=True):
    """Return a string with the date in the format YYYYMMDD"""

    if date_str is None:
        return None
    upload_date = None
    # Replace commas
    date_str = date_str.replace(',', ' ')
    # Remove AM/PM + timezone
    date_str = re.sub(r'(?i)\s*(?:AM|PM)(?:\s+[A-Z]+)?', '', date_str)
    _, date_str = extract_timezone(date_str)

    for expression in date_formats(day_first):
        with contextlib.suppress(ValueError):
            upload_date = datetime.datetime.strptime(date_str, expression).strftime('%Y%m%d')
    if upload_date is None:
        timetuple = email.utils.parsedate_tz(date_str)
        if timetuple:
            with contextlib.suppress(ValueError):
                upload_date = datetime.datetime(*timetuple[:6]).strftime('%Y%m%d')
    if upload_date is not None:
        return compat_str(upload_date)


def unified_timestamp(date_str, day_first=True):
    if date_str is None:
        return None

    date_str = re.sub(r'[,|]', '', date_str)

    pm_delta = 12 if re.search(r'(?i)PM', date_str) else 0
    timezone, date_str = extract_timezone(date_str)

    # Remove AM/PM + timezone
    date_str = re.sub(r'(?i)\s*(?:AM|PM)(?:\s+[A-Z]+)?', '', date_str)

    # Remove unrecognized timezones from ISO 8601 alike timestamps
    m = re.search(r'\d{1,2}:\d{1,2}(?:\.\d+)?(?P<tz>\s*[A-Z]+)$', date_str)
    if m:
        date_str = date_str[:-len(m.group('tz'))]

    # Python only supports microseconds, so remove nanoseconds
    m = re.search(r'^([0-9]{4,}-[0-9]{1,2}-[0-9]{1,2}T[0-9]{1,2}:[0-9]{1,2}:[0-9]{1,2}\.[0-9]{6})[0-9]+$', date_str)
    if m:
        date_str = m.group(1)

    for expression in date_formats(day_first):
        with contextlib.suppress(ValueError):
            dt = datetime.datetime.strptime(date_str, expression) - timezone + datetime.timedelta(hours=pm_delta)
            return calendar.timegm(dt.timetuple())
    timetuple = email.utils.parsedate_tz(date_str)
    if timetuple:
        return calendar.timegm(timetuple) + pm_delta * 3600


def determine_ext(url, default_ext='unknown_video'):
    if url is None or '.' not in url:
        return default_ext
    guess = url.partition('?')[0].rpartition('.')[2]
    if re.match(r'^[A-Za-z0-9]+$', guess):
        return guess
    # Try extract ext from URLs like http://example.com/foo/bar.mp4/?download
    elif guess.rstrip('/') in KNOWN_EXTENSIONS:
        return guess.rstrip('/')
    else:
        return default_ext


def subtitles_filename(filename, sub_lang, sub_format, expected_real_ext=None):
    return replace_extension(filename, sub_lang + '.' + sub_format, expected_real_ext)


def datetime_from_str(date_str, precision='auto', format='%Y%m%d'):
    R"""
    Return a datetime object from a string.
    Supported format:
        (now|today|yesterday|DATE)([+-]\d+(microsecond|second|minute|hour|day|week|month|year)s?)?

    @param format       strftime format of DATE
    @param precision    Round the datetime object: auto|microsecond|second|minute|hour|day
                        auto: round to the unit provided in date_str (if applicable).
    """
    auto_precision = False
    if precision == 'auto':
        auto_precision = True
        precision = 'microsecond'
    today = datetime_round(datetime.datetime.utcnow(), precision)
    if date_str in ('now', 'today'):
        return today
    if date_str == 'yesterday':
        return today - datetime.timedelta(days=1)
    match = re.match(
        r'(?P<start>.+)(?P<sign>[+-])(?P<time>\d+)(?P<unit>microsecond|second|minute|hour|day|week|month|year)s?',
        date_str)
    if match is not None:
        start_time = datetime_from_str(match.group('start'), precision, format)
        time = int(match.group('time')) * (-1 if match.group('sign') == '-' else 1)
        unit = match.group('unit')
        if unit == 'month' or unit == 'year':
            new_date = datetime_add_months(start_time, time * 12 if unit == 'year' else time)
            unit = 'day'
        else:
            if unit == 'week':
                unit = 'day'
                time *= 7
            delta = datetime.timedelta(**{unit + 's': time})
            new_date = start_time + delta
        if auto_precision:
            return datetime_round(new_date, unit)
        return new_date

    return datetime_round(datetime.datetime.strptime(date_str, format), precision)


def date_from_str(date_str, format='%Y%m%d', strict=False):
    R"""
    Return a date object from a string using datetime_from_str

    @param strict  Restrict allowed patterns to "YYYYMMDD" and
                   (now|today|yesterday)(-\d+(day|week|month|year)s?)?
    """
    if strict and not re.fullmatch(r'\d{8}|(now|today|yesterday)(-\d+(day|week|month|year)s?)?', date_str):
        raise ValueError(f'Invalid date format "{date_str}"')
    return datetime_from_str(date_str, precision='microsecond', format=format).date()


def datetime_add_months(dt, months):
    """Increment/Decrement a datetime object by months."""
    month = dt.month + months - 1
    year = dt.year + month // 12
    month = month % 12 + 1
    day = min(dt.day, calendar.monthrange(year, month)[1])
    return dt.replace(year, month, day)


def datetime_round(dt, precision='day'):
    """
    Round a datetime object's time to a specific precision
    """
    if precision == 'microsecond':
        return dt

    unit_seconds = {
        'day': 86400,
        'hour': 3600,
        'minute': 60,
        'second': 1,
    }
    roundto = lambda x, n: ((x + n / 2) // n) * n
    timestamp = calendar.timegm(dt.timetuple())
    return datetime.datetime.utcfromtimestamp(roundto(timestamp, unit_seconds[precision]))


def hyphenate_date(date_str):
    """
    Convert a date in 'YYYYMMDD' format to 'YYYY-MM-DD' format"""
    match = re.match(r'^(\d\d\d\d)(\d\d)(\d\d)$', date_str)
    if match is not None:
        return '-'.join(match.groups())
    else:
        return date_str


class DateRange:
    """Represents a time interval between two dates"""

    def __init__(self, start=None, end=None):
        """start and end must be strings in the format accepted by date"""
        if start is not None:
            self.start = date_from_str(start, strict=True)
        else:
            self.start = datetime.datetime.min.date()
        if end is not None:
            self.end = date_from_str(end, strict=True)
        else:
            self.end = datetime.datetime.max.date()
        if self.start > self.end:
            raise ValueError('Date range: "%s" , the start date must be before the end date' % self)

    @classmethod
    def day(cls, day):
        """Returns a range that only contains the given day"""
        return cls(day, day)

    def __contains__(self, date):
        """Check if the date is in the range"""
        if not isinstance(date, datetime.date):
            date = date_from_str(date)
        return self.start <= date <= self.end

    def __str__(self):
        return f'{self.start.isoformat()} - {self.end.isoformat()}'


def platform_name():
    """ Returns the platform name as a compat_str """
    res = platform.platform()
    if isinstance(res, bytes):
        res = res.decode(preferredencoding())

    assert isinstance(res, compat_str)
    return res


@functools.cache
def get_windows_version():
    ''' Get Windows version. returns () if it's not running on Windows '''
    if compat_os_name == 'nt':
        return version_tuple(platform.win32_ver()[1])
    else:
        return ()


def write_string(s, out=None, encoding=None):
    assert isinstance(s, str)
    out = out or sys.stderr

    if compat_os_name == 'nt' and supports_terminal_sequences(out):
        s = re.sub(r'([\r\n]+)', r' \1', s)

    enc, buffer = None, out
    if 'b' in getattr(out, 'mode', ''):
        enc = encoding or preferredencoding()
    elif hasattr(out, 'buffer'):
        buffer = out.buffer
        enc = encoding or getattr(out, 'encoding', None) or preferredencoding()

    buffer.write(s.encode(enc, 'ignore') if enc else s)
    out.flush()


def bytes_to_intlist(bs):
    if not bs:
        return []
    if isinstance(bs[0], int):  # Python 3
        return list(bs)
    else:
        return [ord(c) for c in bs]


def intlist_to_bytes(xs):
    if not xs:
        return b''
    return compat_struct_pack('%dB' % len(xs), *xs)


class LockingUnsupportedError(OSError):
    msg = 'File locking is not supported'

    def __init__(self):
        super().__init__(self.msg)


# Cross-platform file locking
if sys.platform == 'win32':
    import ctypes.wintypes
    import msvcrt

    class OVERLAPPED(ctypes.Structure):
        _fields_ = [
            ('Internal', ctypes.wintypes.LPVOID),
            ('InternalHigh', ctypes.wintypes.LPVOID),
            ('Offset', ctypes.wintypes.DWORD),
            ('OffsetHigh', ctypes.wintypes.DWORD),
            ('hEvent', ctypes.wintypes.HANDLE),
        ]

    kernel32 = ctypes.windll.kernel32
    LockFileEx = kernel32.LockFileEx
    LockFileEx.argtypes = [
        ctypes.wintypes.HANDLE,     # hFile
        ctypes.wintypes.DWORD,      # dwFlags
        ctypes.wintypes.DWORD,      # dwReserved
        ctypes.wintypes.DWORD,      # nNumberOfBytesToLockLow
        ctypes.wintypes.DWORD,      # nNumberOfBytesToLockHigh
        ctypes.POINTER(OVERLAPPED)  # Overlapped
    ]
    LockFileEx.restype = ctypes.wintypes.BOOL
    UnlockFileEx = kernel32.UnlockFileEx
    UnlockFileEx.argtypes = [
        ctypes.wintypes.HANDLE,     # hFile
        ctypes.wintypes.DWORD,      # dwReserved
        ctypes.wintypes.DWORD,      # nNumberOfBytesToLockLow
        ctypes.wintypes.DWORD,      # nNumberOfBytesToLockHigh
        ctypes.POINTER(OVERLAPPED)  # Overlapped
    ]
    UnlockFileEx.restype = ctypes.wintypes.BOOL
    whole_low = 0xffffffff
    whole_high = 0x7fffffff

    def _lock_file(f, exclusive, block):
        overlapped = OVERLAPPED()
        overlapped.Offset = 0
        overlapped.OffsetHigh = 0
        overlapped.hEvent = 0
        f._lock_file_overlapped_p = ctypes.pointer(overlapped)

        if not LockFileEx(msvcrt.get_osfhandle(f.fileno()),
                          (0x2 if exclusive else 0x0) | (0x0 if block else 0x1),
                          0, whole_low, whole_high, f._lock_file_overlapped_p):
            # NB: No argument form of "ctypes.FormatError" does not work on PyPy
            raise BlockingIOError(f'Locking file failed: {ctypes.FormatError(ctypes.GetLastError())!r}')

    def _unlock_file(f):
        assert f._lock_file_overlapped_p
        handle = msvcrt.get_osfhandle(f.fileno())
        if not UnlockFileEx(handle, 0, whole_low, whole_high, f._lock_file_overlapped_p):
            raise OSError('Unlocking file failed: %r' % ctypes.FormatError())

else:
    try:
        import fcntl

        def _lock_file(f, exclusive, block):
            flags = fcntl.LOCK_EX if exclusive else fcntl.LOCK_SH
            if not block:
                flags |= fcntl.LOCK_NB
            try:
                fcntl.flock(f, flags)
            except BlockingIOError:
                raise
            except OSError:  # AOSP does not have flock()
                fcntl.lockf(f, flags)

        def _unlock_file(f):
            try:
                fcntl.flock(f, fcntl.LOCK_UN)
            except OSError:
                fcntl.lockf(f, fcntl.LOCK_UN)

    except ImportError:

        def _lock_file(f, exclusive, block):
            raise LockingUnsupportedError()

        def _unlock_file(f):
            raise LockingUnsupportedError()


class locked_file:
    locked = False

    def __init__(self, filename, mode, block=True, encoding=None):
        if mode not in {'r', 'rb', 'a', 'ab', 'w', 'wb'}:
            raise NotImplementedError(mode)
        self.mode, self.block = mode, block

        writable = any(f in mode for f in 'wax+')
        readable = any(f in mode for f in 'r+')
        flags = functools.reduce(operator.ior, (
            getattr(os, 'O_CLOEXEC', 0),  # UNIX only
            getattr(os, 'O_BINARY', 0),  # Windows only
            getattr(os, 'O_NOINHERIT', 0),  # Windows only
            os.O_CREAT if writable else 0,  # O_TRUNC only after locking
            os.O_APPEND if 'a' in mode else 0,
            os.O_EXCL if 'x' in mode else 0,
            os.O_RDONLY if not writable else os.O_RDWR if readable else os.O_WRONLY,
        ))

        self.f = os.fdopen(os.open(filename, flags, 0o666), mode, encoding=encoding)

    def __enter__(self):
        exclusive = 'r' not in self.mode
        try:
            _lock_file(self.f, exclusive, self.block)
            self.locked = True
        except OSError:
            self.f.close()
            raise
        if 'w' in self.mode:
            try:
                self.f.truncate()
            except OSError as e:
                if e.errno not in (
                    errno.ESPIPE,  # Illegal seek - expected for FIFO
                    errno.EINVAL,  # Invalid argument - expected for /dev/null
                ):
                    raise
        return self

    def unlock(self):
        if not self.locked:
            return
        try:
            _unlock_file(self.f)
        finally:
            self.locked = False

    def __exit__(self, *_):
        try:
            self.unlock()
        finally:
            self.f.close()

    open = __enter__
    close = __exit__

    def __getattr__(self, attr):
        return getattr(self.f, attr)

    def __iter__(self):
        return iter(self.f)


@functools.cache
def get_filesystem_encoding():
    encoding = sys.getfilesystemencoding()
    return encoding if encoding is not None else 'utf-8'


def shell_quote(args):
    quoted_args = []
    encoding = get_filesystem_encoding()
    for a in args:
        if isinstance(a, bytes):
            # We may get a filename encoded with 'encodeFilename'
            a = a.decode(encoding)
        quoted_args.append(compat_shlex_quote(a))
    return ' '.join(quoted_args)


def smuggle_url(url, data):
    """ Pass additional data in a URL for internal use. """

    url, idata = unsmuggle_url(url, {})
    data.update(idata)
    sdata = compat_urllib_parse_urlencode(
        {'__youtubedl_smuggle': json.dumps(data)})
    return url + '#' + sdata


def unsmuggle_url(smug_url, default=None):
    if '#__youtubedl_smuggle' not in smug_url:
        return smug_url, default
    url, _, sdata = smug_url.rpartition('#')
    jsond = compat_parse_qs(sdata)['__youtubedl_smuggle'][0]
    data = json.loads(jsond)
    return url, data


def format_decimal_suffix(num, fmt='%d%s', *, factor=1000):
    """ Formats numbers with decimal sufixes like K, M, etc """
    num, factor = float_or_none(num), float(factor)
    if num is None or num < 0:
        return None
    POSSIBLE_SUFFIXES = 'kMGTPEZY'
    exponent = 0 if num == 0 else min(int(math.log(num, factor)), len(POSSIBLE_SUFFIXES))
    suffix = ['', *POSSIBLE_SUFFIXES][exponent]
    if factor == 1024:
        suffix = {'k': 'Ki', '': ''}.get(suffix, f'{suffix}i')
    converted = num / (factor ** exponent)
    return fmt % (converted, suffix)


def format_bytes(bytes):
    return format_decimal_suffix(bytes, '%.2f%sB', factor=1024) or 'N/A'


def lookup_unit_table(unit_table, s):
    units_re = '|'.join(re.escape(u) for u in unit_table)
    m = re.match(
        r'(?P<num>[0-9]+(?:[,.][0-9]*)?)\s*(?P<unit>%s)\b' % units_re, s)
    if not m:
        return None
    num_str = m.group('num').replace(',', '.')
    mult = unit_table[m.group('unit')]
    return int(float(num_str) * mult)


def parse_filesize(s):
    if s is None:
        return None

    # The lower-case forms are of course incorrect and unofficial,
    # but we support those too
    _UNIT_TABLE = {
        'B': 1,
        'b': 1,
        'bytes': 1,
        'KiB': 1024,
        'KB': 1000,
        'kB': 1024,
        'Kb': 1000,
        'kb': 1000,
        'kilobytes': 1000,
        'kibibytes': 1024,
        'MiB': 1024 ** 2,
        'MB': 1000 ** 2,
        'mB': 1024 ** 2,
        'Mb': 1000 ** 2,
        'mb': 1000 ** 2,
        'megabytes': 1000 ** 2,
        'mebibytes': 1024 ** 2,
        'GiB': 1024 ** 3,
        'GB': 1000 ** 3,
        'gB': 1024 ** 3,
        'Gb': 1000 ** 3,
        'gb': 1000 ** 3,
        'gigabytes': 1000 ** 3,
        'gibibytes': 1024 ** 3,
        'TiB': 1024 ** 4,
        'TB': 1000 ** 4,
        'tB': 1024 ** 4,
        'Tb': 1000 ** 4,
        'tb': 1000 ** 4,
        'terabytes': 1000 ** 4,
        'tebibytes': 1024 ** 4,
        'PiB': 1024 ** 5,
        'PB': 1000 ** 5,
        'pB': 1024 ** 5,
        'Pb': 1000 ** 5,
        'pb': 1000 ** 5,
        'petabytes': 1000 ** 5,
        'pebibytes': 1024 ** 5,
        'EiB': 1024 ** 6,
        'EB': 1000 ** 6,
        'eB': 1024 ** 6,
        'Eb': 1000 ** 6,
        'eb': 1000 ** 6,
        'exabytes': 1000 ** 6,
        'exbibytes': 1024 ** 6,
        'ZiB': 1024 ** 7,
        'ZB': 1000 ** 7,
        'zB': 1024 ** 7,
        'Zb': 1000 ** 7,
        'zb': 1000 ** 7,
        'zettabytes': 1000 ** 7,
        'zebibytes': 1024 ** 7,
        'YiB': 1024 ** 8,
        'YB': 1000 ** 8,
        'yB': 1024 ** 8,
        'Yb': 1000 ** 8,
        'yb': 1000 ** 8,
        'yottabytes': 1000 ** 8,
        'yobibytes': 1024 ** 8,
    }

    return lookup_unit_table(_UNIT_TABLE, s)


def parse_count(s):
    if s is None:
        return None

    s = re.sub(r'^[^\d]+\s', '', s).strip()

    if re.match(r'^[\d,.]+$', s):
        return str_to_int(s)

    _UNIT_TABLE = {
        'k': 1000,
        'K': 1000,
        'm': 1000 ** 2,
        'M': 1000 ** 2,
        'kk': 1000 ** 2,
        'KK': 1000 ** 2,
        'b': 1000 ** 3,
        'B': 1000 ** 3,
    }

    ret = lookup_unit_table(_UNIT_TABLE, s)
    if ret is not None:
        return ret

    mobj = re.match(r'([\d,.]+)(?:$|\s)', s)
    if mobj:
        return str_to_int(mobj.group(1))


def parse_resolution(s, *, lenient=False):
    if s is None:
        return {}

    if lenient:
        mobj = re.search(r'(?P<w>\d+)\s*[xX×,]\s*(?P<h>\d+)', s)
    else:
        mobj = re.search(r'(?<![a-zA-Z0-9])(?P<w>\d+)\s*[xX×,]\s*(?P<h>\d+)(?![a-zA-Z0-9])', s)
    if mobj:
        return {
            'width': int(mobj.group('w')),
            'height': int(mobj.group('h')),
        }

    mobj = re.search(r'(?<![a-zA-Z0-9])(\d+)[pPiI](?![a-zA-Z0-9])', s)
    if mobj:
        return {'height': int(mobj.group(1))}

    mobj = re.search(r'\b([48])[kK]\b', s)
    if mobj:
        return {'height': int(mobj.group(1)) * 540}

    return {}


def parse_bitrate(s):
    if not isinstance(s, compat_str):
        return
    mobj = re.search(r'\b(\d+)\s*kbps', s)
    if mobj:
        return int(mobj.group(1))


def month_by_name(name, lang='en'):
    """ Return the number of a month by (locale-independently) English name """

    month_names = MONTH_NAMES.get(lang, MONTH_NAMES['en'])

    try:
        return month_names.index(name) + 1
    except ValueError:
        return None


def month_by_abbreviation(abbrev):
    """ Return the number of a month by (locale-independently) English
        abbreviations """

    try:
        return [s[:3] for s in ENGLISH_MONTH_NAMES].index(abbrev) + 1
    except ValueError:
        return None


def fix_xml_ampersands(xml_str):
    """Replace all the '&' by '&amp;' in XML"""
    return re.sub(
        r'&(?!amp;|lt;|gt;|apos;|quot;|#x[0-9a-fA-F]{,4};|#[0-9]{,4};)',
        '&amp;',
        xml_str)


def setproctitle(title):
    assert isinstance(title, compat_str)

    # ctypes in Jython is not complete
    # http://bugs.jython.org/issue2148
    if sys.platform.startswith('java'):
        return

    try:
        libc = ctypes.cdll.LoadLibrary('libc.so.6')
    except OSError:
        return
    except TypeError:
        # LoadLibrary in Windows Python 2.7.13 only expects
        # a bytestring, but since unicode_literals turns
        # every string into a unicode string, it fails.
        return
    title_bytes = title.encode()
    buf = ctypes.create_string_buffer(len(title_bytes))
    buf.value = title_bytes
    try:
        libc.prctl(15, buf, 0, 0, 0)
    except AttributeError:
        return  # Strange libc, just skip this


def remove_start(s, start):
    return s[len(start):] if s is not None and s.startswith(start) else s


def remove_end(s, end):
    return s[:-len(end)] if s is not None and s.endswith(end) else s


def remove_quotes(s):
    if s is None or len(s) < 2:
        return s
    for quote in ('"', "'", ):
        if s[0] == quote and s[-1] == quote:
            return s[1:-1]
    return s


def get_domain(url):
    domain = re.match(r'(?:https?:\/\/)?(?:www\.)?(?P<domain>[^\n\/]+\.[^\n\/]+)(?:\/(.*))?', url)
    return domain.group('domain') if domain else None


def url_basename(url):
    path = compat_urlparse.urlparse(url).path
    return path.strip('/').split('/')[-1]


def base_url(url):
    return re.match(r'https?://[^?#&]+/', url).group()


def urljoin(base, path):
    if isinstance(path, bytes):
        path = path.decode()
    if not isinstance(path, compat_str) or not path:
        return None
    if re.match(r'^(?:[a-zA-Z][a-zA-Z0-9+-.]*:)?//', path):
        return path
    if isinstance(base, bytes):
        base = base.decode()
    if not isinstance(base, compat_str) or not re.match(
            r'^(?:https?:)?//', base):
        return None
    return compat_urlparse.urljoin(base, path)


def int_or_none(v, scale=1, default=None, get_attr=None, invscale=1):
    if get_attr and v is not None:
        v = getattr(v, get_attr, None)
    try:
        return int(v) * invscale // scale
    except (ValueError, TypeError, OverflowError):
        return default


def str_or_none(v, default=None):
    return default if v is None else compat_str(v)


def str_to_int(int_str):
    """ A more relaxed version of int_or_none """
    if isinstance(int_str, int):
        return int_str
    elif isinstance(int_str, compat_str):
        int_str = re.sub(r'[,\.\+]', '', int_str)
        return int_or_none(int_str)


def float_or_none(v, scale=1, invscale=1, default=None):
    if v is None:
        return default
    try:
        return float(v) * invscale / scale
    except (ValueError, TypeError):
        return default


def bool_or_none(v, default=None):
    return v if isinstance(v, bool) else default


def strip_or_none(v, default=None):
    return v.strip() if isinstance(v, compat_str) else default


def url_or_none(url):
    if not url or not isinstance(url, compat_str):
        return None
    url = url.strip()
    return url if re.match(r'^(?:(?:https?|rt(?:m(?:pt?[es]?|fp)|sp[su]?)|mms|ftps?):)?//', url) else None


def strftime_or_none(timestamp, date_format, default=None):
    datetime_object = None
    try:
        if isinstance(timestamp, (int, float)):  # unix timestamp
            datetime_object = datetime.datetime.utcfromtimestamp(timestamp)
        elif isinstance(timestamp, compat_str):  # assume YYYYMMDD
            datetime_object = datetime.datetime.strptime(timestamp, '%Y%m%d')
        return datetime_object.strftime(date_format)
    except (ValueError, TypeError, AttributeError):
        return default


def parse_duration(s):
    if not isinstance(s, str):
        return None
    s = s.strip()
    if not s:
        return None

    days, hours, mins, secs, ms = [None] * 5
    m = re.match(r'''(?x)
            (?P<before_secs>
                (?:(?:(?P<days>[0-9]+):)?(?P<hours>[0-9]+):)?(?P<mins>[0-9]+):)?
            (?P<secs>(?(before_secs)[0-9]{1,2}|[0-9]+))
            (?P<ms>[.:][0-9]+)?Z?$
        ''', s)
    if m:
        days, hours, mins, secs, ms = m.group('days', 'hours', 'mins', 'secs', 'ms')
    else:
        m = re.match(
            r'''(?ix)(?:P?
                (?:
                    [0-9]+\s*y(?:ears?)?,?\s*
                )?
                (?:
                    [0-9]+\s*m(?:onths?)?,?\s*
                )?
                (?:
                    [0-9]+\s*w(?:eeks?)?,?\s*
                )?
                (?:
                    (?P<days>[0-9]+)\s*d(?:ays?)?,?\s*
                )?
                T)?
                (?:
                    (?P<hours>[0-9]+)\s*h(?:ours?)?,?\s*
                )?
                (?:
                    (?P<mins>[0-9]+)\s*m(?:in(?:ute)?s?)?,?\s*
                )?
                (?:
                    (?P<secs>[0-9]+)(?P<ms>\.[0-9]+)?\s*s(?:ec(?:ond)?s?)?\s*
                )?Z?$''', s)
        if m:
            days, hours, mins, secs, ms = m.groups()
        else:
            m = re.match(r'(?i)(?:(?P<hours>[0-9.]+)\s*(?:hours?)|(?P<mins>[0-9.]+)\s*(?:mins?\.?|minutes?)\s*)Z?$', s)
            if m:
                hours, mins = m.groups()
            else:
                return None

    if ms:
        ms = ms.replace(':', '.')
    return sum(float(part or 0) * mult for part, mult in (
        (days, 86400), (hours, 3600), (mins, 60), (secs, 1), (ms, 1)))


def prepend_extension(filename, ext, expected_real_ext=None):
    name, real_ext = os.path.splitext(filename)
    return (
        f'{name}.{ext}{real_ext}'
        if not expected_real_ext or real_ext[1:] == expected_real_ext
        else f'{filename}.{ext}')


def replace_extension(filename, ext, expected_real_ext=None):
    name, real_ext = os.path.splitext(filename)
    return '{}.{}'.format(
        name if not expected_real_ext or real_ext[1:] == expected_real_ext else filename,
        ext)


def check_executable(exe, args=[]):
    """ Checks if the given binary is installed somewhere in PATH, and returns its name.
    args can be a list of arguments for a short output (like -version) """
    try:
        Popen.run([exe] + args, stdout=subprocess.PIPE, stderr=subprocess.PIPE)
    except OSError:
        return False
    return exe


def _get_exe_version_output(exe, args, *, to_screen=None):
    if to_screen:
        to_screen(f'Checking exe version: {shell_quote([exe] + args)}')
    try:
        # STDIN should be redirected too. On UNIX-like systems, ffmpeg triggers
        # SIGTTOU if yt-dlp is run in the background.
        # See https://github.com/ytdl-org/youtube-dl/issues/955#issuecomment-209789656
        stdout, _, _ = Popen.run([encodeArgument(exe)] + args, text=True,
                                 stdin=subprocess.PIPE, stdout=subprocess.PIPE, stderr=subprocess.STDOUT)
    except OSError:
        return False
    return stdout


def detect_exe_version(output, version_re=None, unrecognized='present'):
    assert isinstance(output, compat_str)
    if version_re is None:
        version_re = r'version\s+([-0-9._a-zA-Z]+)'
    m = re.search(version_re, output)
    if m:
        return m.group(1)
    else:
        return unrecognized


def get_exe_version(exe, args=['--version'],
                    version_re=None, unrecognized='present'):
    """ Returns the version of the specified executable,
    or False if the executable is not present """
    out = _get_exe_version_output(exe, args)
    return detect_exe_version(out, version_re, unrecognized) if out else False


def frange(start=0, stop=None, step=1):
    """Float range"""
    if stop is None:
        start, stop = 0, start
    sign = [-1, 1][step > 0] if step else 0
    while sign * start < sign * stop:
        yield start
        start += step


class LazyList(collections.abc.Sequence):
    """Lazy immutable list from an iterable
    Note that slices of a LazyList are lists and not LazyList"""

    class IndexError(IndexError):
        pass

    def __init__(self, iterable, *, reverse=False, _cache=None):
        self._iterable = iter(iterable)
        self._cache = [] if _cache is None else _cache
        self._reversed = reverse

    def __iter__(self):
        if self._reversed:
            # We need to consume the entire iterable to iterate in reverse
            yield from self.exhaust()
            return
        yield from self._cache
        for item in self._iterable:
            self._cache.append(item)
            yield item

    def _exhaust(self):
        self._cache.extend(self._iterable)
        self._iterable = []  # Discard the emptied iterable to make it pickle-able
        return self._cache

    def exhaust(self):
        """Evaluate the entire iterable"""
        return self._exhaust()[::-1 if self._reversed else 1]

    @staticmethod
    def _reverse_index(x):
        return None if x is None else -(x + 1)

    def __getitem__(self, idx):
        if isinstance(idx, slice):
            if self._reversed:
                idx = slice(self._reverse_index(idx.start), self._reverse_index(idx.stop), -(idx.step or 1))
            start, stop, step = idx.start, idx.stop, idx.step or 1
        elif isinstance(idx, int):
            if self._reversed:
                idx = self._reverse_index(idx)
            start, stop, step = idx, idx, 0
        else:
            raise TypeError('indices must be integers or slices')
        if ((start or 0) < 0 or (stop or 0) < 0
                or (start is None and step < 0)
                or (stop is None and step > 0)):
            # We need to consume the entire iterable to be able to slice from the end
            # Obviously, never use this with infinite iterables
            self._exhaust()
            try:
                return self._cache[idx]
            except IndexError as e:
                raise self.IndexError(e) from e
        n = max(start or 0, stop or 0) - len(self._cache) + 1
        if n > 0:
            self._cache.extend(itertools.islice(self._iterable, n))
        try:
            return self._cache[idx]
        except IndexError as e:
            raise self.IndexError(e) from e

    def __bool__(self):
        try:
            self[-1] if self._reversed else self[0]
        except self.IndexError:
            return False
        return True

    def __len__(self):
        self._exhaust()
        return len(self._cache)

    def __reversed__(self):
        return type(self)(self._iterable, reverse=not self._reversed, _cache=self._cache)

    def __copy__(self):
        return type(self)(self._iterable, reverse=self._reversed, _cache=self._cache)

    def __repr__(self):
        # repr and str should mimic a list. So we exhaust the iterable
        return repr(self.exhaust())

    def __str__(self):
        return repr(self.exhaust())


class PagedList:

    class IndexError(IndexError):
        pass

    def __len__(self):
        # This is only useful for tests
        return len(self.getslice())

    def __init__(self, pagefunc, pagesize, use_cache=True):
        self._pagefunc = pagefunc
        self._pagesize = pagesize
        self._pagecount = float('inf')
        self._use_cache = use_cache
        self._cache = {}

    def getpage(self, pagenum):
        page_results = self._cache.get(pagenum)
        if page_results is None:
            page_results = [] if pagenum > self._pagecount else list(self._pagefunc(pagenum))
        if self._use_cache:
            self._cache[pagenum] = page_results
        return page_results

    def getslice(self, start=0, end=None):
        return list(self._getslice(start, end))

    def _getslice(self, start, end):
        raise NotImplementedError('This method must be implemented by subclasses')

    def __getitem__(self, idx):
        assert self._use_cache, 'Indexing PagedList requires cache'
        if not isinstance(idx, int) or idx < 0:
            raise TypeError('indices must be non-negative integers')
        entries = self.getslice(idx, idx + 1)
        if not entries:
            raise self.IndexError()
        return entries[0]


class OnDemandPagedList(PagedList):
    """Download pages until a page with less than maximum results"""

    def _getslice(self, start, end):
        for pagenum in itertools.count(start // self._pagesize):
            firstid = pagenum * self._pagesize
            nextfirstid = pagenum * self._pagesize + self._pagesize
            if start >= nextfirstid:
                continue

            startv = (
                start % self._pagesize
                if firstid <= start < nextfirstid
                else 0)
            endv = (
                ((end - 1) % self._pagesize) + 1
                if (end is not None and firstid <= end <= nextfirstid)
                else None)

            try:
                page_results = self.getpage(pagenum)
            except Exception:
                self._pagecount = pagenum - 1
                raise
            if startv != 0 or endv is not None:
                page_results = page_results[startv:endv]
            yield from page_results

            # A little optimization - if current page is not "full", ie. does
            # not contain page_size videos then we can assume that this page
            # is the last one - there are no more ids on further pages -
            # i.e. no need to query again.
            if len(page_results) + startv < self._pagesize:
                break

            # If we got the whole page, but the next page is not interesting,
            # break out early as well
            if end == nextfirstid:
                break


class InAdvancePagedList(PagedList):
    """PagedList with total number of pages known in advance"""

    def __init__(self, pagefunc, pagecount, pagesize):
        PagedList.__init__(self, pagefunc, pagesize, True)
        self._pagecount = pagecount

    def _getslice(self, start, end):
        start_page = start // self._pagesize
        end_page = self._pagecount if end is None else min(self._pagecount, end // self._pagesize + 1)
        skip_elems = start - start_page * self._pagesize
        only_more = None if end is None else end - start
        for pagenum in range(start_page, end_page):
            page_results = self.getpage(pagenum)
            if skip_elems:
                page_results = page_results[skip_elems:]
                skip_elems = None
            if only_more is not None:
                if len(page_results) < only_more:
                    only_more -= len(page_results)
                else:
                    yield from page_results[:only_more]
                    break
            yield from page_results


class PlaylistEntries:
    MissingEntry = object()
    is_exhausted = False

    def __init__(self, ydl, info_dict):
        self.ydl = ydl

        # _entries must be assigned now since infodict can change during iteration
        entries = info_dict.get('entries')
        if entries is None:
            raise EntryNotInPlaylist('There are no entries')
        elif isinstance(entries, list):
            self.is_exhausted = True

        requested_entries = info_dict.get('requested_entries')
        self.is_incomplete = bool(requested_entries)
        if self.is_incomplete:
            assert self.is_exhausted
            self._entries = [self.MissingEntry] * max(requested_entries)
            for i, entry in zip(requested_entries, entries):
                self._entries[i - 1] = entry
        elif isinstance(entries, (list, PagedList, LazyList)):
            self._entries = entries
        else:
            self._entries = LazyList(entries)

    PLAYLIST_ITEMS_RE = re.compile(r'''(?x)
        (?P<start>[+-]?\d+)?
        (?P<range>[:-]
            (?P<end>[+-]?\d+|inf(?:inite)?)?
            (?::(?P<step>[+-]?\d+))?
        )?''')

    @classmethod
    def parse_playlist_items(cls, string):
        for segment in string.split(','):
            if not segment:
                raise ValueError('There is two or more consecutive commas')
            mobj = cls.PLAYLIST_ITEMS_RE.fullmatch(segment)
            if not mobj:
                raise ValueError(f'{segment!r} is not a valid specification')
            start, end, step, has_range = mobj.group('start', 'end', 'step', 'range')
            if int_or_none(step) == 0:
                raise ValueError(f'Step in {segment!r} cannot be zero')
            yield slice(int_or_none(start), float_or_none(end), int_or_none(step)) if has_range else int(start)

    def get_requested_items(self):
        playlist_items = self.ydl.params.get('playlist_items')
        playlist_start = self.ydl.params.get('playliststart', 1)
        playlist_end = self.ydl.params.get('playlistend')
        # For backwards compatibility, interpret -1 as whole list
        if playlist_end in (-1, None):
            playlist_end = ''
        if not playlist_items:
            playlist_items = f'{playlist_start}:{playlist_end}'
        elif playlist_start != 1 or playlist_end:
            self.ydl.report_warning('Ignoring playliststart and playlistend because playlistitems was given', only_once=True)

        for index in self.parse_playlist_items(playlist_items):
            for i, entry in self[index]:
                yield i, entry
                if not entry:
                    continue
                try:
                    # TODO: Add auto-generated fields
                    self.ydl._match_entry(entry, incomplete=True, silent=True)
                except (ExistingVideoReached, RejectedVideoReached):
                    return

    def get_full_count(self):
        if self.is_exhausted and not self.is_incomplete:
            return len(self)
        elif isinstance(self._entries, InAdvancePagedList):
            if self._entries._pagesize == 1:
                return self._entries._pagecount

    @functools.cached_property
    def _getter(self):
        if isinstance(self._entries, list):
            def get_entry(i):
                try:
                    entry = self._entries[i]
                except IndexError:
                    entry = self.MissingEntry
                    if not self.is_incomplete:
                        raise self.IndexError()
                if entry is self.MissingEntry:
                    raise EntryNotInPlaylist(f'Entry {i} cannot be found')
                return entry
        else:
            def get_entry(i):
                try:
                    return type(self.ydl)._handle_extraction_exceptions(lambda _, i: self._entries[i])(self.ydl, i)
                except (LazyList.IndexError, PagedList.IndexError):
                    raise self.IndexError()
        return get_entry

    def __getitem__(self, idx):
        if isinstance(idx, int):
            idx = slice(idx, idx)

        # NB: PlaylistEntries[1:10] => (0, 1, ... 9)
        step = 1 if idx.step is None else idx.step
        if idx.start is None:
            start = 0 if step > 0 else len(self) - 1
        else:
            start = idx.start - 1 if idx.start >= 0 else len(self) + idx.start

        # NB: Do not call len(self) when idx == [:]
        if idx.stop is None:
            stop = 0 if step < 0 else float('inf')
        else:
            stop = idx.stop - 1 if idx.stop >= 0 else len(self) + idx.stop
        stop += [-1, 1][step > 0]

        for i in frange(start, stop, step):
            if i < 0:
                continue
            try:
                entry = self._getter(i)
            except self.IndexError:
                self.is_exhausted = True
                if step > 0:
                    break
                continue
            yield i + 1, entry

    def __len__(self):
        return len(tuple(self[:]))

    class IndexError(IndexError):
        pass


def uppercase_escape(s):
    unicode_escape = codecs.getdecoder('unicode_escape')
    return re.sub(
        r'\\U[0-9a-fA-F]{8}',
        lambda m: unicode_escape(m.group(0))[0],
        s)


def lowercase_escape(s):
    unicode_escape = codecs.getdecoder('unicode_escape')
    return re.sub(
        r'\\u[0-9a-fA-F]{4}',
        lambda m: unicode_escape(m.group(0))[0],
        s)


def escape_rfc3986(s):
    """Escape non-ASCII characters as suggested by RFC 3986"""
    return urllib.parse.quote(s, b"%/;:@&=+$,!~*'()?#[]")


def escape_url(url):
    """Escape URL as suggested by RFC 3986"""
    url_parsed = compat_urllib_parse_urlparse(url)
    return url_parsed._replace(
        netloc=url_parsed.netloc.encode('idna').decode('ascii'),
        path=escape_rfc3986(url_parsed.path),
        params=escape_rfc3986(url_parsed.params),
        query=escape_rfc3986(url_parsed.query),
        fragment=escape_rfc3986(url_parsed.fragment)
    ).geturl()


def parse_qs(url):
    return compat_parse_qs(compat_urllib_parse_urlparse(url).query)


def read_batch_urls(batch_fd):
    def fixup(url):
        if not isinstance(url, compat_str):
            url = url.decode('utf-8', 'replace')
        BOM_UTF8 = ('\xef\xbb\xbf', '\ufeff')
        for bom in BOM_UTF8:
            if url.startswith(bom):
                url = url[len(bom):]
        url = url.lstrip()
        if not url or url.startswith(('#', ';', ']')):
            return False
        # "#" cannot be stripped out since it is part of the URI
        # However, it can be safely stipped out if follwing a whitespace
        return re.split(r'\s#', url, 1)[0].rstrip()

    with contextlib.closing(batch_fd) as fd:
        return [url for url in map(fixup, fd) if url]


def urlencode_postdata(*args, **kargs):
    return compat_urllib_parse_urlencode(*args, **kargs).encode('ascii')


def update_url_query(url, query):
    if not query:
        return url
    parsed_url = compat_urlparse.urlparse(url)
    qs = compat_parse_qs(parsed_url.query)
    qs.update(query)
    return compat_urlparse.urlunparse(parsed_url._replace(
        query=compat_urllib_parse_urlencode(qs, True)))


def _multipart_encode_impl(data, boundary):
    content_type = 'multipart/form-data; boundary=%s' % boundary

    out = b''
    for k, v in data.items():
        out += b'--' + boundary.encode('ascii') + b'\r\n'
        if isinstance(k, compat_str):
            k = k.encode()
        if isinstance(v, compat_str):
            v = v.encode()
        # RFC 2047 requires non-ASCII field names to be encoded, while RFC 7578
        # suggests sending UTF-8 directly. Firefox sends UTF-8, too
        content = b'Content-Disposition: form-data; name="' + k + b'"\r\n\r\n' + v + b'\r\n'
        if boundary.encode('ascii') in content:
            raise ValueError('Boundary overlaps with data')
        out += content

    out += b'--' + boundary.encode('ascii') + b'--\r\n'

    return out, content_type


def multipart_encode(data, boundary=None):
    '''
    Encode a dict to RFC 7578-compliant form-data

    data:
        A dict where keys and values can be either Unicode or bytes-like
        objects.
    boundary:
        If specified a Unicode object, it's used as the boundary. Otherwise
        a random boundary is generated.

    Reference: https://tools.ietf.org/html/rfc7578
    '''
    has_specified_boundary = boundary is not None

    while True:
        if boundary is None:
            boundary = '---------------' + str(random.randrange(0x0fffffff, 0xffffffff))

        try:
            out, content_type = _multipart_encode_impl(data, boundary)
            break
        except ValueError:
            if has_specified_boundary:
                raise
            boundary = None

    return out, content_type


def dict_get(d, key_or_keys, default=None, skip_false_values=True):
    for val in map(d.get, variadic(key_or_keys)):
        if val is not None and (val or not skip_false_values):
            return val
    return default


def try_call(*funcs, expected_type=None, args=[], kwargs={}):
    for f in funcs:
        try:
            val = f(*args, **kwargs)
        except (AttributeError, KeyError, TypeError, IndexError, ZeroDivisionError):
            pass
        else:
            if expected_type is None or isinstance(val, expected_type):
                return val


def try_get(src, getter, expected_type=None):
    return try_call(*variadic(getter), args=(src,), expected_type=expected_type)


def filter_dict(dct, cndn=lambda _, v: v is not None):
    return {k: v for k, v in dct.items() if cndn(k, v)}


def merge_dicts(*dicts):
    merged = {}
    for a_dict in dicts:
        for k, v in a_dict.items():
            if (v is not None and k not in merged
                    or isinstance(v, str) and merged[k] == ''):
                merged[k] = v
    return merged


def encode_compat_str(string, encoding=preferredencoding(), errors='strict'):
    return string if isinstance(string, compat_str) else compat_str(string, encoding, errors)


US_RATINGS = {
    'G': 0,
    'PG': 10,
    'PG-13': 13,
    'R': 16,
    'NC': 18,
}


TV_PARENTAL_GUIDELINES = {
    'TV-Y': 0,
    'TV-Y7': 7,
    'TV-G': 0,
    'TV-PG': 0,
    'TV-14': 14,
    'TV-MA': 17,
}


def parse_age_limit(s):
    # isinstance(False, int) is True. So type() must be used instead
    if type(s) is int:  # noqa: E721
        return s if 0 <= s <= 21 else None
    elif not isinstance(s, str):
        return None
    m = re.match(r'^(?P<age>\d{1,2})\+?$', s)
    if m:
        return int(m.group('age'))
    s = s.upper()
    if s in US_RATINGS:
        return US_RATINGS[s]
    m = re.match(r'^TV[_-]?(%s)$' % '|'.join(k[3:] for k in TV_PARENTAL_GUIDELINES), s)
    if m:
        return TV_PARENTAL_GUIDELINES['TV-' + m.group(1)]
    return None


def strip_jsonp(code):
    return re.sub(
        r'''(?sx)^
            (?:window\.)?(?P<func_name>[a-zA-Z0-9_.$]*)
            (?:\s*&&\s*(?P=func_name))?
            \s*\(\s*(?P<callback_data>.*)\);?
            \s*?(?://[^\n]*)*$''',
        r'\g<callback_data>', code)


def js_to_json(code, vars={}):
    # vars is a dict of var, val pairs to substitute
    COMMENT_RE = r'/\*(?:(?!\*/).)*?\*/|//[^\n]*\n'
    SKIP_RE = fr'\s*(?:{COMMENT_RE})?\s*'
    INTEGER_TABLE = (
        (fr'(?s)^(0[xX][0-9a-fA-F]+){SKIP_RE}:?$', 16),
        (fr'(?s)^(0+[0-7]+){SKIP_RE}:?$', 8),
    )

    def fix_kv(m):
        v = m.group(0)
        if v in ('true', 'false', 'null'):
            return v
        elif v in ('undefined', 'void 0'):
            return 'null'
        elif v.startswith('/*') or v.startswith('//') or v.startswith('!') or v == ',':
            return ""

        if v[0] in ("'", '"'):
            v = re.sub(r'(?s)\\.|"', lambda m: {
                '"': '\\"',
                "\\'": "'",
                '\\\n': '',
                '\\x': '\\u00',
            }.get(m.group(0), m.group(0)), v[1:-1])
        else:
            for regex, base in INTEGER_TABLE:
                im = re.match(regex, v)
                if im:
                    i = int(im.group(1), base)
                    return '"%d":' % i if v.endswith(':') else '%d' % i

            if v in vars:
                return vars[v]

        return '"%s"' % v

    def create_map(mobj):
        return json.dumps(dict(json.loads(js_to_json(mobj.group(1) or '[]', vars=vars))))

    code = re.sub(r'new Date\((".+")\)', r'\g<1>', code)
    code = re.sub(r'new Map\((\[.*?\])?\)', create_map, code)

    return re.sub(r'''(?sx)
        "(?:[^"\\]*(?:\\\\|\\['"nurtbfx/\n]))*[^"\\]*"|
        '(?:[^'\\]*(?:\\\\|\\['"nurtbfx/\n]))*[^'\\]*'|
        {comment}|,(?={skip}[\]}}])|
        void\s0|(?:(?<![0-9])[eE]|[a-df-zA-DF-Z_$])[.a-zA-Z_$0-9]*|
        \b(?:0[xX][0-9a-fA-F]+|0+[0-7]+)(?:{skip}:)?|
        [0-9]+(?={skip}:)|
        !+
        '''.format(comment=COMMENT_RE, skip=SKIP_RE), fix_kv, code)


def qualities(quality_ids):
    """ Get a numeric quality value out of a list of possible values """
    def q(qid):
        try:
            return quality_ids.index(qid)
        except ValueError:
            return -1
    return q


POSTPROCESS_WHEN = ('pre_process', 'after_filter', 'before_dl', 'post_process', 'after_move', 'after_video', 'playlist')


DEFAULT_OUTTMPL = {
    'default': '%(title)s [%(id)s].%(ext)s',
    'chapter': '%(title)s - %(section_number)03d %(section_title)s [%(id)s].%(ext)s',
}
OUTTMPL_TYPES = {
    'chapter': None,
    'subtitle': None,
    'thumbnail': None,
    'description': 'description',
    'annotation': 'annotations.xml',
    'infojson': 'info.json',
    'link': None,
    'pl_video': None,
    'pl_thumbnail': None,
    'pl_description': 'description',
    'pl_infojson': 'info.json',
}

# As of [1] format syntax is:
#  %[mapping_key][conversion_flags][minimum_width][.precision][length_modifier]type
# 1. https://docs.python.org/2/library/stdtypes.html#string-formatting
STR_FORMAT_RE_TMPL = r'''(?x)
    (?<!%)(?P<prefix>(?:%%)*)
    %
    (?P<has_key>\((?P<key>{0})\))?
    (?P<format>
        (?P<conversion>[#0\-+ ]+)?
        (?P<min_width>\d+)?
        (?P<precision>\.\d+)?
        (?P<len_mod>[hlL])?  # unused in python
        {1}  # conversion type
    )
'''


STR_FORMAT_TYPES = 'diouxXeEfFgGcrs'


def limit_length(s, length):
    """ Add ellipses to overly long strings """
    if s is None:
        return None
    ELLIPSES = '...'
    if len(s) > length:
        return s[:length - len(ELLIPSES)] + ELLIPSES
    return s


def version_tuple(v):
    return tuple(int(e) for e in re.split(r'[-.]', v))


def is_outdated_version(version, limit, assume_new=True):
    if not version:
        return not assume_new
    try:
        return version_tuple(version) < version_tuple(limit)
    except ValueError:
        return not assume_new


def ytdl_is_updateable():
    """ Returns if yt-dlp can be updated with -U """

    from .update import is_non_updateable

    return not is_non_updateable()


def args_to_str(args):
    # Get a short string representation for a subprocess command
    return ' '.join(compat_shlex_quote(a) for a in args)


def error_to_compat_str(err):
    return str(err)


def error_to_str(err):
    return f'{type(err).__name__}: {err}'


def mimetype2ext(mt):
    if mt is None:
        return None

    mt, _, params = mt.partition(';')
    mt = mt.strip()

    FULL_MAP = {
        'audio/mp4': 'm4a',
        # Per RFC 3003, audio/mpeg can be .mp1, .mp2 or .mp3. Here use .mp3 as
        # it's the most popular one
        'audio/mpeg': 'mp3',
        'audio/x-wav': 'wav',
        'audio/wav': 'wav',
        'audio/wave': 'wav',
    }

    ext = FULL_MAP.get(mt)
    if ext is not None:
        return ext

    SUBTYPE_MAP = {
        '3gpp': '3gp',
        'smptett+xml': 'tt',
        'ttaf+xml': 'dfxp',
        'ttml+xml': 'ttml',
        'x-flv': 'flv',
        'x-mp4-fragmented': 'mp4',
        'x-ms-sami': 'sami',
        'x-ms-wmv': 'wmv',
        'mpegurl': 'm3u8',
        'x-mpegurl': 'm3u8',
        'vnd.apple.mpegurl': 'm3u8',
        'dash+xml': 'mpd',
        'f4m+xml': 'f4m',
        'hds+xml': 'f4m',
        'vnd.ms-sstr+xml': 'ism',
        'quicktime': 'mov',
        'mp2t': 'ts',
        'x-wav': 'wav',
        'filmstrip+json': 'fs',
        'svg+xml': 'svg',
    }

    _, _, subtype = mt.rpartition('/')
    ext = SUBTYPE_MAP.get(subtype.lower())
    if ext is not None:
        return ext

    SUFFIX_MAP = {
        'json': 'json',
        'xml': 'xml',
        'zip': 'zip',
        'gzip': 'gz',
    }

    _, _, suffix = subtype.partition('+')
    ext = SUFFIX_MAP.get(suffix)
    if ext is not None:
        return ext

    return subtype.replace('+', '.')


def ext2mimetype(ext_or_url):
    if not ext_or_url:
        return None
    if '.' not in ext_or_url:
        ext_or_url = f'file.{ext_or_url}'
    return mimetypes.guess_type(ext_or_url)[0]


def parse_codecs(codecs_str):
    # http://tools.ietf.org/html/rfc6381
    if not codecs_str:
        return {}
    split_codecs = list(filter(None, map(
        str.strip, codecs_str.strip().strip(',').split(','))))
    vcodec, acodec, scodec, hdr = None, None, None, None
    for full_codec in split_codecs:
        parts = full_codec.split('.')
        codec = parts[0].replace('0', '')
        if codec in ('avc1', 'avc2', 'avc3', 'avc4', 'vp9', 'vp8', 'hev1', 'hev2',
                     'h263', 'h264', 'mp4v', 'hvc1', 'av1', 'theora', 'dvh1', 'dvhe'):
            if not vcodec:
                vcodec = '.'.join(parts[:4]) if codec in ('vp9', 'av1', 'hvc1') else full_codec
                if codec in ('dvh1', 'dvhe'):
                    hdr = 'DV'
                elif codec == 'av1' and len(parts) > 3 and parts[3] == '10':
                    hdr = 'HDR10'
                elif full_codec.replace('0', '').startswith('vp9.2'):
                    hdr = 'HDR10'
        elif codec in ('flac', 'mp4a', 'opus', 'vorbis', 'mp3', 'aac', 'ac-3', 'ec-3', 'eac3', 'dtsc', 'dtse', 'dtsh', 'dtsl'):
            if not acodec:
                acodec = full_codec
        elif codec in ('stpp', 'wvtt',):
            if not scodec:
                scodec = full_codec
        else:
            write_string(f'WARNING: Unknown codec {full_codec}\n')
    if vcodec or acodec or scodec:
        return {
            'vcodec': vcodec or 'none',
            'acodec': acodec or 'none',
            'dynamic_range': hdr,
            **({'scodec': scodec} if scodec is not None else {}),
        }
    elif len(split_codecs) == 2:
        return {
            'vcodec': split_codecs[0],
            'acodec': split_codecs[1],
        }
    return {}


def urlhandle_detect_ext(url_handle):
    getheader = url_handle.headers.get

    cd = getheader('Content-Disposition')
    if cd:
        m = re.match(r'attachment;\s*filename="(?P<filename>[^"]+)"', cd)
        if m:
            e = determine_ext(m.group('filename'), default_ext=None)
            if e:
                return e

    return mimetype2ext(getheader('Content-Type'))


def encode_data_uri(data, mime_type):
    return 'data:%s;base64,%s' % (mime_type, base64.b64encode(data).decode('ascii'))


def age_restricted(content_limit, age_limit):
    """ Returns True iff the content should be blocked """

    if age_limit is None:  # No limit set
        return False
    if content_limit is None:
        return False  # Content available for everyone
    return age_limit < content_limit


def is_html(first_bytes):
    """ Detect whether a file contains HTML by examining its first bytes. """

    BOMS = [
        (b'\xef\xbb\xbf', 'utf-8'),
        (b'\x00\x00\xfe\xff', 'utf-32-be'),
        (b'\xff\xfe\x00\x00', 'utf-32-le'),
        (b'\xff\xfe', 'utf-16-le'),
        (b'\xfe\xff', 'utf-16-be'),
    ]

    encoding = 'utf-8'
    for bom, enc in BOMS:
        while first_bytes.startswith(bom):
            encoding, first_bytes = enc, first_bytes[len(bom):]

    return re.match(r'^\s*<', first_bytes.decode(encoding, 'replace'))


def determine_protocol(info_dict):
    protocol = info_dict.get('protocol')
    if protocol is not None:
        return protocol

    url = sanitize_url(info_dict['url'])
    if url.startswith('rtmp'):
        return 'rtmp'
    elif url.startswith('mms'):
        return 'mms'
    elif url.startswith('rtsp'):
        return 'rtsp'

    ext = determine_ext(url)
    if ext == 'm3u8':
        return 'm3u8'
    elif ext == 'f4m':
        return 'f4m'

    return compat_urllib_parse_urlparse(url).scheme


def render_table(header_row, data, delim=False, extra_gap=0, hide_empty=False):
    """ Render a list of rows, each as a list of values.
    Text after a \t will be right aligned """
    def width(string):
        return len(remove_terminal_sequences(string).replace('\t', ''))

    def get_max_lens(table):
        return [max(width(str(v)) for v in col) for col in zip(*table)]

    def filter_using_list(row, filterArray):
        return [col for take, col in itertools.zip_longest(filterArray, row, fillvalue=True) if take]

    max_lens = get_max_lens(data) if hide_empty else []
    header_row = filter_using_list(header_row, max_lens)
    data = [filter_using_list(row, max_lens) for row in data]

    table = [header_row] + data
    max_lens = get_max_lens(table)
    extra_gap += 1
    if delim:
        table = [header_row, [delim * (ml + extra_gap) for ml in max_lens]] + data
        table[1][-1] = table[1][-1][:-extra_gap * len(delim)]  # Remove extra_gap from end of delimiter
    for row in table:
        for pos, text in enumerate(map(str, row)):
            if '\t' in text:
                row[pos] = text.replace('\t', ' ' * (max_lens[pos] - width(text))) + ' ' * extra_gap
            else:
                row[pos] = text + ' ' * (max_lens[pos] - width(text) + extra_gap)
    ret = '\n'.join(''.join(row).rstrip() for row in table)
    return ret


def _match_one(filter_part, dct, incomplete):
    # TODO: Generalize code with YoutubeDL._build_format_filter
    STRING_OPERATORS = {
        '*=': operator.contains,
        '^=': lambda attr, value: attr.startswith(value),
        '$=': lambda attr, value: attr.endswith(value),
        '~=': lambda attr, value: re.search(value, attr),
    }
    COMPARISON_OPERATORS = {
        **STRING_OPERATORS,
        '<=': operator.le,  # "<=" must be defined above "<"
        '<': operator.lt,
        '>=': operator.ge,
        '>': operator.gt,
        '=': operator.eq,
    }

    if isinstance(incomplete, bool):
        is_incomplete = lambda _: incomplete
    else:
        is_incomplete = lambda k: k in incomplete

    operator_rex = re.compile(r'''(?x)
        (?P<key>[a-z_]+)
        \s*(?P<negation>!\s*)?(?P<op>%s)(?P<none_inclusive>\s*\?)?\s*
        (?:
            (?P<quote>["\'])(?P<quotedstrval>.+?)(?P=quote)|
            (?P<strval>.+?)
        )
        ''' % '|'.join(map(re.escape, COMPARISON_OPERATORS.keys())))
    m = operator_rex.fullmatch(filter_part.strip())
    if m:
        m = m.groupdict()
        unnegated_op = COMPARISON_OPERATORS[m['op']]
        if m['negation']:
            op = lambda attr, value: not unnegated_op(attr, value)
        else:
            op = unnegated_op
        comparison_value = m['quotedstrval'] or m['strval'] or m['intval']
        if m['quote']:
            comparison_value = comparison_value.replace(r'\%s' % m['quote'], m['quote'])
        actual_value = dct.get(m['key'])
        numeric_comparison = None
        if isinstance(actual_value, (int, float)):
            # If the original field is a string and matching comparisonvalue is
            # a number we should respect the origin of the original field
            # and process comparison value as a string (see
            # https://github.com/ytdl-org/youtube-dl/issues/11082)
            try:
                numeric_comparison = int(comparison_value)
            except ValueError:
                numeric_comparison = parse_filesize(comparison_value)
                if numeric_comparison is None:
                    numeric_comparison = parse_filesize(f'{comparison_value}B')
                if numeric_comparison is None:
                    numeric_comparison = parse_duration(comparison_value)
        if numeric_comparison is not None and m['op'] in STRING_OPERATORS:
            raise ValueError('Operator %s only supports string values!' % m['op'])
        if actual_value is None:
            return is_incomplete(m['key']) or m['none_inclusive']
        return op(actual_value, comparison_value if numeric_comparison is None else numeric_comparison)

    UNARY_OPERATORS = {
        '': lambda v: (v is True) if isinstance(v, bool) else (v is not None),
        '!': lambda v: (v is False) if isinstance(v, bool) else (v is None),
    }
    operator_rex = re.compile(r'''(?x)
        (?P<op>%s)\s*(?P<key>[a-z_]+)
        ''' % '|'.join(map(re.escape, UNARY_OPERATORS.keys())))
    m = operator_rex.fullmatch(filter_part.strip())
    if m:
        op = UNARY_OPERATORS[m.group('op')]
        actual_value = dct.get(m.group('key'))
        if is_incomplete(m.group('key')) and actual_value is None:
            return True
        return op(actual_value)

    raise ValueError('Invalid filter part %r' % filter_part)


def match_str(filter_str, dct, incomplete=False):
    """ Filter a dictionary with a simple string syntax.
    @returns           Whether the filter passes
    @param incomplete  Set of keys that is expected to be missing from dct.
                       Can be True/False to indicate all/none of the keys may be missing.
                       All conditions on incomplete keys pass if the key is missing
    """
    return all(
        _match_one(filter_part.replace(r'\&', '&'), dct, incomplete)
        for filter_part in re.split(r'(?<!\\)&', filter_str))


def match_filter_func(filters):
    if not filters:
        return None
    filters = set(variadic(filters))

    interactive = '-' in filters
    if interactive:
        filters.remove('-')

    def _match_func(info_dict, incomplete=False):
        if not filters or any(match_str(f, info_dict, incomplete) for f in filters):
            return NO_DEFAULT if interactive and not incomplete else None
        else:
            video_title = info_dict.get('title') or info_dict.get('id') or 'video'
            filter_str = ') | ('.join(map(str.strip, filters))
            return f'{video_title} does not pass filter ({filter_str}), skipping ..'
    return _match_func


def download_range_func(chapters, ranges):
    def inner(info_dict, ydl):
        warning = ('There are no chapters matching the regex' if info_dict.get('chapters')
                   else 'Cannot match chapters since chapter information is unavailable')
        for regex in chapters or []:
            for i, chapter in enumerate(info_dict.get('chapters') or []):
                if re.search(regex, chapter['title']):
                    warning = None
                    yield {**chapter, 'index': i}
        if chapters and warning:
            ydl.to_screen(f'[info] {info_dict["id"]}: {warning}')

        yield from ({'start_time': start, 'end_time': end} for start, end in ranges or [])

    return inner


def parse_dfxp_time_expr(time_expr):
    if not time_expr:
        return

    mobj = re.match(rf'^(?P<time_offset>{NUMBER_RE})s?$', time_expr)
    if mobj:
        return float(mobj.group('time_offset'))

    mobj = re.match(r'^(\d+):(\d\d):(\d\d(?:(?:\.|:)\d+)?)$', time_expr)
    if mobj:
        return 3600 * int(mobj.group(1)) + 60 * int(mobj.group(2)) + float(mobj.group(3).replace(':', '.'))


def srt_subtitles_timecode(seconds):
    return '%02d:%02d:%02d,%03d' % timetuple_from_msec(seconds * 1000)


def ass_subtitles_timecode(seconds):
    time = timetuple_from_msec(seconds * 1000)
    return '%01d:%02d:%02d.%02d' % (*time[:-1], time.milliseconds / 10)


def dfxp2srt(dfxp_data):
    '''
    @param dfxp_data A bytes-like object containing DFXP data
    @returns A unicode object containing converted SRT data
    '''
    LEGACY_NAMESPACES = (
        (b'http://www.w3.org/ns/ttml', [
            b'http://www.w3.org/2004/11/ttaf1',
            b'http://www.w3.org/2006/04/ttaf1',
            b'http://www.w3.org/2006/10/ttaf1',
        ]),
        (b'http://www.w3.org/ns/ttml#styling', [
            b'http://www.w3.org/ns/ttml#style',
        ]),
    )

    SUPPORTED_STYLING = [
        'color',
        'fontFamily',
        'fontSize',
        'fontStyle',
        'fontWeight',
        'textDecoration'
    ]

    _x = functools.partial(xpath_with_ns, ns_map={
        'xml': 'http://www.w3.org/XML/1998/namespace',
        'ttml': 'http://www.w3.org/ns/ttml',
        'tts': 'http://www.w3.org/ns/ttml#styling',
    })

    styles = {}
    default_style = {}

    class TTMLPElementParser:
        _out = ''
        _unclosed_elements = []
        _applied_styles = []

        def start(self, tag, attrib):
            if tag in (_x('ttml:br'), 'br'):
                self._out += '\n'
            else:
                unclosed_elements = []
                style = {}
                element_style_id = attrib.get('style')
                if default_style:
                    style.update(default_style)
                if element_style_id:
                    style.update(styles.get(element_style_id, {}))
                for prop in SUPPORTED_STYLING:
                    prop_val = attrib.get(_x('tts:' + prop))
                    if prop_val:
                        style[prop] = prop_val
                if style:
                    font = ''
                    for k, v in sorted(style.items()):
                        if self._applied_styles and self._applied_styles[-1].get(k) == v:
                            continue
                        if k == 'color':
                            font += ' color="%s"' % v
                        elif k == 'fontSize':
                            font += ' size="%s"' % v
                        elif k == 'fontFamily':
                            font += ' face="%s"' % v
                        elif k == 'fontWeight' and v == 'bold':
                            self._out += '<b>'
                            unclosed_elements.append('b')
                        elif k == 'fontStyle' and v == 'italic':
                            self._out += '<i>'
                            unclosed_elements.append('i')
                        elif k == 'textDecoration' and v == 'underline':
                            self._out += '<u>'
                            unclosed_elements.append('u')
                    if font:
                        self._out += '<font' + font + '>'
                        unclosed_elements.append('font')
                    applied_style = {}
                    if self._applied_styles:
                        applied_style.update(self._applied_styles[-1])
                    applied_style.update(style)
                    self._applied_styles.append(applied_style)
                self._unclosed_elements.append(unclosed_elements)

        def end(self, tag):
            if tag not in (_x('ttml:br'), 'br'):
                unclosed_elements = self._unclosed_elements.pop()
                for element in reversed(unclosed_elements):
                    self._out += '</%s>' % element
                if unclosed_elements and self._applied_styles:
                    self._applied_styles.pop()

        def data(self, data):
            self._out += data

        def close(self):
            return self._out.strip()

    def parse_node(node):
        target = TTMLPElementParser()
        parser = xml.etree.ElementTree.XMLParser(target=target)
        parser.feed(xml.etree.ElementTree.tostring(node))
        return parser.close()

    for k, v in LEGACY_NAMESPACES:
        for ns in v:
            dfxp_data = dfxp_data.replace(ns, k)

    dfxp = compat_etree_fromstring(dfxp_data)
    out = []
    paras = dfxp.findall(_x('.//ttml:p')) or dfxp.findall('.//p')

    if not paras:
        raise ValueError('Invalid dfxp/TTML subtitle')

    repeat = False
    while True:
        for style in dfxp.findall(_x('.//ttml:style')):
            style_id = style.get('id') or style.get(_x('xml:id'))
            if not style_id:
                continue
            parent_style_id = style.get('style')
            if parent_style_id:
                if parent_style_id not in styles:
                    repeat = True
                    continue
                styles[style_id] = styles[parent_style_id].copy()
            for prop in SUPPORTED_STYLING:
                prop_val = style.get(_x('tts:' + prop))
                if prop_val:
                    styles.setdefault(style_id, {})[prop] = prop_val
        if repeat:
            repeat = False
        else:
            break

    for p in ('body', 'div'):
        ele = xpath_element(dfxp, [_x('.//ttml:' + p), './/' + p])
        if ele is None:
            continue
        style = styles.get(ele.get('style'))
        if not style:
            continue
        default_style.update(style)

    for para, index in zip(paras, itertools.count(1)):
        begin_time = parse_dfxp_time_expr(para.attrib.get('begin'))
        end_time = parse_dfxp_time_expr(para.attrib.get('end'))
        dur = parse_dfxp_time_expr(para.attrib.get('dur'))
        if begin_time is None:
            continue
        if not end_time:
            if not dur:
                continue
            end_time = begin_time + dur
        out.append('%d\n%s --> %s\n%s\n\n' % (
            index,
            srt_subtitles_timecode(begin_time),
            srt_subtitles_timecode(end_time),
            parse_node(para)))

    return ''.join(out)


def cli_option(params, command_option, param, separator=None):
    param = params.get(param)
    return ([] if param is None
            else [command_option, str(param)] if separator is None
            else [f'{command_option}{separator}{param}'])


def cli_bool_option(params, command_option, param, true_value='true', false_value='false', separator=None):
    param = params.get(param)
    assert param in (True, False, None)
    return cli_option({True: true_value, False: false_value}, command_option, param, separator)


def cli_valueless_option(params, command_option, param, expected_value=True):
    return [command_option] if params.get(param) == expected_value else []


def cli_configuration_args(argdict, keys, default=[], use_compat=True):
    if isinstance(argdict, (list, tuple)):  # for backward compatibility
        if use_compat:
            return argdict
        else:
            argdict = None
    if argdict is None:
        return default
    assert isinstance(argdict, dict)

    assert isinstance(keys, (list, tuple))
    for key_list in keys:
        arg_list = list(filter(
            lambda x: x is not None,
            [argdict.get(key.lower()) for key in variadic(key_list)]))
        if arg_list:
            return [arg for args in arg_list for arg in args]
    return default


def _configuration_args(main_key, argdict, exe, keys=None, default=[], use_compat=True):
    main_key, exe = main_key.lower(), exe.lower()
    root_key = exe if main_key == exe else f'{main_key}+{exe}'
    keys = [f'{root_key}{k}' for k in (keys or [''])]
    if root_key in keys:
        if main_key != exe:
            keys.append((main_key, exe))
        keys.append('default')
    else:
        use_compat = False
    return cli_configuration_args(argdict, keys, default, use_compat)


class ISO639Utils:
    # See http://www.loc.gov/standards/iso639-2/ISO-639-2_utf-8.txt
    _lang_map = {
        'aa': 'aar',
        'ab': 'abk',
        'ae': 'ave',
        'af': 'afr',
        'ak': 'aka',
        'am': 'amh',
        'an': 'arg',
        'ar': 'ara',
        'as': 'asm',
        'av': 'ava',
        'ay': 'aym',
        'az': 'aze',
        'ba': 'bak',
        'be': 'bel',
        'bg': 'bul',
        'bh': 'bih',
        'bi': 'bis',
        'bm': 'bam',
        'bn': 'ben',
        'bo': 'bod',
        'br': 'bre',
        'bs': 'bos',
        'ca': 'cat',
        'ce': 'che',
        'ch': 'cha',
        'co': 'cos',
        'cr': 'cre',
        'cs': 'ces',
        'cu': 'chu',
        'cv': 'chv',
        'cy': 'cym',
        'da': 'dan',
        'de': 'deu',
        'dv': 'div',
        'dz': 'dzo',
        'ee': 'ewe',
        'el': 'ell',
        'en': 'eng',
        'eo': 'epo',
        'es': 'spa',
        'et': 'est',
        'eu': 'eus',
        'fa': 'fas',
        'ff': 'ful',
        'fi': 'fin',
        'fj': 'fij',
        'fo': 'fao',
        'fr': 'fra',
        'fy': 'fry',
        'ga': 'gle',
        'gd': 'gla',
        'gl': 'glg',
        'gn': 'grn',
        'gu': 'guj',
        'gv': 'glv',
        'ha': 'hau',
        'he': 'heb',
        'iw': 'heb',  # Replaced by he in 1989 revision
        'hi': 'hin',
        'ho': 'hmo',
        'hr': 'hrv',
        'ht': 'hat',
        'hu': 'hun',
        'hy': 'hye',
        'hz': 'her',
        'ia': 'ina',
        'id': 'ind',
        'in': 'ind',  # Replaced by id in 1989 revision
        'ie': 'ile',
        'ig': 'ibo',
        'ii': 'iii',
        'ik': 'ipk',
        'io': 'ido',
        'is': 'isl',
        'it': 'ita',
        'iu': 'iku',
        'ja': 'jpn',
        'jv': 'jav',
        'ka': 'kat',
        'kg': 'kon',
        'ki': 'kik',
        'kj': 'kua',
        'kk': 'kaz',
        'kl': 'kal',
        'km': 'khm',
        'kn': 'kan',
        'ko': 'kor',
        'kr': 'kau',
        'ks': 'kas',
        'ku': 'kur',
        'kv': 'kom',
        'kw': 'cor',
        'ky': 'kir',
        'la': 'lat',
        'lb': 'ltz',
        'lg': 'lug',
        'li': 'lim',
        'ln': 'lin',
        'lo': 'lao',
        'lt': 'lit',
        'lu': 'lub',
        'lv': 'lav',
        'mg': 'mlg',
        'mh': 'mah',
        'mi': 'mri',
        'mk': 'mkd',
        'ml': 'mal',
        'mn': 'mon',
        'mr': 'mar',
        'ms': 'msa',
        'mt': 'mlt',
        'my': 'mya',
        'na': 'nau',
        'nb': 'nob',
        'nd': 'nde',
        'ne': 'nep',
        'ng': 'ndo',
        'nl': 'nld',
        'nn': 'nno',
        'no': 'nor',
        'nr': 'nbl',
        'nv': 'nav',
        'ny': 'nya',
        'oc': 'oci',
        'oj': 'oji',
        'om': 'orm',
        'or': 'ori',
        'os': 'oss',
        'pa': 'pan',
        'pi': 'pli',
        'pl': 'pol',
        'ps': 'pus',
        'pt': 'por',
        'qu': 'que',
        'rm': 'roh',
        'rn': 'run',
        'ro': 'ron',
        'ru': 'rus',
        'rw': 'kin',
        'sa': 'san',
        'sc': 'srd',
        'sd': 'snd',
        'se': 'sme',
        'sg': 'sag',
        'si': 'sin',
        'sk': 'slk',
        'sl': 'slv',
        'sm': 'smo',
        'sn': 'sna',
        'so': 'som',
        'sq': 'sqi',
        'sr': 'srp',
        'ss': 'ssw',
        'st': 'sot',
        'su': 'sun',
        'sv': 'swe',
        'sw': 'swa',
        'ta': 'tam',
        'te': 'tel',
        'tg': 'tgk',
        'th': 'tha',
        'ti': 'tir',
        'tk': 'tuk',
        'tl': 'tgl',
        'tn': 'tsn',
        'to': 'ton',
        'tr': 'tur',
        'ts': 'tso',
        'tt': 'tat',
        'tw': 'twi',
        'ty': 'tah',
        'ug': 'uig',
        'uk': 'ukr',
        'ur': 'urd',
        'uz': 'uzb',
        've': 'ven',
        'vi': 'vie',
        'vo': 'vol',
        'wa': 'wln',
        'wo': 'wol',
        'xh': 'xho',
        'yi': 'yid',
        'ji': 'yid',  # Replaced by yi in 1989 revision
        'yo': 'yor',
        'za': 'zha',
        'zh': 'zho',
        'zu': 'zul',
    }

    @classmethod
    def short2long(cls, code):
        """Convert language code from ISO 639-1 to ISO 639-2/T"""
        return cls._lang_map.get(code[:2])

    @classmethod
    def long2short(cls, code):
        """Convert language code from ISO 639-2/T to ISO 639-1"""
        for short_name, long_name in cls._lang_map.items():
            if long_name == code:
                return short_name


class ISO3166Utils:
    # From http://data.okfn.org/data/core/country-list
    _country_map = {
        'AF': 'Afghanistan',
        'AX': 'Åland Islands',
        'AL': 'Albania',
        'DZ': 'Algeria',
        'AS': 'American Samoa',
        'AD': 'Andorra',
        'AO': 'Angola',
        'AI': 'Anguilla',
        'AQ': 'Antarctica',
        'AG': 'Antigua and Barbuda',
        'AR': 'Argentina',
        'AM': 'Armenia',
        'AW': 'Aruba',
        'AU': 'Australia',
        'AT': 'Austria',
        'AZ': 'Azerbaijan',
        'BS': 'Bahamas',
        'BH': 'Bahrain',
        'BD': 'Bangladesh',
        'BB': 'Barbados',
        'BY': 'Belarus',
        'BE': 'Belgium',
        'BZ': 'Belize',
        'BJ': 'Benin',
        'BM': 'Bermuda',
        'BT': 'Bhutan',
        'BO': 'Bolivia, Plurinational State of',
        'BQ': 'Bonaire, Sint Eustatius and Saba',
        'BA': 'Bosnia and Herzegovina',
        'BW': 'Botswana',
        'BV': 'Bouvet Island',
        'BR': 'Brazil',
        'IO': 'British Indian Ocean Territory',
        'BN': 'Brunei Darussalam',
        'BG': 'Bulgaria',
        'BF': 'Burkina Faso',
        'BI': 'Burundi',
        'KH': 'Cambodia',
        'CM': 'Cameroon',
        'CA': 'Canada',
        'CV': 'Cape Verde',
        'KY': 'Cayman Islands',
        'CF': 'Central African Republic',
        'TD': 'Chad',
        'CL': 'Chile',
        'CN': 'China',
        'CX': 'Christmas Island',
        'CC': 'Cocos (Keeling) Islands',
        'CO': 'Colombia',
        'KM': 'Comoros',
        'CG': 'Congo',
        'CD': 'Congo, the Democratic Republic of the',
        'CK': 'Cook Islands',
        'CR': 'Costa Rica',
        'CI': 'Côte d\'Ivoire',
        'HR': 'Croatia',
        'CU': 'Cuba',
        'CW': 'Curaçao',
        'CY': 'Cyprus',
        'CZ': 'Czech Republic',
        'DK': 'Denmark',
        'DJ': 'Djibouti',
        'DM': 'Dominica',
        'DO': 'Dominican Republic',
        'EC': 'Ecuador',
        'EG': 'Egypt',
        'SV': 'El Salvador',
        'GQ': 'Equatorial Guinea',
        'ER': 'Eritrea',
        'EE': 'Estonia',
        'ET': 'Ethiopia',
        'FK': 'Falkland Islands (Malvinas)',
        'FO': 'Faroe Islands',
        'FJ': 'Fiji',
        'FI': 'Finland',
        'FR': 'France',
        'GF': 'French Guiana',
        'PF': 'French Polynesia',
        'TF': 'French Southern Territories',
        'GA': 'Gabon',
        'GM': 'Gambia',
        'GE': 'Georgia',
        'DE': 'Germany',
        'GH': 'Ghana',
        'GI': 'Gibraltar',
        'GR': 'Greece',
        'GL': 'Greenland',
        'GD': 'Grenada',
        'GP': 'Guadeloupe',
        'GU': 'Guam',
        'GT': 'Guatemala',
        'GG': 'Guernsey',
        'GN': 'Guinea',
        'GW': 'Guinea-Bissau',
        'GY': 'Guyana',
        'HT': 'Haiti',
        'HM': 'Heard Island and McDonald Islands',
        'VA': 'Holy See (Vatican City State)',
        'HN': 'Honduras',
        'HK': 'Hong Kong',
        'HU': 'Hungary',
        'IS': 'Iceland',
        'IN': 'India',
        'ID': 'Indonesia',
        'IR': 'Iran, Islamic Republic of',
        'IQ': 'Iraq',
        'IE': 'Ireland',
        'IM': 'Isle of Man',
        'IL': 'Israel',
        'IT': 'Italy',
        'JM': 'Jamaica',
        'JP': 'Japan',
        'JE': 'Jersey',
        'JO': 'Jordan',
        'KZ': 'Kazakhstan',
        'KE': 'Kenya',
        'KI': 'Kiribati',
        'KP': 'Korea, Democratic People\'s Republic of',
        'KR': 'Korea, Republic of',
        'KW': 'Kuwait',
        'KG': 'Kyrgyzstan',
        'LA': 'Lao People\'s Democratic Republic',
        'LV': 'Latvia',
        'LB': 'Lebanon',
        'LS': 'Lesotho',
        'LR': 'Liberia',
        'LY': 'Libya',
        'LI': 'Liechtenstein',
        'LT': 'Lithuania',
        'LU': 'Luxembourg',
        'MO': 'Macao',
        'MK': 'Macedonia, the Former Yugoslav Republic of',
        'MG': 'Madagascar',
        'MW': 'Malawi',
        'MY': 'Malaysia',
        'MV': 'Maldives',
        'ML': 'Mali',
        'MT': 'Malta',
        'MH': 'Marshall Islands',
        'MQ': 'Martinique',
        'MR': 'Mauritania',
        'MU': 'Mauritius',
        'YT': 'Mayotte',
        'MX': 'Mexico',
        'FM': 'Micronesia, Federated States of',
        'MD': 'Moldova, Republic of',
        'MC': 'Monaco',
        'MN': 'Mongolia',
        'ME': 'Montenegro',
        'MS': 'Montserrat',
        'MA': 'Morocco',
        'MZ': 'Mozambique',
        'MM': 'Myanmar',
        'NA': 'Namibia',
        'NR': 'Nauru',
        'NP': 'Nepal',
        'NL': 'Netherlands',
        'NC': 'New Caledonia',
        'NZ': 'New Zealand',
        'NI': 'Nicaragua',
        'NE': 'Niger',
        'NG': 'Nigeria',
        'NU': 'Niue',
        'NF': 'Norfolk Island',
        'MP': 'Northern Mariana Islands',
        'NO': 'Norway',
        'OM': 'Oman',
        'PK': 'Pakistan',
        'PW': 'Palau',
        'PS': 'Palestine, State of',
        'PA': 'Panama',
        'PG': 'Papua New Guinea',
        'PY': 'Paraguay',
        'PE': 'Peru',
        'PH': 'Philippines',
        'PN': 'Pitcairn',
        'PL': 'Poland',
        'PT': 'Portugal',
        'PR': 'Puerto Rico',
        'QA': 'Qatar',
        'RE': 'Réunion',
        'RO': 'Romania',
        'RU': 'Russian Federation',
        'RW': 'Rwanda',
        'BL': 'Saint Barthélemy',
        'SH': 'Saint Helena, Ascension and Tristan da Cunha',
        'KN': 'Saint Kitts and Nevis',
        'LC': 'Saint Lucia',
        'MF': 'Saint Martin (French part)',
        'PM': 'Saint Pierre and Miquelon',
        'VC': 'Saint Vincent and the Grenadines',
        'WS': 'Samoa',
        'SM': 'San Marino',
        'ST': 'Sao Tome and Principe',
        'SA': 'Saudi Arabia',
        'SN': 'Senegal',
        'RS': 'Serbia',
        'SC': 'Seychelles',
        'SL': 'Sierra Leone',
        'SG': 'Singapore',
        'SX': 'Sint Maarten (Dutch part)',
        'SK': 'Slovakia',
        'SI': 'Slovenia',
        'SB': 'Solomon Islands',
        'SO': 'Somalia',
        'ZA': 'South Africa',
        'GS': 'South Georgia and the South Sandwich Islands',
        'SS': 'South Sudan',
        'ES': 'Spain',
        'LK': 'Sri Lanka',
        'SD': 'Sudan',
        'SR': 'Suriname',
        'SJ': 'Svalbard and Jan Mayen',
        'SZ': 'Swaziland',
        'SE': 'Sweden',
        'CH': 'Switzerland',
        'SY': 'Syrian Arab Republic',
        'TW': 'Taiwan, Province of China',
        'TJ': 'Tajikistan',
        'TZ': 'Tanzania, United Republic of',
        'TH': 'Thailand',
        'TL': 'Timor-Leste',
        'TG': 'Togo',
        'TK': 'Tokelau',
        'TO': 'Tonga',
        'TT': 'Trinidad and Tobago',
        'TN': 'Tunisia',
        'TR': 'Turkey',
        'TM': 'Turkmenistan',
        'TC': 'Turks and Caicos Islands',
        'TV': 'Tuvalu',
        'UG': 'Uganda',
        'UA': 'Ukraine',
        'AE': 'United Arab Emirates',
        'GB': 'United Kingdom',
        'US': 'United States',
        'UM': 'United States Minor Outlying Islands',
        'UY': 'Uruguay',
        'UZ': 'Uzbekistan',
        'VU': 'Vanuatu',
        'VE': 'Venezuela, Bolivarian Republic of',
        'VN': 'Viet Nam',
        'VG': 'Virgin Islands, British',
        'VI': 'Virgin Islands, U.S.',
        'WF': 'Wallis and Futuna',
        'EH': 'Western Sahara',
        'YE': 'Yemen',
        'ZM': 'Zambia',
        'ZW': 'Zimbabwe',
        # Not ISO 3166 codes, but used for IP blocks
        'AP': 'Asia/Pacific Region',
        'EU': 'Europe',
    }

    @classmethod
    def short2full(cls, code):
        """Convert an ISO 3166-2 country code to the corresponding full name"""
        return cls._country_map.get(code.upper())


class GeoUtils:
    # Major IPv4 address blocks per country
    _country_ip_map = {
        'AD': '46.172.224.0/19',
        'AE': '94.200.0.0/13',
        'AF': '149.54.0.0/17',
        'AG': '209.59.64.0/18',
        'AI': '204.14.248.0/21',
        'AL': '46.99.0.0/16',
        'AM': '46.70.0.0/15',
        'AO': '105.168.0.0/13',
        'AP': '182.50.184.0/21',
        'AQ': '23.154.160.0/24',
        'AR': '181.0.0.0/12',
        'AS': '202.70.112.0/20',
        'AT': '77.116.0.0/14',
        'AU': '1.128.0.0/11',
        'AW': '181.41.0.0/18',
        'AX': '185.217.4.0/22',
        'AZ': '5.197.0.0/16',
        'BA': '31.176.128.0/17',
        'BB': '65.48.128.0/17',
        'BD': '114.130.0.0/16',
        'BE': '57.0.0.0/8',
        'BF': '102.178.0.0/15',
        'BG': '95.42.0.0/15',
        'BH': '37.131.0.0/17',
        'BI': '154.117.192.0/18',
        'BJ': '137.255.0.0/16',
        'BL': '185.212.72.0/23',
        'BM': '196.12.64.0/18',
        'BN': '156.31.0.0/16',
        'BO': '161.56.0.0/16',
        'BQ': '161.0.80.0/20',
        'BR': '191.128.0.0/12',
        'BS': '24.51.64.0/18',
        'BT': '119.2.96.0/19',
        'BW': '168.167.0.0/16',
        'BY': '178.120.0.0/13',
        'BZ': '179.42.192.0/18',
        'CA': '99.224.0.0/11',
        'CD': '41.243.0.0/16',
        'CF': '197.242.176.0/21',
        'CG': '160.113.0.0/16',
        'CH': '85.0.0.0/13',
        'CI': '102.136.0.0/14',
        'CK': '202.65.32.0/19',
        'CL': '152.172.0.0/14',
        'CM': '102.244.0.0/14',
        'CN': '36.128.0.0/10',
        'CO': '181.240.0.0/12',
        'CR': '201.192.0.0/12',
        'CU': '152.206.0.0/15',
        'CV': '165.90.96.0/19',
        'CW': '190.88.128.0/17',
        'CY': '31.153.0.0/16',
        'CZ': '88.100.0.0/14',
        'DE': '53.0.0.0/8',
        'DJ': '197.241.0.0/17',
        'DK': '87.48.0.0/12',
        'DM': '192.243.48.0/20',
        'DO': '152.166.0.0/15',
        'DZ': '41.96.0.0/12',
        'EC': '186.68.0.0/15',
        'EE': '90.190.0.0/15',
        'EG': '156.160.0.0/11',
        'ER': '196.200.96.0/20',
        'ES': '88.0.0.0/11',
        'ET': '196.188.0.0/14',
        'EU': '2.16.0.0/13',
        'FI': '91.152.0.0/13',
        'FJ': '144.120.0.0/16',
        'FK': '80.73.208.0/21',
        'FM': '119.252.112.0/20',
        'FO': '88.85.32.0/19',
        'FR': '90.0.0.0/9',
        'GA': '41.158.0.0/15',
        'GB': '25.0.0.0/8',
        'GD': '74.122.88.0/21',
        'GE': '31.146.0.0/16',
        'GF': '161.22.64.0/18',
        'GG': '62.68.160.0/19',
        'GH': '154.160.0.0/12',
        'GI': '95.164.0.0/16',
        'GL': '88.83.0.0/19',
        'GM': '160.182.0.0/15',
        'GN': '197.149.192.0/18',
        'GP': '104.250.0.0/19',
        'GQ': '105.235.224.0/20',
        'GR': '94.64.0.0/13',
        'GT': '168.234.0.0/16',
        'GU': '168.123.0.0/16',
        'GW': '197.214.80.0/20',
        'GY': '181.41.64.0/18',
        'HK': '113.252.0.0/14',
        'HN': '181.210.0.0/16',
        'HR': '93.136.0.0/13',
        'HT': '148.102.128.0/17',
        'HU': '84.0.0.0/14',
        'ID': '39.192.0.0/10',
        'IE': '87.32.0.0/12',
        'IL': '79.176.0.0/13',
        'IM': '5.62.80.0/20',
        'IN': '117.192.0.0/10',
        'IO': '203.83.48.0/21',
        'IQ': '37.236.0.0/14',
        'IR': '2.176.0.0/12',
        'IS': '82.221.0.0/16',
        'IT': '79.0.0.0/10',
        'JE': '87.244.64.0/18',
        'JM': '72.27.0.0/17',
        'JO': '176.29.0.0/16',
        'JP': '133.0.0.0/8',
        'KE': '105.48.0.0/12',
        'KG': '158.181.128.0/17',
        'KH': '36.37.128.0/17',
        'KI': '103.25.140.0/22',
        'KM': '197.255.224.0/20',
        'KN': '198.167.192.0/19',
        'KP': '175.45.176.0/22',
        'KR': '175.192.0.0/10',
        'KW': '37.36.0.0/14',
        'KY': '64.96.0.0/15',
        'KZ': '2.72.0.0/13',
        'LA': '115.84.64.0/18',
        'LB': '178.135.0.0/16',
        'LC': '24.92.144.0/20',
        'LI': '82.117.0.0/19',
        'LK': '112.134.0.0/15',
        'LR': '102.183.0.0/16',
        'LS': '129.232.0.0/17',
        'LT': '78.56.0.0/13',
        'LU': '188.42.0.0/16',
        'LV': '46.109.0.0/16',
        'LY': '41.252.0.0/14',
        'MA': '105.128.0.0/11',
        'MC': '88.209.64.0/18',
        'MD': '37.246.0.0/16',
        'ME': '178.175.0.0/17',
        'MF': '74.112.232.0/21',
        'MG': '154.126.0.0/17',
        'MH': '117.103.88.0/21',
        'MK': '77.28.0.0/15',
        'ML': '154.118.128.0/18',
        'MM': '37.111.0.0/17',
        'MN': '49.0.128.0/17',
        'MO': '60.246.0.0/16',
        'MP': '202.88.64.0/20',
        'MQ': '109.203.224.0/19',
        'MR': '41.188.64.0/18',
        'MS': '208.90.112.0/22',
        'MT': '46.11.0.0/16',
        'MU': '105.16.0.0/12',
        'MV': '27.114.128.0/18',
        'MW': '102.70.0.0/15',
        'MX': '187.192.0.0/11',
        'MY': '175.136.0.0/13',
        'MZ': '197.218.0.0/15',
        'NA': '41.182.0.0/16',
        'NC': '101.101.0.0/18',
        'NE': '197.214.0.0/18',
        'NF': '203.17.240.0/22',
        'NG': '105.112.0.0/12',
        'NI': '186.76.0.0/15',
        'NL': '145.96.0.0/11',
        'NO': '84.208.0.0/13',
        'NP': '36.252.0.0/15',
        'NR': '203.98.224.0/19',
        'NU': '49.156.48.0/22',
        'NZ': '49.224.0.0/14',
        'OM': '5.36.0.0/15',
        'PA': '186.72.0.0/15',
        'PE': '186.160.0.0/14',
        'PF': '123.50.64.0/18',
        'PG': '124.240.192.0/19',
        'PH': '49.144.0.0/13',
        'PK': '39.32.0.0/11',
        'PL': '83.0.0.0/11',
        'PM': '70.36.0.0/20',
        'PR': '66.50.0.0/16',
        'PS': '188.161.0.0/16',
        'PT': '85.240.0.0/13',
        'PW': '202.124.224.0/20',
        'PY': '181.120.0.0/14',
        'QA': '37.210.0.0/15',
        'RE': '102.35.0.0/16',
        'RO': '79.112.0.0/13',
        'RS': '93.86.0.0/15',
        'RU': '5.136.0.0/13',
        'RW': '41.186.0.0/16',
        'SA': '188.48.0.0/13',
        'SB': '202.1.160.0/19',
        'SC': '154.192.0.0/11',
        'SD': '102.120.0.0/13',
        'SE': '78.64.0.0/12',
        'SG': '8.128.0.0/10',
        'SI': '188.196.0.0/14',
        'SK': '78.98.0.0/15',
        'SL': '102.143.0.0/17',
        'SM': '89.186.32.0/19',
        'SN': '41.82.0.0/15',
        'SO': '154.115.192.0/18',
        'SR': '186.179.128.0/17',
        'SS': '105.235.208.0/21',
        'ST': '197.159.160.0/19',
        'SV': '168.243.0.0/16',
        'SX': '190.102.0.0/20',
        'SY': '5.0.0.0/16',
        'SZ': '41.84.224.0/19',
        'TC': '65.255.48.0/20',
        'TD': '154.68.128.0/19',
        'TG': '196.168.0.0/14',
        'TH': '171.96.0.0/13',
        'TJ': '85.9.128.0/18',
        'TK': '27.96.24.0/21',
        'TL': '180.189.160.0/20',
        'TM': '95.85.96.0/19',
        'TN': '197.0.0.0/11',
        'TO': '175.176.144.0/21',
        'TR': '78.160.0.0/11',
        'TT': '186.44.0.0/15',
        'TV': '202.2.96.0/19',
        'TW': '120.96.0.0/11',
        'TZ': '156.156.0.0/14',
        'UA': '37.52.0.0/14',
        'UG': '102.80.0.0/13',
        'US': '6.0.0.0/8',
        'UY': '167.56.0.0/13',
        'UZ': '84.54.64.0/18',
        'VA': '212.77.0.0/19',
        'VC': '207.191.240.0/21',
        'VE': '186.88.0.0/13',
        'VG': '66.81.192.0/20',
        'VI': '146.226.0.0/16',
        'VN': '14.160.0.0/11',
        'VU': '202.80.32.0/20',
        'WF': '117.20.32.0/21',
        'WS': '202.4.32.0/19',
        'YE': '134.35.0.0/16',
        'YT': '41.242.116.0/22',
        'ZA': '41.0.0.0/11',
        'ZM': '102.144.0.0/13',
        'ZW': '102.177.192.0/18',
    }

    @classmethod
    def random_ipv4(cls, code_or_block):
        if len(code_or_block) == 2:
            block = cls._country_ip_map.get(code_or_block.upper())
            if not block:
                return None
        else:
            block = code_or_block
        addr, preflen = block.split('/')
        addr_min = compat_struct_unpack('!L', socket.inet_aton(addr))[0]
        addr_max = addr_min | (0xffffffff >> int(preflen))
        return compat_str(socket.inet_ntoa(
            compat_struct_pack('!L', random.randint(addr_min, addr_max))))


# Both long_to_bytes and bytes_to_long are adapted from PyCrypto, which is
# released into Public Domain
# https://github.com/dlitz/pycrypto/blob/master/lib/Crypto/Util/number.py#L387

def long_to_bytes(n, blocksize=0):
    """long_to_bytes(n:long, blocksize:int) : string
    Convert a long integer to a byte string.

    If optional blocksize is given and greater than zero, pad the front of the
    byte string with binary zeros so that the length is a multiple of
    blocksize.
    """
    # after much testing, this algorithm was deemed to be the fastest
    s = b''
    n = int(n)
    while n > 0:
        s = compat_struct_pack('>I', n & 0xffffffff) + s
        n = n >> 32
    # strip off leading zeros
    for i in range(len(s)):
        if s[i] != b'\000'[0]:
            break
    else:
        # only happens when n == 0
        s = b'\000'
        i = 0
    s = s[i:]
    # add back some pad bytes.  this could be done more efficiently w.r.t. the
    # de-padding being done above, but sigh...
    if blocksize > 0 and len(s) % blocksize:
        s = (blocksize - len(s) % blocksize) * b'\000' + s
    return s


def bytes_to_long(s):
    """bytes_to_long(string) : long
    Convert a byte string to a long integer.

    This is (essentially) the inverse of long_to_bytes().
    """
    acc = 0
    length = len(s)
    if length % 4:
        extra = (4 - length % 4)
        s = b'\000' * extra + s
        length = length + extra
    for i in range(0, length, 4):
        acc = (acc << 32) + compat_struct_unpack('>I', s[i:i + 4])[0]
    return acc


def ohdave_rsa_encrypt(data, exponent, modulus):
    '''
    Implement OHDave's RSA algorithm. See http://www.ohdave.com/rsa/

    Input:
        data: data to encrypt, bytes-like object
        exponent, modulus: parameter e and N of RSA algorithm, both integer
    Output: hex string of encrypted data

    Limitation: supports one block encryption only
    '''

    payload = int(binascii.hexlify(data[::-1]), 16)
    encrypted = pow(payload, exponent, modulus)
    return '%x' % encrypted


def pkcs1pad(data, length):
    """
    Padding input data with PKCS#1 scheme

    @param {int[]} data        input data
    @param {int}   length      target length
    @returns {int[]}           padded data
    """
    if len(data) > length - 11:
        raise ValueError('Input data too long for PKCS#1 padding')

    pseudo_random = [random.randint(0, 254) for _ in range(length - len(data) - 3)]
    return [0, 2] + pseudo_random + [0] + data


def _base_n_table(n, table):
    if not table and not n:
        raise ValueError('Either table or n must be specified')
    table = (table or '0123456789abcdefghijklmnopqrstuvwxyzABCDEFGHIJKLMNOPQRSTUVWXYZ')[:n]

    if n != len(table):
        raise ValueError(f'base {n} exceeds table length {len(table)}')
    return table


def encode_base_n(num, n=None, table=None):
    """Convert given int to a base-n string"""
    table = _base_n_table(n, table)
    if not num:
        return table[0]

    result, base = '', len(table)
    while num:
        result = table[num % base] + result
        num = num // base
    return result


def decode_base_n(string, n=None, table=None):
    """Convert given base-n string to int"""
    table = {char: index for index, char in enumerate(_base_n_table(n, table))}
    result, base = 0, len(table)
    for char in string:
        result = result * base + table[char]
    return result


def decode_base(value, digits):
    write_string('DeprecationWarning: yt_dlp.utils.decode_base is deprecated '
                 'and may be removed in a future version. Use yt_dlp.decode_base_n instead')
    return decode_base_n(value, table=digits)


def decode_packed_codes(code):
    mobj = re.search(PACKED_CODES_RE, code)
    obfuscated_code, base, count, symbols = mobj.groups()
    base = int(base)
    count = int(count)
    symbols = symbols.split('|')
    symbol_table = {}

    while count:
        count -= 1
        base_n_count = encode_base_n(count, base)
        symbol_table[base_n_count] = symbols[count] or base_n_count

    return re.sub(
        r'\b(\w+)\b', lambda mobj: symbol_table[mobj.group(0)],
        obfuscated_code)


def caesar(s, alphabet, shift):
    if shift == 0:
        return s
    l = len(alphabet)
    return ''.join(
        alphabet[(alphabet.index(c) + shift) % l] if c in alphabet else c
        for c in s)


def rot47(s):
    return caesar(s, r'''!"#$%&'()*+,-./0123456789:;<=>?@ABCDEFGHIJKLMNOPQRSTUVWXYZ[\]^_`abcdefghijklmnopqrstuvwxyz{|}~''', 47)


def parse_m3u8_attributes(attrib):
    info = {}
    for (key, val) in re.findall(r'(?P<key>[A-Z0-9-]+)=(?P<val>"[^"]+"|[^",]+)(?:,|$)', attrib):
        if val.startswith('"'):
            val = val[1:-1]
        info[key] = val
    return info


def urshift(val, n):
    return val >> n if val >= 0 else (val + 0x100000000) >> n


# Based on png2str() written by @gdkchan and improved by @yokrysty
# Originally posted at https://github.com/ytdl-org/youtube-dl/issues/9706
def decode_png(png_data):
    # Reference: https://www.w3.org/TR/PNG/
    header = png_data[8:]

    if png_data[:8] != b'\x89PNG\x0d\x0a\x1a\x0a' or header[4:8] != b'IHDR':
        raise OSError('Not a valid PNG file.')

    int_map = {1: '>B', 2: '>H', 4: '>I'}
    unpack_integer = lambda x: compat_struct_unpack(int_map[len(x)], x)[0]

    chunks = []

    while header:
        length = unpack_integer(header[:4])
        header = header[4:]

        chunk_type = header[:4]
        header = header[4:]

        chunk_data = header[:length]
        header = header[length:]

        header = header[4:]  # Skip CRC

        chunks.append({
            'type': chunk_type,
            'length': length,
            'data': chunk_data
        })

    ihdr = chunks[0]['data']

    width = unpack_integer(ihdr[:4])
    height = unpack_integer(ihdr[4:8])

    idat = b''

    for chunk in chunks:
        if chunk['type'] == b'IDAT':
            idat += chunk['data']

    if not idat:
        raise OSError('Unable to read PNG data.')

    decompressed_data = bytearray(zlib.decompress(idat))

    stride = width * 3
    pixels = []

    def _get_pixel(idx):
        x = idx % stride
        y = idx // stride
        return pixels[y][x]

    for y in range(height):
        basePos = y * (1 + stride)
        filter_type = decompressed_data[basePos]

        current_row = []

        pixels.append(current_row)

        for x in range(stride):
            color = decompressed_data[1 + basePos + x]
            basex = y * stride + x
            left = 0
            up = 0

            if x > 2:
                left = _get_pixel(basex - 3)
            if y > 0:
                up = _get_pixel(basex - stride)

            if filter_type == 1:  # Sub
                color = (color + left) & 0xff
            elif filter_type == 2:  # Up
                color = (color + up) & 0xff
            elif filter_type == 3:  # Average
                color = (color + ((left + up) >> 1)) & 0xff
            elif filter_type == 4:  # Paeth
                a = left
                b = up
                c = 0

                if x > 2 and y > 0:
                    c = _get_pixel(basex - stride - 3)

                p = a + b - c

                pa = abs(p - a)
                pb = abs(p - b)
                pc = abs(p - c)

                if pa <= pb and pa <= pc:
                    color = (color + a) & 0xff
                elif pb <= pc:
                    color = (color + b) & 0xff
                else:
                    color = (color + c) & 0xff

            current_row.append(color)

    return width, height, pixels


def write_xattr(path, key, value):
    # Windows: Write xattrs to NTFS Alternate Data Streams:
    # http://en.wikipedia.org/wiki/NTFS#Alternate_data_streams_.28ADS.29
    if compat_os_name == 'nt':
        assert ':' not in key
        assert os.path.exists(path)

        try:
            with open(f'{path}:{key}', 'wb') as f:
                f.write(value)
        except OSError as e:
            raise XAttrMetadataError(e.errno, e.strerror)
        return

    # UNIX Method 1. Use xattrs/pyxattrs modules
    from .dependencies import xattr

    setxattr = None
    if getattr(xattr, '_yt_dlp__identifier', None) == 'pyxattr':
        # Unicode arguments are not supported in pyxattr until version 0.5.0
        # See https://github.com/ytdl-org/youtube-dl/issues/5498
        if version_tuple(xattr.__version__) >= (0, 5, 0):
            setxattr = xattr.set
    elif xattr:
        setxattr = xattr.setxattr

    if setxattr:
        try:
            setxattr(path, key, value)
        except OSError as e:
            raise XAttrMetadataError(e.errno, e.strerror)
        return

    # UNIX Method 2. Use setfattr/xattr executables
    exe = ('setfattr' if check_executable('setfattr', ['--version'])
           else 'xattr' if check_executable('xattr', ['-h']) else None)
    if not exe:
        raise XAttrUnavailableError(
            'Couldn\'t find a tool to set the xattrs. Install either the python "xattr" or "pyxattr" modules or the '
            + ('"xattr" binary' if sys.platform != 'linux' else 'GNU "attr" package (which contains the "setfattr" tool)'))

    value = value.decode()
    try:
        _, stderr, returncode = Popen.run(
            [exe, '-w', key, value, path] if exe == 'xattr' else [exe, '-n', key, '-v', value, path],
            text=True, stdout=subprocess.PIPE, stderr=subprocess.PIPE, stdin=subprocess.PIPE)
    except OSError as e:
        raise XAttrMetadataError(e.errno, e.strerror)
    if returncode:
        raise XAttrMetadataError(returncode, stderr)


def random_birthday(year_field, month_field, day_field):
    start_date = datetime.date(1950, 1, 1)
    end_date = datetime.date(1995, 12, 31)
    offset = random.randint(0, (end_date - start_date).days)
    random_date = start_date + datetime.timedelta(offset)
    return {
        year_field: str(random_date.year),
        month_field: str(random_date.month),
        day_field: str(random_date.day),
    }


# Templates for internet shortcut files, which are plain text files.
DOT_URL_LINK_TEMPLATE = '''\
[InternetShortcut]
URL=%(url)s
'''

DOT_WEBLOC_LINK_TEMPLATE = '''\
<?xml version="1.0" encoding="UTF-8"?>
<!DOCTYPE plist PUBLIC "-//Apple//DTD PLIST 1.0//EN" "http://www.apple.com/DTDs/PropertyList-1.0.dtd">
<plist version="1.0">
<dict>
\t<key>URL</key>
\t<string>%(url)s</string>
</dict>
</plist>
'''

DOT_DESKTOP_LINK_TEMPLATE = '''\
[Desktop Entry]
Encoding=UTF-8
Name=%(filename)s
Type=Link
URL=%(url)s
Icon=text-html
'''

LINK_TEMPLATES = {
    'url': DOT_URL_LINK_TEMPLATE,
    'desktop': DOT_DESKTOP_LINK_TEMPLATE,
    'webloc': DOT_WEBLOC_LINK_TEMPLATE,
}


def iri_to_uri(iri):
    """
    Converts an IRI (Internationalized Resource Identifier, allowing Unicode characters) to a URI (Uniform Resource Identifier, ASCII-only).

    The function doesn't add an additional layer of escaping; e.g., it doesn't escape `%3C` as `%253C`. Instead, it percent-escapes characters with an underlying UTF-8 encoding *besides* those already escaped, leaving the URI intact.
    """

    iri_parts = compat_urllib_parse_urlparse(iri)

    if '[' in iri_parts.netloc:
        raise ValueError('IPv6 URIs are not, yet, supported.')
        # Querying `.netloc`, when there's only one bracket, also raises a ValueError.

    # The `safe` argument values, that the following code uses, contain the characters that should not be percent-encoded. Everything else but letters, digits and '_.-' will be percent-encoded with an underlying UTF-8 encoding. Everything already percent-encoded will be left as is.

    net_location = ''
    if iri_parts.username:
        net_location += urllib.parse.quote(iri_parts.username, safe=r"!$%&'()*+,~")
        if iri_parts.password is not None:
            net_location += ':' + urllib.parse.quote(iri_parts.password, safe=r"!$%&'()*+,~")
        net_location += '@'

    net_location += iri_parts.hostname.encode('idna').decode()  # Punycode for Unicode hostnames.
    # The 'idna' encoding produces ASCII text.
    if iri_parts.port is not None and iri_parts.port != 80:
        net_location += ':' + str(iri_parts.port)

    return urllib.parse.urlunparse(
        (iri_parts.scheme,
            net_location,

            urllib.parse.quote_plus(iri_parts.path, safe=r"!$%&'()*+,/:;=@|~"),

            # Unsure about the `safe` argument, since this is a legacy way of handling parameters.
            urllib.parse.quote_plus(iri_parts.params, safe=r"!$%&'()*+,/:;=@|~"),

            # Not totally sure about the `safe` argument, since the source does not explicitly mention the query URI component.
            urllib.parse.quote_plus(iri_parts.query, safe=r"!$%&'()*+,/:;=?@{|}~"),

            urllib.parse.quote_plus(iri_parts.fragment, safe=r"!#$%&'()*+,/:;=?@{|}~")))

    # Source for `safe` arguments: https://url.spec.whatwg.org/#percent-encoded-bytes.


def to_high_limit_path(path):
    if sys.platform in ['win32', 'cygwin']:
        # Work around MAX_PATH limitation on Windows. The maximum allowed length for the individual path segments may still be quite limited.
        return '\\\\?\\' + os.path.abspath(path)

    return path


def format_field(obj, field=None, template='%s', ignore=NO_DEFAULT, default='', func=IDENTITY):
    val = traverse_obj(obj, *variadic(field))
    if (not val and val != 0) if ignore is NO_DEFAULT else val in variadic(ignore):
        return default
    return template % func(val)


def clean_podcast_url(url):
    return re.sub(r'''(?x)
        (?:
            (?:
                chtbl\.com/track|
                media\.blubrry\.com| # https://create.blubrry.com/resources/podcast-media-download-statistics/getting-started/
                play\.podtrac\.com
            )/[^/]+|
            (?:dts|www)\.podtrac\.com/(?:pts/)?redirect\.[0-9a-z]{3,4}| # http://analytics.podtrac.com/how-to-measure
            flex\.acast\.com|
            pd(?:
                cn\.co| # https://podcorn.com/analytics-prefix/
                st\.fm # https://podsights.com/docs/
            )/e
        )/''', '', url)


_HEX_TABLE = '0123456789abcdef'


def random_uuidv4():
    return re.sub(r'[xy]', lambda x: _HEX_TABLE[random.randint(0, 15)], 'xxxxxxxx-xxxx-4xxx-yxxx-xxxxxxxxxxxx')


def make_dir(path, to_screen=None):
    try:
        dn = os.path.dirname(path)
        if dn and not os.path.exists(dn):
            os.makedirs(dn)
        return True
    except OSError as err:
        if callable(to_screen) is not None:
            to_screen('unable to create directory ' + error_to_compat_str(err))
        return False


def get_executable_path():
    from .update import _get_variant_and_executable_path

    return os.path.dirname(os.path.abspath(_get_variant_and_executable_path()[1]))


def load_plugins(name, suffix, namespace):
    classes = {}
    with contextlib.suppress(FileNotFoundError):
        plugins_spec = importlib.util.spec_from_file_location(
            name, os.path.join(get_executable_path(), 'ytdlp_plugins', name, '__init__.py'))
        plugins = importlib.util.module_from_spec(plugins_spec)
        sys.modules[plugins_spec.name] = plugins
        plugins_spec.loader.exec_module(plugins)
        for name in dir(plugins):
            if name in namespace:
                continue
            if not name.endswith(suffix):
                continue
            klass = getattr(plugins, name)
            classes[name] = namespace[name] = klass
    return classes


def traverse_obj(
        obj, *path_list, default=None, expected_type=None, get_all=True,
        casesense=True, is_user_input=False, traverse_string=False):
    ''' Traverse nested list/dict/tuple
    @param path_list        A list of paths which are checked one by one.
                            Each path is a list of keys where each key is a:
                              - None:     Do nothing
                              - string:   A dictionary key
                              - int:      An index into a list
                              - tuple:    A list of keys all of which will be traversed
                              - Ellipsis: Fetch all values in the object
                              - Function: Takes the key and value as arguments
                                          and returns whether the key matches or not
    @param default          Default value to return
    @param expected_type    Only accept final value of this type (Can also be any callable)
    @param get_all          Return all the values obtained from a path or only the first one
    @param casesense        Whether to consider dictionary keys as case sensitive
    @param is_user_input    Whether the keys are generated from user input. If True,
                            strings are converted to int/slice if necessary
    @param traverse_string  Whether to traverse inside strings. If True, any
                            non-compatible object will also be converted into a string
    # TODO: Write tests
    '''
    if not casesense:
        _lower = lambda k: (k.lower() if isinstance(k, str) else k)
        path_list = (map(_lower, variadic(path)) for path in path_list)

    def _traverse_obj(obj, path, _current_depth=0):
        nonlocal depth
        path = tuple(variadic(path))
        for i, key in enumerate(path):
            if None in (key, obj):
                return obj
            if isinstance(key, (list, tuple)):
                obj = [_traverse_obj(obj, sub_key, _current_depth) for sub_key in key]
                key = ...
            if key is ...:
                obj = (obj.values() if isinstance(obj, dict)
                       else obj if isinstance(obj, (list, tuple, LazyList))
                       else str(obj) if traverse_string else [])
                _current_depth += 1
                depth = max(depth, _current_depth)
                return [_traverse_obj(inner_obj, path[i + 1:], _current_depth) for inner_obj in obj]
            elif callable(key):
                if isinstance(obj, (list, tuple, LazyList)):
                    obj = enumerate(obj)
                elif isinstance(obj, dict):
                    obj = obj.items()
                else:
                    if not traverse_string:
                        return None
                    obj = str(obj)
                _current_depth += 1
                depth = max(depth, _current_depth)
                return [_traverse_obj(v, path[i + 1:], _current_depth) for k, v in obj if try_call(key, args=(k, v))]
            elif isinstance(obj, dict) and not (is_user_input and key == ':'):
                obj = (obj.get(key) if casesense or (key in obj)
                       else next((v for k, v in obj.items() if _lower(k) == key), None))
            else:
                if is_user_input:
                    key = (int_or_none(key) if ':' not in key
                           else slice(*map(int_or_none, key.split(':'))))
                    if key == slice(None):
                        return _traverse_obj(obj, (..., *path[i + 1:]), _current_depth)
                if not isinstance(key, (int, slice)):
                    return None
                if not isinstance(obj, (list, tuple, LazyList)):
                    if not traverse_string:
                        return None
                    obj = str(obj)
                try:
                    obj = obj[key]
                except IndexError:
                    return None
        return obj

    if isinstance(expected_type, type):
        type_test = lambda val: val if isinstance(val, expected_type) else None
    else:
        type_test = expected_type or IDENTITY

    for path in path_list:
        depth = 0
        val = _traverse_obj(obj, path)
        if val is not None:
            if depth:
                for _ in range(depth - 1):
                    val = itertools.chain.from_iterable(v for v in val if v is not None)
                val = [v for v in map(type_test, val) if v is not None]
                if val:
                    return val if get_all else val[0]
            else:
                val = type_test(val)
                if val is not None:
                    return val
    return default


def traverse_dict(dictn, keys, casesense=True):
    write_string('DeprecationWarning: yt_dlp.utils.traverse_dict is deprecated '
                 'and may be removed in a future version. Use yt_dlp.utils.traverse_obj instead')
    return traverse_obj(dictn, keys, casesense=casesense, is_user_input=True, traverse_string=True)


def get_first(obj, keys, **kwargs):
    return traverse_obj(obj, (..., *variadic(keys)), **kwargs, get_all=False)


def variadic(x, allowed_types=(str, bytes, dict)):
    return x if isinstance(x, collections.abc.Iterable) and not isinstance(x, allowed_types) else (x,)


def time_seconds(**kwargs):
    t = datetime.datetime.now(datetime.timezone(datetime.timedelta(**kwargs)))
    return t.timestamp()


# create a JSON Web Signature (jws) with HS256 algorithm
# the resulting format is in JWS Compact Serialization
# implemented following JWT https://www.rfc-editor.org/rfc/rfc7519.html
# implemented following JWS https://www.rfc-editor.org/rfc/rfc7515.html
def jwt_encode_hs256(payload_data, key, headers={}):
    header_data = {
        'alg': 'HS256',
        'typ': 'JWT',
    }
    if headers:
        header_data.update(headers)
    header_b64 = base64.b64encode(json.dumps(header_data).encode())
    payload_b64 = base64.b64encode(json.dumps(payload_data).encode())
    h = hmac.new(key.encode(), header_b64 + b'.' + payload_b64, hashlib.sha256)
    signature_b64 = base64.b64encode(h.digest())
    token = header_b64 + b'.' + payload_b64 + b'.' + signature_b64
    return token


# can be extended in future to verify the signature and parse header and return the algorithm used if it's not HS256
def jwt_decode_hs256(jwt):
    header_b64, payload_b64, signature_b64 = jwt.split('.')
    payload_data = json.loads(base64.urlsafe_b64decode(payload_b64))
    return payload_data


WINDOWS_VT_MODE = False if compat_os_name == 'nt' else None


@functools.cache
def supports_terminal_sequences(stream):
    if compat_os_name == 'nt':
        if not WINDOWS_VT_MODE:
            return False
    elif not os.getenv('TERM'):
        return False
    try:
        return stream.isatty()
    except BaseException:
        return False


def windows_enable_vt_mode():  # TODO: Do this the proper way https://bugs.python.org/issue30075
    if get_windows_version() < (10, 0, 10586):
        return
    global WINDOWS_VT_MODE
    try:
        Popen.run('', shell=True)
    except Exception:
        return

    WINDOWS_VT_MODE = True
    supports_terminal_sequences.cache_clear()


_terminal_sequences_re = re.compile('\033\\[[^m]+m')


def remove_terminal_sequences(string):
    return _terminal_sequences_re.sub('', string)


def number_of_digits(number):
    return len('%d' % number)


def join_nonempty(*values, delim='-', from_dict=None):
    if from_dict is not None:
        values = (traverse_obj(from_dict, variadic(v)) for v in values)
    return delim.join(map(str, filter(None, values)))


def scale_thumbnails_to_max_format_width(formats, thumbnails, url_width_re):
    """
    Find the largest format dimensions in terms of video width and, for each thumbnail:
    * Modify the URL: Match the width with the provided regex and replace with the former width
    * Update dimensions

    This function is useful with video services that scale the provided thumbnails on demand
    """
    _keys = ('width', 'height')
    max_dimensions = max(
        (tuple(format.get(k) or 0 for k in _keys) for format in formats),
        default=(0, 0))
    if not max_dimensions[0]:
        return thumbnails
    return [
        merge_dicts(
            {'url': re.sub(url_width_re, str(max_dimensions[0]), thumbnail['url'])},
            dict(zip(_keys, max_dimensions)), thumbnail)
        for thumbnail in thumbnails
    ]


def parse_http_range(range):
    """ Parse value of "Range" or "Content-Range" HTTP header into tuple. """
    if not range:
        return None, None, None
    crg = re.search(r'bytes[ =](\d+)-(\d+)?(?:/(\d+))?', range)
    if not crg:
        return None, None, None
    return int(crg.group(1)), int_or_none(crg.group(2)), int_or_none(crg.group(3))


def read_stdin(what):
    eof = 'Ctrl+Z' if compat_os_name == 'nt' else 'Ctrl+D'
    write_string(f'Reading {what} from STDIN - EOF ({eof}) to end:\n')
    return sys.stdin


class Config:
    own_args = None
    parsed_args = None
    filename = None
    __initialized = False

    def __init__(self, parser, label=None):
        self.parser, self.label = parser, label
        self._loaded_paths, self.configs = set(), []

    def init(self, args=None, filename=None):
        assert not self.__initialized
        directory = ''
        if filename:
            location = os.path.realpath(filename)
            directory = os.path.dirname(location)
            if location in self._loaded_paths:
                return False
            self._loaded_paths.add(location)

        self.own_args, self.__initialized = args, True
        opts, _ = self.parser.parse_known_args(args)
        self.parsed_args, self.filename = args, filename

        for location in opts.config_locations or []:
            if location == '-':
                self.append_config(shlex.split(read_stdin('options'), comments=True), label='stdin')
                continue
            location = os.path.join(directory, expand_path(location))
            if os.path.isdir(location):
                location = os.path.join(location, 'yt-dlp.conf')
            if not os.path.exists(location):
                self.parser.error(f'config location {location} does not exist')
            self.append_config(self.read_file(location), location)
        return True

    def __str__(self):
        label = join_nonempty(
            self.label, 'config', f'"{self.filename}"' if self.filename else '',
            delim=' ')
        return join_nonempty(
            self.own_args is not None and f'{label[0].upper()}{label[1:]}: {self.hide_login_info(self.own_args)}',
            *(f'\n{c}'.replace('\n', '\n| ')[1:] for c in self.configs),
            delim='\n')

    @staticmethod
    def read_file(filename, default=[]):
        try:
            optionf = open(filename)
        except OSError:
            return default  # silently skip if file is not present
        try:
            # FIXME: https://github.com/ytdl-org/youtube-dl/commit/dfe5fa49aed02cf36ba9f743b11b0903554b5e56
            contents = optionf.read()
            res = shlex.split(contents, comments=True)
        except Exception as err:
            raise ValueError(f'Unable to parse "{filename}": {err}')
        finally:
            optionf.close()
        return res

    @staticmethod
    def hide_login_info(opts):
        PRIVATE_OPTS = {'-p', '--password', '-u', '--username', '--video-password', '--ap-password', '--ap-username'}
        eqre = re.compile('^(?P<key>' + ('|'.join(re.escape(po) for po in PRIVATE_OPTS)) + ')=.+$')

        def _scrub_eq(o):
            m = eqre.match(o)
            if m:
                return m.group('key') + '=PRIVATE'
            else:
                return o

        opts = list(map(_scrub_eq, opts))
        for idx, opt in enumerate(opts):
            if opt in PRIVATE_OPTS and idx + 1 < len(opts):
                opts[idx + 1] = 'PRIVATE'
        return opts

    def append_config(self, *args, label=None):
        config = type(self)(self.parser, label)
        config._loaded_paths = self._loaded_paths
        if config.init(*args):
            self.configs.append(config)

    @property
    def all_args(self):
        for config in reversed(self.configs):
            yield from config.all_args
        yield from self.parsed_args or []

    def parse_known_args(self, **kwargs):
        return self.parser.parse_known_args(self.all_args, **kwargs)

    def parse_args(self):
        return self.parser.parse_args(self.all_args)


class WebSocketsWrapper():
    """Wraps websockets module to use in non-async scopes"""
    pool = None

    def __init__(self, url, headers=None, connect=True):
        self.loop = asyncio.new_event_loop()
        # XXX: "loop" is deprecated
        self.conn = websockets.connect(
            url, extra_headers=headers, ping_interval=None,
            close_timeout=float('inf'), loop=self.loop, ping_timeout=float('inf'))
        if connect:
            self.__enter__()
        atexit.register(self.__exit__, None, None, None)

    def __enter__(self):
        if not self.pool:
            self.pool = self.run_with_loop(self.conn.__aenter__(), self.loop)
        return self

    def send(self, *args):
        self.run_with_loop(self.pool.send(*args), self.loop)

    def recv(self, *args):
        return self.run_with_loop(self.pool.recv(*args), self.loop)

    def __exit__(self, type, value, traceback):
        try:
            return self.run_with_loop(self.conn.__aexit__(type, value, traceback), self.loop)
        finally:
            self.loop.close()
            self._cancel_all_tasks(self.loop)

    # taken from https://github.com/python/cpython/blob/3.9/Lib/asyncio/runners.py with modifications
    # for contributors: If there's any new library using asyncio needs to be run in non-async, move these function out of this class
    @staticmethod
    def run_with_loop(main, loop):
        if not asyncio.iscoroutine(main):
            raise ValueError(f'a coroutine was expected, got {main!r}')

        try:
            return loop.run_until_complete(main)
        finally:
            loop.run_until_complete(loop.shutdown_asyncgens())
            if hasattr(loop, 'shutdown_default_executor'):
                loop.run_until_complete(loop.shutdown_default_executor())

    @staticmethod
    def _cancel_all_tasks(loop):
        to_cancel = asyncio.all_tasks(loop)

        if not to_cancel:
            return

        for task in to_cancel:
            task.cancel()

        # XXX: "loop" is removed in python 3.10+
        loop.run_until_complete(
            asyncio.gather(*to_cancel, loop=loop, return_exceptions=True))

        for task in to_cancel:
            if task.cancelled():
                continue
            if task.exception() is not None:
                loop.call_exception_handler({
                    'message': 'unhandled exception during asyncio.run() shutdown',
                    'exception': task.exception(),
                    'task': task,
                })


def merge_headers(*dicts):
    """Merge dicts of http headers case insensitively, prioritizing the latter ones"""
    return {k.title(): v for k, v in itertools.chain.from_iterable(map(dict.items, dicts))}


class classproperty:
    """classmethod(property(func)) that works in py < 3.9"""

    def __init__(self, func):
        functools.update_wrapper(self, func)
        self.func = func

    def __get__(self, _, cls):
        return self.func(cls)


class Namespace(types.SimpleNamespace):
    """Immutable namespace"""

    def __iter__(self):
        return iter(self.__dict__.values())

    @property
    def items_(self):
        return self.__dict__.items()


class CaseInsensitiveDict(collections.UserDict):
    """
    Store and get items case-insensitively.
    All keys are assumed to be a string, and are converted to title case.
    Latter headers are prioritized in constructor
    """
    def __init__(self, *args, **kwargs):
        super().__init__()
        for dct in args:
            if dct is None:
                continue
            self.update(dct)
        self.update(kwargs)

    def __setitem__(self, key, value):
        super().__setitem__(key.title(), str(value))

    def __getitem__(self, key):
        return super().__getitem__(key.title())

    def __delitem__(self, key):
        super().__delitem__(key.title())

    def __eq__(self, other):
        return dict(self) == dict(self.__class__(other).data)

    if sys.version_info > (3, 9):
        def __or__(self, other):
            return super().__or__(self.__class__(other).data)

        def __ror__(self, other):
            return super().__ror__(self.__class__(other).data)

        def __ior__(self, other):
            return super().__ior__(self.__class__(other).data)

    def __contains__(self, key):
        return super().__contains__(key.title() if isinstance(key, str) else key)

    def copy(self):
        return self.__class__(self)

    def add(self, key, value):
        if key in self:
            self[key] = ', '.join((self[key], value))
        else:
            self[key] = value


def infojson_decoder_hook(data):
    # HTTP Headers. Assuming user-agent is in infojson headers.
    if isinstance(data, dict) and 'user-agent' in [k.lower() for k in data.keys()]:
        return CaseInsensitiveDict(data)
    return data


# Deprecated
has_certifi = bool(certifi)
has_websockets = bool(websockets)


# TODO: compat (moved to networking.utils)
def _ssl_load_windows_store_certs(*args, **kwargs):
    from .networking.utils import _ssl_load_windows_store_certs
    return _ssl_load_windows_store_certs(*args, **kwargs)


# TODO: remove
def make_HTTPS_handler(params, **kwargs):
    opts_check_certificate = not params.get('nocheckcertificate')
    context = ssl.SSLContext(ssl.PROTOCOL_TLS_CLIENT)
    context.check_hostname = opts_check_certificate
    if params.get('legacyserverconnect'):
        context.options |= 4  # SSL_OP_LEGACY_SERVER_CONNECT
        # Allow use of weaker ciphers in Python 3.10+. See https://bugs.python.org/issue43998
        context.set_ciphers('DEFAULT')

    context.verify_mode = ssl.CERT_REQUIRED if opts_check_certificate else ssl.CERT_NONE
    if opts_check_certificate:
        from .networking.utils import ssl_load_certs
        ssl_load_certs(context, params)

    client_certfile = params.get('client_certificate')
    if client_certfile:
        try:
            context.load_cert_chain(
                client_certfile, keyfile=params.get('client_certificate_key'),
                password=params.get('client_certificate_password'))
        except ssl.SSLError:
            raise YoutubeDLError('Unable to load client certificate')

    # Some servers may reject requests if ALPN extension is not sent. See:
    # https://github.com/python/cpython/issues/85140
    # https://github.com/yt-dlp/yt-dlp/issues/3878
    with contextlib.suppress(NotImplementedError):
        context.set_alpn_protocols(['http/1.1'])

    return YoutubeDLHTTPSHandler(params, context=context, **kwargs)


# TODO: REMOVE
class PerRequestProxyHandler(compat_urllib_request.ProxyHandler):
    def __init__(self, proxies=None):
        # Set default handlers
        for type in ('http', 'https'):
            setattr(self, '%s_open' % type,
                    lambda r, proxy='__noproxy__', type=type, meth=self.proxy_open:
                        meth(r, proxy, type))
        compat_urllib_request.ProxyHandler.__init__(self, proxies)

    def proxy_open(self, req, proxy, type):
        req_proxy = req.headers.get('Ytdl-request-proxy')
        if req_proxy is not None:
            proxy = req_proxy
            del req.headers['Ytdl-request-proxy']

        if proxy == '__noproxy__':
            return None  # No Proxy
        if compat_urlparse.urlparse(proxy).scheme.lower() in ('socks', 'socks4', 'socks4a', 'socks5'):
            req.add_header('Ytdl-socks-proxy', proxy)
            # yt-dlp's http/https handlers do wrapping the socket with socks
            return None
        return compat_urllib_request.ProxyHandler.proxy_open(
            self, req, proxy, type)


# TODO: compat (moved to networking.utils)
def random_user_agent():
    from .networking.utils import random_user_agent as r
    return r()


# TODO: compat (moved to networking.utils)
SUPPORTED_ENCODINGS = []

# TODO: compat (moved to networking.utils)
std_headers = {}

# TODO: compat (moved to networking.utils)
USER_AGENTS = {}


# TODO: compat (moved to networking._urllib)
def sanitized_Request(*args, **kwargs):
    from .networking._urllib import sanitized_Request
    return sanitized_Request(*args, *kwargs)


# TODO: compat (moved to networking._urllib)
def _create_http_connection(*args, **kwargs):
    from .networking._urllib import _create_http_connection as c
    return c(*args, **kwargs)


# TODO: compat (moved to networking.utils)
def handle_youtubedl_headers(headers):
    from .networking.utils import handle_youtubedl_headers as h
    return h(headers)


# TODO: compat (moved to networking._urllib)
def YoutubeDLHandler(*args, **kwargs):
    from .networking._urllib import YoutubeDLHandler as y
    return y(*args, **kwargs)


# TODO: compat (moved to networking._urllib)
def make_socks_conn_class(base_class, socks_proxy):
    from .networking._urllib import make_socks_conn_class
    return make_socks_conn_class(base_class, socks_proxy)


# TODO: compat (moved to networking._urllib)
def YoutubeDLHTTPSHandler(*args, **kwargs):
    from .networking._urllib import YoutubeDLHTTPSHandler
    return YoutubeDLHTTPSHandler(*args, *kwargs)


# TODO: compat (moved to networking._urllib)
def YoutubeDLCookieProcessor(*args, **kwargs):
    from .networking._urllib import YoutubeDLCookieProcessor
    return YoutubeDLCookieProcessor(*args **kwargs)


# TODO: compat (moved to networking._urllib)
def YoutubeDLRedirectHandler(*args, **kwargs):
    from .networking._urllib import YoutubeDLRedirectHandler
    return YoutubeDLRedirectHandler(*args, **kwargs)


# TODO: compat (moved to networking._urllib)
def HEADRequest(*args, **kwargs):
    from .networking._urllib import HEADRequest
    return HEADRequest(*args, **kwargs)


# TODO: compat (moved to networking._urllib)
def PUTRequest(*args, **kwargs):
    from .networking._urllib import PUTRequest
    return PUTRequest(*args, **kwargs)


# TODO: compat (moved to networking._urllib)
def update_Request(*args, **kwargs):
    from .networking._urllib import update_Request
    return update_Request(*args, **kwargs)


def YoutubeDLCookieJar(*args, **kwargs):
    from cookies import YoutubeDLCookieJar
    return YoutubeDLCookieJar(*args, **kwargs)


# TODO: don't think we actually need this
def register_socks_protocols():
    # "Register" SOCKS protocols
    # In Python < 2.6.5, urlsplit() suffers from bug https://bugs.python.org/issue7904
    # URLs with protocols not in urlparse.uses_netloc are not handled correctly
    for scheme in ('socks', 'socks4', 'socks4a', 'socks5'):
        if scheme not in compat_urlparse.uses_netloc:
            compat_urlparse.uses_netloc.append(scheme)

# TODO: remove
def request_to_url(req):
    if isinstance(req, compat_urllib_request.Request):
        return req.get_full_url()
    else:
        return req<|MERGE_RESOLUTION|>--- conflicted
+++ resolved
@@ -1133,476 +1133,6 @@
     pass
 
 
-<<<<<<< HEAD
-=======
-def _create_http_connection(ydl_handler, http_class, is_https, *args, **kwargs):
-    hc = http_class(*args, **kwargs)
-    source_address = ydl_handler._params.get('source_address')
-
-    if source_address is not None:
-        # This is to workaround _create_connection() from socket where it will try all
-        # address data from getaddrinfo() including IPv6. This filters the result from
-        # getaddrinfo() based on the source_address value.
-        # This is based on the cpython socket.create_connection() function.
-        # https://github.com/python/cpython/blob/master/Lib/socket.py#L691
-        def _create_connection(address, timeout=socket._GLOBAL_DEFAULT_TIMEOUT, source_address=None):
-            host, port = address
-            err = None
-            addrs = socket.getaddrinfo(host, port, 0, socket.SOCK_STREAM)
-            af = socket.AF_INET if '.' in source_address[0] else socket.AF_INET6
-            ip_addrs = [addr for addr in addrs if addr[0] == af]
-            if addrs and not ip_addrs:
-                ip_version = 'v4' if af == socket.AF_INET else 'v6'
-                raise OSError(
-                    "No remote IP%s addresses available for connect, can't use '%s' as source address"
-                    % (ip_version, source_address[0]))
-            for res in ip_addrs:
-                af, socktype, proto, canonname, sa = res
-                sock = None
-                try:
-                    sock = socket.socket(af, socktype, proto)
-                    if timeout is not socket._GLOBAL_DEFAULT_TIMEOUT:
-                        sock.settimeout(timeout)
-                    sock.bind(source_address)
-                    sock.connect(sa)
-                    err = None  # Explicitly break reference cycle
-                    return sock
-                except OSError as _:
-                    err = _
-                    if sock is not None:
-                        sock.close()
-            if err is not None:
-                raise err
-            else:
-                raise OSError('getaddrinfo returns an empty list')
-        if hasattr(hc, '_create_connection'):
-            hc._create_connection = _create_connection
-        hc.source_address = (source_address, 0)
-
-    return hc
-
-
-def handle_youtubedl_headers(headers):
-    filtered_headers = headers
-
-    if 'Youtubedl-no-compression' in filtered_headers:
-        filtered_headers = {k: v for k, v in filtered_headers.items() if k.lower() != 'accept-encoding'}
-        del filtered_headers['Youtubedl-no-compression']
-
-    return filtered_headers
-
-
-class YoutubeDLHandler(compat_urllib_request.HTTPHandler):
-    """Handler for HTTP requests and responses.
-
-    This class, when installed with an OpenerDirector, automatically adds
-    the standard headers to every HTTP request and handles gzipped and
-    deflated responses from web servers. If compression is to be avoided in
-    a particular request, the original request in the program code only has
-    to include the HTTP header "Youtubedl-no-compression", which will be
-    removed before making the real request.
-
-    Part of this code was copied from:
-
-    http://techknack.net/python-urllib2-handlers/
-
-    Andrew Rowls, the author of that code, agreed to release it to the
-    public domain.
-    """
-
-    def __init__(self, params, *args, **kwargs):
-        compat_urllib_request.HTTPHandler.__init__(self, *args, **kwargs)
-        self._params = params
-
-    def http_open(self, req):
-        conn_class = compat_http_client.HTTPConnection
-
-        socks_proxy = req.headers.get('Ytdl-socks-proxy')
-        if socks_proxy:
-            conn_class = make_socks_conn_class(conn_class, socks_proxy)
-            del req.headers['Ytdl-socks-proxy']
-
-        return self.do_open(functools.partial(
-            _create_http_connection, self, conn_class, False),
-            req)
-
-    @staticmethod
-    def deflate(data):
-        if not data:
-            return data
-        try:
-            return zlib.decompress(data, -zlib.MAX_WBITS)
-        except zlib.error:
-            return zlib.decompress(data)
-
-    @staticmethod
-    def brotli(data):
-        if not data:
-            return data
-        return brotli.decompress(data)
-
-    def http_request(self, req):
-        # According to RFC 3986, URLs can not contain non-ASCII characters, however this is not
-        # always respected by websites, some tend to give out URLs with non percent-encoded
-        # non-ASCII characters (see telemb.py, ard.py [#3412])
-        # urllib chokes on URLs with non-ASCII characters (see http://bugs.python.org/issue3991)
-        # To work around aforementioned issue we will replace request's original URL with
-        # percent-encoded one
-        # Since redirects are also affected (e.g. http://www.southpark.de/alle-episoden/s18e09)
-        # the code of this workaround has been moved here from YoutubeDL.urlopen()
-        url = req.get_full_url()
-        url_escaped = escape_url(url)
-
-        # Substitute URL if any change after escaping
-        if url != url_escaped:
-            req = update_Request(req, url=url_escaped)
-
-        for h, v in self._params.get('http_headers', std_headers).items():
-            # Capitalize is needed because of Python bug 2275: http://bugs.python.org/issue2275
-            # The dict keys are capitalized because of this bug by urllib
-            if h.capitalize() not in req.headers:
-                req.add_header(h, v)
-
-        if 'Accept-encoding' not in req.headers:
-            req.add_header('Accept-encoding', ', '.join(SUPPORTED_ENCODINGS))
-
-        req.headers = handle_youtubedl_headers(req.headers)
-
-        return super().do_request_(req)
-
-    def http_response(self, req, resp):
-        old_resp = resp
-        # gzip
-        if resp.headers.get('Content-encoding', '') == 'gzip':
-            content = resp.read()
-            gz = gzip.GzipFile(fileobj=io.BytesIO(content), mode='rb')
-            try:
-                uncompressed = io.BytesIO(gz.read())
-            except OSError as original_ioerror:
-                # There may be junk add the end of the file
-                # See http://stackoverflow.com/q/4928560/35070 for details
-                for i in range(1, 1024):
-                    try:
-                        gz = gzip.GzipFile(fileobj=io.BytesIO(content[:-i]), mode='rb')
-                        uncompressed = io.BytesIO(gz.read())
-                    except OSError:
-                        continue
-                    break
-                else:
-                    raise original_ioerror
-            resp = compat_urllib_request.addinfourl(uncompressed, old_resp.headers, old_resp.url, old_resp.code)
-            resp.msg = old_resp.msg
-            del resp.headers['Content-encoding']
-        # deflate
-        if resp.headers.get('Content-encoding', '') == 'deflate':
-            gz = io.BytesIO(self.deflate(resp.read()))
-            resp = compat_urllib_request.addinfourl(gz, old_resp.headers, old_resp.url, old_resp.code)
-            resp.msg = old_resp.msg
-            del resp.headers['Content-encoding']
-        # brotli
-        if resp.headers.get('Content-encoding', '') == 'br':
-            resp = compat_urllib_request.addinfourl(
-                io.BytesIO(self.brotli(resp.read())), old_resp.headers, old_resp.url, old_resp.code)
-            resp.msg = old_resp.msg
-            del resp.headers['Content-encoding']
-        # Percent-encode redirect URL of Location HTTP header to satisfy RFC 3986 (see
-        # https://github.com/ytdl-org/youtube-dl/issues/6457).
-        if 300 <= resp.code < 400:
-            location = resp.headers.get('Location')
-            if location:
-                # As of RFC 2616 default charset is iso-8859-1 that is respected by python 3
-                location = location.encode('iso-8859-1').decode()
-                location_escaped = escape_url(location)
-                if location != location_escaped:
-                    del resp.headers['Location']
-                    resp.headers['Location'] = location_escaped
-        return resp
-
-    https_request = http_request
-    https_response = http_response
-
-
-def make_socks_conn_class(base_class, socks_proxy):
-    assert issubclass(base_class, (
-        compat_http_client.HTTPConnection, compat_http_client.HTTPSConnection))
-
-    url_components = compat_urlparse.urlparse(socks_proxy)
-    if url_components.scheme.lower() == 'socks5':
-        socks_type = ProxyType.SOCKS5
-    elif url_components.scheme.lower() in ('socks', 'socks4'):
-        socks_type = ProxyType.SOCKS4
-    elif url_components.scheme.lower() == 'socks4a':
-        socks_type = ProxyType.SOCKS4A
-
-    def unquote_if_non_empty(s):
-        if not s:
-            return s
-        return compat_urllib_parse_unquote_plus(s)
-
-    proxy_args = (
-        socks_type,
-        url_components.hostname, url_components.port or 1080,
-        True,  # Remote DNS
-        unquote_if_non_empty(url_components.username),
-        unquote_if_non_empty(url_components.password),
-    )
-
-    class SocksConnection(base_class):
-        def connect(self):
-            self.sock = sockssocket()
-            self.sock.setproxy(*proxy_args)
-            if isinstance(self.timeout, (int, float)):
-                self.sock.settimeout(self.timeout)
-            self.sock.connect((self.host, self.port))
-
-            if isinstance(self, compat_http_client.HTTPSConnection):
-                if hasattr(self, '_context'):  # Python > 2.6
-                    self.sock = self._context.wrap_socket(
-                        self.sock, server_hostname=self.host)
-                else:
-                    self.sock = ssl.wrap_socket(self.sock)
-
-    return SocksConnection
-
-
-class YoutubeDLHTTPSHandler(compat_urllib_request.HTTPSHandler):
-    def __init__(self, params, https_conn_class=None, *args, **kwargs):
-        compat_urllib_request.HTTPSHandler.__init__(self, *args, **kwargs)
-        self._https_conn_class = https_conn_class or compat_http_client.HTTPSConnection
-        self._params = params
-
-    def https_open(self, req):
-        kwargs = {}
-        conn_class = self._https_conn_class
-
-        if hasattr(self, '_context'):  # python > 2.6
-            kwargs['context'] = self._context
-        if hasattr(self, '_check_hostname'):  # python 3.x
-            kwargs['check_hostname'] = self._check_hostname
-
-        socks_proxy = req.headers.get('Ytdl-socks-proxy')
-        if socks_proxy:
-            conn_class = make_socks_conn_class(conn_class, socks_proxy)
-            del req.headers['Ytdl-socks-proxy']
-
-        try:
-            return self.do_open(
-                functools.partial(_create_http_connection, self, conn_class, True), req, **kwargs)
-        except urllib.error.URLError as e:
-            if (isinstance(e.reason, ssl.SSLError)
-                    and getattr(e.reason, 'reason', None) == 'SSLV3_ALERT_HANDSHAKE_FAILURE'):
-                raise YoutubeDLError('SSLV3_ALERT_HANDSHAKE_FAILURE: Try using --legacy-server-connect')
-            raise
-
-
-class YoutubeDLCookieJar(compat_cookiejar.MozillaCookieJar):
-    """
-    See [1] for cookie file format.
-
-    1. https://curl.haxx.se/docs/http-cookies.html
-    """
-    _HTTPONLY_PREFIX = '#HttpOnly_'
-    _ENTRY_LEN = 7
-    _HEADER = '''# Netscape HTTP Cookie File
-# This file is generated by yt-dlp.  Do not edit.
-
-'''
-    _CookieFileEntry = collections.namedtuple(
-        'CookieFileEntry',
-        ('domain_name', 'include_subdomains', 'path', 'https_only', 'expires_at', 'name', 'value'))
-
-    def __init__(self, filename=None, *args, **kwargs):
-        super().__init__(None, *args, **kwargs)
-        if self.is_path(filename):
-            filename = os.fspath(filename)
-        self.filename = filename
-
-    @staticmethod
-    def _true_or_false(cndn):
-        return 'TRUE' if cndn else 'FALSE'
-
-    @staticmethod
-    def is_path(file):
-        return isinstance(file, (str, bytes, os.PathLike))
-
-    @contextlib.contextmanager
-    def open(self, file, *, write=False):
-        if self.is_path(file):
-            with open(file, 'w' if write else 'r', encoding='utf-8') as f:
-                yield f
-        else:
-            if write:
-                file.truncate(0)
-            yield file
-
-    def _really_save(self, f, ignore_discard=False, ignore_expires=False):
-        now = time.time()
-        for cookie in self:
-            if (not ignore_discard and cookie.discard
-                    or not ignore_expires and cookie.is_expired(now)):
-                continue
-            name, value = cookie.name, cookie.value
-            if value is None:
-                # cookies.txt regards 'Set-Cookie: foo' as a cookie
-                # with no name, whereas http.cookiejar regards it as a
-                # cookie with no value.
-                name, value = '', name
-            f.write('%s\n' % '\t'.join((
-                cookie.domain,
-                self._true_or_false(cookie.domain.startswith('.')),
-                cookie.path,
-                self._true_or_false(cookie.secure),
-                str_or_none(cookie.expires, default=''),
-                name, value
-            )))
-
-    def save(self, filename=None, *args, **kwargs):
-        """
-        Save cookies to a file.
-        Code is taken from CPython 3.6
-        https://github.com/python/cpython/blob/8d999cbf4adea053be6dbb612b9844635c4dfb8e/Lib/http/cookiejar.py#L2091-L2117 """
-
-        if filename is None:
-            if self.filename is not None:
-                filename = self.filename
-            else:
-                raise ValueError(compat_cookiejar.MISSING_FILENAME_TEXT)
-
-        # Store session cookies with `expires` set to 0 instead of an empty string
-        for cookie in self:
-            if cookie.expires is None:
-                cookie.expires = 0
-
-        with self.open(filename, write=True) as f:
-            f.write(self._HEADER)
-            self._really_save(f, *args, **kwargs)
-
-    def load(self, filename=None, ignore_discard=False, ignore_expires=False):
-        """Load cookies from a file."""
-        if filename is None:
-            if self.filename is not None:
-                filename = self.filename
-            else:
-                raise ValueError(compat_cookiejar.MISSING_FILENAME_TEXT)
-
-        def prepare_line(line):
-            if line.startswith(self._HTTPONLY_PREFIX):
-                line = line[len(self._HTTPONLY_PREFIX):]
-            # comments and empty lines are fine
-            if line.startswith('#') or not line.strip():
-                return line
-            cookie_list = line.split('\t')
-            if len(cookie_list) != self._ENTRY_LEN:
-                raise compat_cookiejar.LoadError('invalid length %d' % len(cookie_list))
-            cookie = self._CookieFileEntry(*cookie_list)
-            if cookie.expires_at and not cookie.expires_at.isdigit():
-                raise compat_cookiejar.LoadError('invalid expires at %s' % cookie.expires_at)
-            return line
-
-        cf = io.StringIO()
-        with self.open(filename) as f:
-            for line in f:
-                try:
-                    cf.write(prepare_line(line))
-                except compat_cookiejar.LoadError as e:
-                    if f'{line.strip()} '[0] in '[{"':
-                        raise compat_cookiejar.LoadError(
-                            'Cookies file must be Netscape formatted, not JSON. See  '
-                            'https://github.com/ytdl-org/youtube-dl#how-do-i-pass-cookies-to-youtube-dl')
-                    write_string(f'WARNING: skipping cookie file entry due to {e}: {line!r}\n')
-                    continue
-        cf.seek(0)
-        self._really_load(cf, filename, ignore_discard, ignore_expires)
-        # Session cookies are denoted by either `expires` field set to
-        # an empty string or 0. MozillaCookieJar only recognizes the former
-        # (see [1]). So we need force the latter to be recognized as session
-        # cookies on our own.
-        # Session cookies may be important for cookies-based authentication,
-        # e.g. usually, when user does not check 'Remember me' check box while
-        # logging in on a site, some important cookies are stored as session
-        # cookies so that not recognizing them will result in failed login.
-        # 1. https://bugs.python.org/issue17164
-        for cookie in self:
-            # Treat `expires=0` cookies as session cookies
-            if cookie.expires == 0:
-                cookie.expires = None
-                cookie.discard = True
-
-
-class YoutubeDLCookieProcessor(compat_urllib_request.HTTPCookieProcessor):
-    def __init__(self, cookiejar=None):
-        compat_urllib_request.HTTPCookieProcessor.__init__(self, cookiejar)
-
-    def http_response(self, request, response):
-        return compat_urllib_request.HTTPCookieProcessor.http_response(self, request, response)
-
-    https_request = compat_urllib_request.HTTPCookieProcessor.http_request
-    https_response = http_response
-
-
-class YoutubeDLRedirectHandler(compat_urllib_request.HTTPRedirectHandler):
-    """YoutubeDL redirect handler
-
-    The code is based on HTTPRedirectHandler implementation from CPython [1].
-
-    This redirect handler solves two issues:
-     - ensures redirect URL is always unicode under python 2
-     - introduces support for experimental HTTP response status code
-       308 Permanent Redirect [2] used by some sites [3]
-
-    1. https://github.com/python/cpython/blob/master/Lib/urllib/request.py
-    2. https://developer.mozilla.org/en-US/docs/Web/HTTP/Status/308
-    3. https://github.com/ytdl-org/youtube-dl/issues/28768
-    """
-
-    http_error_301 = http_error_303 = http_error_307 = http_error_308 = compat_urllib_request.HTTPRedirectHandler.http_error_302
-
-    def redirect_request(self, req, fp, code, msg, headers, newurl):
-        """Return a Request or None in response to a redirect.
-
-        This is called by the http_error_30x methods when a
-        redirection response is received.  If a redirection should
-        take place, return a new Request to allow http_error_30x to
-        perform the redirect.  Otherwise, raise HTTPError if no-one
-        else should try to handle this url.  Return None if you can't
-        but another Handler might.
-        """
-        m = req.get_method()
-        if (not (code in (301, 302, 303, 307, 308) and m in ("GET", "HEAD")
-                 or code in (301, 302, 303) and m == "POST")):
-            raise compat_HTTPError(req.full_url, code, msg, headers, fp)
-        # Strictly (according to RFC 2616), 301 or 302 in response to
-        # a POST MUST NOT cause a redirection without confirmation
-        # from the user (of urllib.request, in this case).  In practice,
-        # essentially all clients do redirect in this case, so we do
-        # the same.
-
-        # Be conciliant with URIs containing a space.  This is mainly
-        # redundant with the more complete encoding done in http_error_302(),
-        # but it is kept for compatibility with other callers.
-        newurl = newurl.replace(' ', '%20')
-
-        CONTENT_HEADERS = ("content-length", "content-type")
-        # NB: don't use dict comprehension for python 2.6 compatibility
-        newheaders = {k: v for k, v in req.headers.items() if k.lower() not in CONTENT_HEADERS}
-
-        # A 303 must either use GET or HEAD for subsequent request
-        # https://datatracker.ietf.org/doc/html/rfc7231#section-6.4.4
-        if code == 303 and m != 'HEAD':
-            m = 'GET'
-        # 301 and 302 redirects are commonly turned into a GET from a POST
-        # for subsequent requests by browsers, so we'll do the same.
-        # https://datatracker.ietf.org/doc/html/rfc7231#section-6.4.2
-        # https://datatracker.ietf.org/doc/html/rfc7231#section-6.4.3
-        if code in (301, 302) and m == 'POST':
-            m = 'GET'
-
-        return compat_urllib_request.Request(
-            newurl, headers=newheaders, origin_req_host=req.origin_req_host,
-            unverifiable=True, method=m)
-
-
->>>>>>> 379a4f16
 def extract_timezone(date_str):
     m = re.search(
         r'''(?x)
