--- conflicted
+++ resolved
@@ -2689,26 +2689,19 @@
             return ms_info
 
         mpd_duration = parse_duration(mpd_doc.get('mediaPresentationDuration'))
-<<<<<<< HEAD
         availability_start_time = unified_timestamp(
             mpd_doc.get('availabilityStartTime'), with_milliseconds=True) or 0
-        formats, subtitles = [], {}
         stream_numbers = collections.defaultdict(int)
-        for period in mpd_doc.findall(_add_ns('Period')):
+        for period_idx, period in enumerate(mpd_doc.findall(_add_ns('Period'))):
             # segmentIngestTime is completely out of spec, but YT Livestream do this
             segment_ingest_time = period.get('{http://youtube.com/yt/2012/10/10}segmentIngestTime')
             if segment_ingest_time:
                 availability_start_time = unified_timestamp(segment_ingest_time, with_milliseconds=True)
-
-=======
-        stream_numbers = collections.defaultdict(int)
-        for period_idx, period in enumerate(mpd_doc.findall(_add_ns('Period'))):
             period_entry = {
                 'id': period.get('id', f'period-{period_idx}'),
                 'formats': [],
                 'subtitles': collections.defaultdict(list),
             }
->>>>>>> e546e5d3
             period_duration = parse_duration(period.get('duration')) or mpd_duration
             period_ms_info = extract_multisegment_info(period, {
                 'start_number': 1,
