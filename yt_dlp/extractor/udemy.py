import re

from .common import InfoExtractor
from ..compat import compat_str, compat_urlparse
<<<<<<< HEAD
from ..networking.common import Request
=======
from ..networking import Request
>>>>>>> d05b35d7
from ..networking.exceptions import HTTPError
from ..utils import (
    ExtractorError,
    determine_ext,
    extract_attributes,
    float_or_none,
    int_or_none,
    js_to_json,
    smuggle_url,
    try_get,
    unescapeHTML,
    unsmuggle_url,
    url_or_none,
    urlencode_postdata,
)


class UdemyIE(InfoExtractor):
    IE_NAME = 'udemy'
    _VALID_URL = r'''(?x)
                    https?://
                        (?:[^/]+\.)?udemy\.com/
                        (?:
                            [^#]+\#/lecture/|
                            lecture/view/?\?lectureId=|
                            [^/]+/learn/v4/t/lecture/
                        )
                        (?P<id>\d+)
                    '''
    _LOGIN_URL = 'https://www.udemy.com/join/login-popup/?displayType=ajax&showSkipButton=1'
    _ORIGIN_URL = 'https://www.udemy.com'
    _NETRC_MACHINE = 'udemy'

    _TESTS = [{
        'url': 'https://www.udemy.com/java-tutorial/#/lecture/172757',
        'md5': '98eda5b657e752cf945d8445e261b5c5',
        'info_dict': {
            'id': '160614',
            'ext': 'mp4',
            'title': 'Introduction and Installation',
            'description': 'md5:c0d51f6f21ef4ec65f091055a5eef876',
            'duration': 579.29,
        },
        'skip': 'Requires udemy account credentials',
    }, {
        # new URL schema
        'url': 'https://www.udemy.com/electric-bass-right-from-the-start/learn/v4/t/lecture/4580906',
        'only_matching': True,
    }, {
        # no url in outputs format entry
        'url': 'https://www.udemy.com/learn-web-development-complete-step-by-step-guide-to-success/learn/v4/t/lecture/4125812',
        'only_matching': True,
    }, {
        # only outputs rendition
        'url': 'https://www.udemy.com/how-you-can-help-your-local-community-5-amazing-examples/learn/v4/t/lecture/3225750?start=0',
        'only_matching': True,
    }, {
        'url': 'https://wipro.udemy.com/java-tutorial/#/lecture/172757',
        'only_matching': True,
    }]

    def _extract_course_info(self, webpage, video_id):
        course = self._parse_json(
            unescapeHTML(self._search_regex(
                r'ng-init=["\'].*\bcourse=({.+?})[;"\']',
                webpage, 'course', default='{}')),
            video_id, fatal=False) or {}
        course_id = course.get('id') or self._search_regex(
            [
                r'data-course-id=["\'](\d+)',
                r'&quot;courseId&quot;\s*:\s*(\d+)'
            ], webpage, 'course id')
        return course_id, course.get('title')

    def _enroll_course(self, base_url, webpage, course_id):
        def combine_url(base_url, url):
            return compat_urlparse.urljoin(base_url, url) if not url.startswith('http') else url

        checkout_url = unescapeHTML(self._search_regex(
            r'href=(["\'])(?P<url>(?:https?://(?:www\.)?udemy\.com)?/(?:payment|cart)/checkout/.+?)\1',
            webpage, 'checkout url', group='url', default=None))
        if checkout_url:
            raise ExtractorError(
                'Course %s is not free. You have to pay for it before you can download. '
                'Use this URL to confirm purchase: %s'
                % (course_id, combine_url(base_url, checkout_url)),
                expected=True)

        enroll_url = unescapeHTML(self._search_regex(
            r'href=(["\'])(?P<url>(?:https?://(?:www\.)?udemy\.com)?/course/subscribe/.+?)\1',
            webpage, 'enroll url', group='url', default=None))
        if enroll_url:
            webpage = self._download_webpage(
                combine_url(base_url, enroll_url),
                course_id, 'Enrolling in the course',
                headers={'Referer': base_url})
            if '>You have enrolled in' in webpage:
                self.to_screen('%s: Successfully enrolled in the course' % course_id)

    def _download_lecture(self, course_id, lecture_id):
        return self._download_json(
            'https://www.udemy.com/api-2.0/users/me/subscribed-courses/%s/lectures/%s?'
            % (course_id, lecture_id),
            lecture_id, 'Downloading lecture JSON', query={
                'fields[lecture]': 'title,description,view_html,asset',
                'fields[asset]': 'asset_type,stream_url,thumbnail_url,download_urls,stream_urls,captions,data,course_is_drmed',
            })

    def _handle_error(self, response):
        if not isinstance(response, dict):
            return
        error = response.get('error')
        if error:
            error_str = 'Udemy returned error #%s: %s' % (error.get('code'), error.get('message'))
            error_data = error.get('data')
            if error_data:
                error_str += ' - %s' % error_data.get('formErrors')
            raise ExtractorError(error_str, expected=True)

    def _download_webpage_handle(self, *args, **kwargs):
        headers = kwargs.get('headers', {}).copy()
        headers['User-Agent'] = 'Mozilla/5.0 (Windows NT 10.0; Win64; x64) AppleWebKit/537.36 (KHTML, like Gecko) Chrome/72.0.3626.109 Safari/537.36'
        kwargs['headers'] = headers
        ret = super()._download_webpage_handle(
            *args, **kwargs)
        if not ret:
            return ret
        webpage, _ = ret
        if any(p in webpage for p in (
                '>Please verify you are a human',
                'Access to this page has been denied because we believe you are using automation tools to browse the website',
                '"_pxCaptcha"')):
            raise ExtractorError(
                'Udemy asks you to solve a CAPTCHA. Login with browser, '
                'solve CAPTCHA, then export cookies and pass cookie file to '
                'yt-dlp with --cookies.', expected=True)
        return ret

    def _download_json(self, url_or_request, *args, **kwargs):
        headers = {
            'X-Udemy-Snail-Case': 'true',
            'X-Requested-With': 'XMLHttpRequest',
        }
        for cookie in self.cookiejar:
            if cookie.name == 'client_id':
                headers['X-Udemy-Client-Id'] = cookie.value
            elif cookie.name == 'access_token':
                headers['X-Udemy-Bearer-Token'] = cookie.value
                headers['X-Udemy-Authorization'] = 'Bearer %s' % cookie.value

        if isinstance(url_or_request, Request):
            url_or_request.headers.update(headers)
        else:
            url_or_request = Request(url_or_request, headers=headers)

        response = super()._download_json(url_or_request, *args, **kwargs)
        self._handle_error(response)
        return response

    def _perform_login(self, username, password):
        login_popup = self._download_webpage(
            self._LOGIN_URL, None, 'Downloading login popup')

        def is_logged(webpage):
            return any(re.search(p, webpage) for p in (
                r'href=["\'](?:https://www\.udemy\.com)?/user/logout/',
                r'>Logout<'))

        # already logged in
        if is_logged(login_popup):
            return

        login_form = self._form_hidden_inputs('login-form', login_popup)

        login_form.update({
            'email': username,
            'password': password,
        })

        response = self._download_webpage(
            self._LOGIN_URL, None, 'Logging in',
            data=urlencode_postdata(login_form),
            headers={
                'Referer': self._ORIGIN_URL,
                'Origin': self._ORIGIN_URL,
            })

        if not is_logged(response):
            error = self._html_search_regex(
                r'(?s)<div[^>]+class="form-errors[^"]*">(.+?)</div>',
                response, 'error message', default=None)
            if error:
                raise ExtractorError('Unable to login: %s' % error, expected=True)
            raise ExtractorError('Unable to log in')

    def _real_extract(self, url):
        lecture_id = self._match_id(url)
        course_id = unsmuggle_url(url, {})[1].get('course_id')

        webpage = None
        if not course_id:
            webpage = self._download_webpage(url, lecture_id)
            course_id, _ = self._extract_course_info(webpage, lecture_id)

        try:
            lecture = self._download_lecture(course_id, lecture_id)
        except ExtractorError as e:
            # Error could possibly mean we are not enrolled in the course
            if isinstance(e.cause, HTTPError) and e.cause.status == 403:
                webpage = webpage or self._download_webpage(url, lecture_id)
                self._enroll_course(url, webpage, course_id)
                lecture = self._download_lecture(course_id, lecture_id)
            else:
                raise

        title = lecture['title']
        description = lecture.get('description')

        asset = lecture['asset']

        asset_type = asset.get('asset_type') or asset.get('assetType')
        if asset_type != 'Video':
            raise ExtractorError(
                'Lecture %s is not a video' % lecture_id, expected=True)

        stream_url = asset.get('stream_url') or asset.get('streamUrl')
        if stream_url:
            youtube_url = self._search_regex(
                r'(https?://www\.youtube\.com/watch\?v=.*)', stream_url, 'youtube URL', default=None)
            if youtube_url:
                return self.url_result(youtube_url, 'Youtube')

        video_id = compat_str(asset['id'])
        thumbnail = asset.get('thumbnail_url') or asset.get('thumbnailUrl')
        duration = float_or_none(asset.get('data', {}).get('duration'))

        subtitles = {}
        automatic_captions = {}

        formats = []

        def extract_output_format(src, f_id):
            return {
                'url': src.get('url'),
                'format_id': '%sp' % (src.get('height') or f_id),
                'width': int_or_none(src.get('width')),
                'height': int_or_none(src.get('height')),
                'vbr': int_or_none(src.get('video_bitrate_in_kbps')),
                'vcodec': src.get('video_codec'),
                'fps': int_or_none(src.get('frame_rate')),
                'abr': int_or_none(src.get('audio_bitrate_in_kbps')),
                'acodec': src.get('audio_codec'),
                'asr': int_or_none(src.get('audio_sample_rate')),
                'tbr': int_or_none(src.get('total_bitrate_in_kbps')),
                'filesize': int_or_none(src.get('file_size_in_bytes')),
            }

        outputs = asset.get('data', {}).get('outputs')
        if not isinstance(outputs, dict):
            outputs = {}

        def add_output_format_meta(f, key):
            output = outputs.get(key)
            if isinstance(output, dict):
                output_format = extract_output_format(output, key)
                output_format.update(f)
                return output_format
            return f

        def extract_formats(source_list):
            if not isinstance(source_list, list):
                return
            for source in source_list:
                video_url = url_or_none(source.get('file') or source.get('src'))
                if not video_url:
                    continue
                if source.get('type') == 'application/x-mpegURL' or determine_ext(video_url) == 'm3u8':
                    formats.extend(self._extract_m3u8_formats(
                        video_url, video_id, 'mp4', entry_protocol='m3u8_native',
                        m3u8_id='hls', fatal=False))
                    continue
                format_id = source.get('label')
                f = {
                    'url': video_url,
                    'format_id': '%sp' % format_id,
                    'height': int_or_none(format_id),
                }
                if format_id:
                    # Some videos contain additional metadata (e.g.
                    # https://www.udemy.com/ios9-swift/learn/#/lecture/3383208)
                    f = add_output_format_meta(f, format_id)
                formats.append(f)

        def extract_subtitles(track_list):
            if not isinstance(track_list, list):
                return
            for track in track_list:
                if not isinstance(track, dict):
                    continue
                if track.get('kind') != 'captions':
                    continue
                src = url_or_none(track.get('src'))
                if not src:
                    continue
                lang = track.get('language') or track.get(
                    'srclang') or track.get('label')
                sub_dict = automatic_captions if track.get(
                    'autogenerated') is True else subtitles
                sub_dict.setdefault(lang, []).append({
                    'url': src,
                })

        for url_kind in ('download', 'stream'):
            urls = asset.get('%s_urls' % url_kind)
            if isinstance(urls, dict):
                extract_formats(urls.get('Video'))

        captions = asset.get('captions')
        if isinstance(captions, list):
            for cc in captions:
                if not isinstance(cc, dict):
                    continue
                cc_url = url_or_none(cc.get('url'))
                if not cc_url:
                    continue
                lang = try_get(cc, lambda x: x['locale']['locale'], compat_str)
                sub_dict = (automatic_captions if cc.get('source') == 'auto'
                            else subtitles)
                sub_dict.setdefault(lang or 'en', []).append({
                    'url': cc_url,
                })

        view_html = lecture.get('view_html')
        if view_html:
            view_html_urls = set()
            for source in re.findall(r'<source[^>]+>', view_html):
                attributes = extract_attributes(source)
                src = attributes.get('src')
                if not src:
                    continue
                res = attributes.get('data-res')
                height = int_or_none(res)
                if src in view_html_urls:
                    continue
                view_html_urls.add(src)
                if attributes.get('type') == 'application/x-mpegURL' or determine_ext(src) == 'm3u8':
                    m3u8_formats = self._extract_m3u8_formats(
                        src, video_id, 'mp4', entry_protocol='m3u8_native',
                        m3u8_id='hls', fatal=False)
                    for f in m3u8_formats:
                        m = re.search(r'/hls_(?P<height>\d{3,4})_(?P<tbr>\d{2,})/', f['url'])
                        if m:
                            if not f.get('height'):
                                f['height'] = int(m.group('height'))
                            if not f.get('tbr'):
                                f['tbr'] = int(m.group('tbr'))
                    formats.extend(m3u8_formats)
                else:
                    formats.append(add_output_format_meta({
                        'url': src,
                        'format_id': '%dp' % height if height else None,
                        'height': height,
                    }, res))

            # react rendition since 2017.04.15 (see
            # https://github.com/ytdl-org/youtube-dl/issues/12744)
            data = self._parse_json(
                self._search_regex(
                    r'videojs-setup-data=(["\'])(?P<data>{.+?})\1', view_html,
                    'setup data', default='{}', group='data'), video_id,
                transform_source=unescapeHTML, fatal=False)
            if data and isinstance(data, dict):
                extract_formats(data.get('sources'))
                if not duration:
                    duration = int_or_none(data.get('duration'))
                extract_subtitles(data.get('tracks'))

            if not subtitles and not automatic_captions:
                text_tracks = self._parse_json(
                    self._search_regex(
                        r'text-tracks=(["\'])(?P<data>\[.+?\])\1', view_html,
                        'text tracks', default='{}', group='data'), video_id,
                    transform_source=lambda s: js_to_json(unescapeHTML(s)),
                    fatal=False)
                extract_subtitles(text_tracks)

        if not formats and outputs:
            for format_id, output in outputs.items():
                f = extract_output_format(output, format_id)
                if f.get('url'):
                    formats.append(f)

        if not formats and asset.get('course_is_drmed'):
            self.report_drm(video_id)

        return {
            'id': video_id,
            'title': title,
            'description': description,
            'thumbnail': thumbnail,
            'duration': duration,
            'formats': formats,
            'subtitles': subtitles,
            'automatic_captions': automatic_captions,
        }


class UdemyCourseIE(UdemyIE):  # XXX: Do not subclass from concrete IE
    IE_NAME = 'udemy:course'
    _VALID_URL = r'https?://(?:[^/]+\.)?udemy\.com/(?P<id>[^/?#&]+)'
    _TESTS = [{
        'url': 'https://www.udemy.com/java-tutorial/',
        'only_matching': True,
    }, {
        'url': 'https://wipro.udemy.com/java-tutorial/',
        'only_matching': True,
    }]

    @classmethod
    def suitable(cls, url):
        return False if UdemyIE.suitable(url) else super().suitable(url)

    def _real_extract(self, url):
        course_path = self._match_id(url)

        webpage = self._download_webpage(url, course_path)

        course_id, title = self._extract_course_info(webpage, course_path)

        self._enroll_course(url, webpage, course_id)

        response = self._download_json(
            'https://www.udemy.com/api-2.0/courses/%s/cached-subscriber-curriculum-items' % course_id,
            course_id, 'Downloading course curriculum', query={
                'fields[chapter]': 'title,object_index',
                'fields[lecture]': 'title,asset',
                'page_size': '1000',
            })

        entries = []
        chapter, chapter_number = [None] * 2
        for entry in response['results']:
            clazz = entry.get('_class')
            if clazz == 'lecture':
                asset = entry.get('asset')
                if isinstance(asset, dict):
                    asset_type = asset.get('asset_type') or asset.get('assetType')
                    if asset_type != 'Video':
                        continue
                lecture_id = entry.get('id')
                if lecture_id:
                    entry = {
                        '_type': 'url_transparent',
                        'url': smuggle_url(
                            f'https://www.udemy.com/{course_path}/learn/v4/t/lecture/{entry["id"]}',
                            {'course_id': course_id}),
                        'title': entry.get('title'),
                        'ie_key': UdemyIE.ie_key(),
                    }
                    if chapter_number:
                        entry['chapter_number'] = chapter_number
                    if chapter:
                        entry['chapter'] = chapter
                    entries.append(entry)
            elif clazz == 'chapter':
                chapter_number = entry.get('object_index')
                chapter = entry.get('title')

        return self.playlist_result(entries, course_id, title)<|MERGE_RESOLUTION|>--- conflicted
+++ resolved
@@ -2,11 +2,7 @@
 
 from .common import InfoExtractor
 from ..compat import compat_str, compat_urlparse
-<<<<<<< HEAD
-from ..networking.common import Request
-=======
 from ..networking import Request
->>>>>>> d05b35d7
 from ..networking.exceptions import HTTPError
 from ..utils import (
     ExtractorError,
@@ -130,7 +126,7 @@
         headers = kwargs.get('headers', {}).copy()
         headers['User-Agent'] = 'Mozilla/5.0 (Windows NT 10.0; Win64; x64) AppleWebKit/537.36 (KHTML, like Gecko) Chrome/72.0.3626.109 Safari/537.36'
         kwargs['headers'] = headers
-        ret = super()._download_webpage_handle(
+        ret = super(UdemyIE, self)._download_webpage_handle(
             *args, **kwargs)
         if not ret:
             return ret
@@ -162,7 +158,7 @@
         else:
             url_or_request = Request(url_or_request, headers=headers)
 
-        response = super()._download_json(url_or_request, *args, **kwargs)
+        response = super(UdemyIE, self)._download_json(url_or_request, *args, **kwargs)
         self._handle_error(response)
         return response
 
@@ -427,7 +423,7 @@
 
     @classmethod
     def suitable(cls, url):
-        return False if UdemyIE.suitable(url) else super().suitable(url)
+        return False if UdemyIE.suitable(url) else super(UdemyCourseIE, cls).suitable(url)
 
     def _real_extract(self, url):
         course_path = self._match_id(url)
