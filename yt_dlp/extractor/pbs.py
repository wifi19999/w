--- conflicted
+++ resolved
@@ -188,11 +188,7 @@
            # Direct video URL
            (?:{})/(?:(?:vir|port)alplayer|video)/(?P<id>[0-9]+)(?:[?/]|$) |
            # Article with embedded player (or direct video)
-<<<<<<< HEAD
-           (?:www\.)?pbs(?:socal)?\.org/(?:[^/]+/){1,5}(?P<presumptive_id>[^/]+?)(?:\.html)?/?(?:$|[?\#]) |
-=======
-           (?:www\.)?pbs\.org/(?:[^/]+/){{1,5}}(?P<presumptive_id>[^/]+?)(?:\.html)?/?(?:$|[?\#]) |
->>>>>>> add96eb9
+           (?:www\.)?pbs(?:socal)?\.org/(?:[^/]+/){{1,5}}(?P<presumptive_id>[^/]+?)(?:\.html)?/?(?:$|[?\#]) |
            # Player
            (?:video|player)\.pbs\.org/(?:widget/)?partnerplayer/(?P<player_id>[^/]+)
         )
