--- conflicted
+++ resolved
@@ -1603,11 +1603,7 @@
     QQMusicPlaylistIE,
     QQMusicSingerIE,
     QQMusicToplistIE,
-<<<<<<< HEAD
-    QQMusicPlaylistIE,
     QQMusicVideoIE,
-=======
->>>>>>> 2e5a47da
 )
 from .r7 import (
     R7IE,
