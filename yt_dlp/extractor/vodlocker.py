from .common import InfoExtractor
<<<<<<< HEAD
from ..networking.common import Request
=======
from ..networking import Request
>>>>>>> d05b35d7
from ..utils import NO_DEFAULT, ExtractorError, urlencode_postdata


class VodlockerIE(InfoExtractor):
    _VALID_URL = r'https?://(?:www\.)?vodlocker\.(?:com|city)/(?:embed-)?(?P<id>[0-9a-zA-Z]+)(?:\..*?)?'

    _TESTS = [{
        'url': 'http://vodlocker.com/e8wvyzz4sl42',
        'md5': 'ce0c2d18fa0735f1bd91b69b0e54aacf',
        'info_dict': {
            'id': 'e8wvyzz4sl42',
            'ext': 'mp4',
            'title': 'Germany vs Brazil',
            'thumbnail': r're:http://.*\.jpg',
        },
    }]

    def _real_extract(self, url):
        video_id = self._match_id(url)
        webpage = self._download_webpage(url, video_id)

        if any(p in webpage for p in (
                '>THIS FILE WAS DELETED<',
                '>File Not Found<',
                'The file you were looking for could not be found, sorry for any inconvenience.<',
                '>The file was removed')):
            raise ExtractorError('Video %s does not exist' % video_id, expected=True)

        fields = self._hidden_inputs(webpage)

        if fields['op'] == 'download1':
            self._sleep(3, video_id)  # they do detect when requests happen too fast!
            post = urlencode_postdata(fields)
            req = Request(url, post)
            req.headers['Content-type'] = 'application/x-www-form-urlencoded'
            webpage = self._download_webpage(
                req, video_id, 'Downloading video page')

        def extract_file_url(html, default=NO_DEFAULT):
            return self._search_regex(
                r'file:\s*"(http[^\"]+)",', html, 'file url', default=default)

        video_url = extract_file_url(webpage, default=None)

        if not video_url:
            embed_url = self._search_regex(
                r'<iframe[^>]+src=(["\'])(?P<url>(?:https?://)?vodlocker\.(?:com|city)/embed-.+?)\1',
                webpage, 'embed url', group='url')
            embed_webpage = self._download_webpage(
                embed_url, video_id, 'Downloading embed webpage')
            video_url = extract_file_url(embed_webpage)
            thumbnail_webpage = embed_webpage
        else:
            thumbnail_webpage = webpage

        title = self._search_regex(
            r'id="file_title".*?>\s*(.*?)\s*<(?:br|span)', webpage, 'title')
        thumbnail = self._search_regex(
            r'image:\s*"(http[^\"]+)",', thumbnail_webpage, 'thumbnail', fatal=False)

        formats = [{
            'format_id': 'sd',
            'url': video_url,
        }]

        return {
            'id': video_id,
            'title': title,
            'thumbnail': thumbnail,
            'formats': formats,
        }<|MERGE_RESOLUTION|>--- conflicted
+++ resolved
@@ -1,9 +1,5 @@
 from .common import InfoExtractor
-<<<<<<< HEAD
-from ..networking.common import Request
-=======
 from ..networking import Request
->>>>>>> d05b35d7
 from ..utils import NO_DEFAULT, ExtractorError, urlencode_postdata
 
 
