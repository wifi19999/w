--- conflicted
+++ resolved
@@ -2647,12 +2647,8 @@
         if first_bytes.startswith(b'#EXTM3U'):
             self.report_detected('M3U playlist')
             info_dict['formats'], info_dict['subtitles'] = self._extract_m3u8_formats_and_subtitles(url, video_id, 'mp4')
-<<<<<<< HEAD
             if self._hls_segment_query(url):
                 info_dict.update(self._hls_segment_query(url))
-            self._sort_formats(info_dict['formats'])
-=======
->>>>>>> bc87dac7
             return info_dict
 
         # Maybe it's a direct link to a video?
