--- conflicted
+++ resolved
@@ -358,43 +358,8 @@
             for video in data_json.get('itemList', []):
                 video_id = video['id']
                 video_url = f'https://www.tiktok.com/@{user_id}/video/{video_id}'
-<<<<<<< HEAD
                 yield self._url_result(video_url, 'TikTok', video_id, str_or_none(video.get('desc')))
-            if not data_json['hasMore']:
-=======
-                download_url = try_get(video, (lambda x: x['video']['playAddr'],
-                                               lambda x: x['video']['downloadAddr']))
-                thumbnail = try_get(video, lambda x: x['video']['originCover'])
-                height = try_get(video, lambda x: x['video']['height'], int)
-                width = try_get(video, lambda x: x['video']['width'], int)
-                yield {
-                    'id': video_id,
-                    'ie_key': TikTokIE.ie_key(),
-                    'extractor': 'TikTok',
-                    'url': download_url,
-                    'ext': 'mp4',
-                    'height': height,
-                    'width': width,
-                    'title': str_or_none(video.get('desc')),
-                    'duration': try_get(video, lambda x: x['video']['duration'], int),
-                    'view_count': try_get(video, lambda x: x['stats']['playCount'], int),
-                    'like_count': try_get(video, lambda x: x['stats']['diggCount'], int),
-                    'comment_count': try_get(video, lambda x: x['stats']['commentCount'], int),
-                    'repost_count': try_get(video, lambda x: x['stats']['shareCount'], int),
-                    'timestamp': video.get('createTime'),
-                    'creator': try_get(video, lambda x: x['author']['nickname'], str),
-                    'uploader': try_get(video, lambda x: x['author']['uniqueId'], str),
-                    'uploader_id': try_get(video, lambda x: x['author']['id'], str),
-                    'uploader_url': f'https://www.tiktok.com/@{user_id}',
-                    'thumbnails': [{'url': thumbnail, 'height': height, 'width': width}],
-                    'description': str_or_none(video.get('desc')),
-                    'webpage_url': video_url,
-                    'http_headers': {
-                        'Referer': video_url,
-                    }
-                }
             if not data_json.get('hasMore'):
->>>>>>> bc78ff8b
                 break
             cursor = data_json['cursor']
 
