--- conflicted
+++ resolved
@@ -537,6 +537,7 @@
             'id': video_id,
             **traverse_obj(music_info, {
                 'track': ('title', {str}),
+                'track_id': ('id', {str}, {lambda x: x or None}),
                 'album': ('album', {str}, {lambda x: x or None}),
                 'artists': ('authorName', {str}, {lambda x: [x] if x else None}),
                 'duration': ('duration', {int_or_none}),
@@ -560,15 +561,6 @@
                 'repost_count': 'shareCount',
                 'comment_count': 'commentCount',
             }, expected_type=int_or_none),
-<<<<<<< HEAD
-            **traverse_obj(music_info, {
-                'track': ('title', {str}),
-                'track_id': ('id', {str}, {lambda x: x or None}),
-                'album': ('album', {str}, {lambda x: x or None}),
-                'artists': ('authorName', {str}, {lambda x: [x] if x else None}),
-            }),
-=======
->>>>>>> 4ccd73fe
             'channel_id': channel_id,
             'uploader_url': user_url,
             'formats': formats,
