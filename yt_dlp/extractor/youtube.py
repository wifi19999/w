# coding: utf-8

from __future__ import unicode_literals

import base64
import calendar
import copy
import datetime
import hashlib
import itertools
import json
import os.path
import random
import re
import time
import traceback

from .common import InfoExtractor, SearchInfoExtractor
from ..compat import (
    compat_chr,
    compat_HTTPError,
    compat_parse_qs,
    compat_str,
    compat_urllib_parse_unquote_plus,
    compat_urllib_parse_urlencode,
    compat_urllib_parse_urlparse,
    compat_urlparse,
)
from ..jsinterp import JSInterpreter
from ..utils import (
    bool_or_none,
    bytes_to_intlist,
    clean_html,
    dict_get,
    datetime_from_str,
    error_to_compat_str,
    ExtractorError,
    format_field,
    float_or_none,
    int_or_none,
    intlist_to_bytes,
    mimetype2ext,
    parse_codecs,
    parse_count,
    parse_duration,
    qualities,
    remove_start,
    smuggle_url,
    str_or_none,
    str_to_int,
    try_get,
    unescapeHTML,
    unified_strdate,
    unsmuggle_url,
    update_url_query,
    url_or_none,
    urlencode_postdata,
    urljoin,
    variadic
)


def parse_qs(url):
    return compat_urlparse.parse_qs(compat_urlparse.urlparse(url).query)


class YoutubeBaseInfoExtractor(InfoExtractor):
    """Provide base functions for Youtube extractors"""
    _LOGIN_URL = 'https://accounts.google.com/ServiceLogin'
    _TWOFACTOR_URL = 'https://accounts.google.com/signin/challenge'

    _LOOKUP_URL = 'https://accounts.google.com/_/signin/sl/lookup'
    _CHALLENGE_URL = 'https://accounts.google.com/_/signin/sl/challenge'
    _TFA_URL = 'https://accounts.google.com/_/signin/challenge?hl=en&TL={0}'

    _RESERVED_NAMES = (
        r'channel|c|user|browse|playlist|watch|w|v|embed|e|watch_popup|shorts|'
        r'movies|results|shared|hashtag|trending|feed|feeds|oembed|get_video_info|'
        r'storefront|oops|index|account|reporthistory|t/terms|about|upload|signin|logout')

    _NETRC_MACHINE = 'youtube'
    # If True it will raise an error if no login info is provided
    _LOGIN_REQUIRED = False

    _PLAYLIST_ID_RE = r'(?:(?:PL|LL|EC|UU|FL|RD|UL|TL|PU|OLAK5uy_)[0-9A-Za-z-_]{10,}|RDMM|WL|LL|LM)'

    def _login(self):
        """
        Attempt to log in to YouTube.
        True is returned if successful or skipped.
        False is returned if login failed.

        If _LOGIN_REQUIRED is set and no authentication was provided, an error is raised.
        """

        def warn(message):
            self.report_warning(message)

        # username+password login is broken
        if self._LOGIN_REQUIRED and self.get_param('cookiefile') is None:
            self.raise_login_required(
                'Login details are needed to download this content', method='cookies')
        username, password = self._get_login_info()
        if username:
            warn('Logging in using username and password is broken. %s' % self._LOGIN_HINTS['cookies'])
        return

        # Everything below this is broken!
        r'''
        # No authentication to be performed
        if username is None:
            if self._LOGIN_REQUIRED and self.get_param('cookiefile') is None:
                raise ExtractorError('No login info available, needed for using %s.' % self.IE_NAME, expected=True)
            # if self.get_param('cookiefile'):  # TODO remove 'and False' later - too many people using outdated cookies and open issues, remind them.
            #     self.to_screen('[Cookies] Reminder - Make sure to always use up to date cookies!')
            return True

        login_page = self._download_webpage(
            self._LOGIN_URL, None,
            note='Downloading login page',
            errnote='unable to fetch login page', fatal=False)
        if login_page is False:
            return

        login_form = self._hidden_inputs(login_page)

        def req(url, f_req, note, errnote):
            data = login_form.copy()
            data.update({
                'pstMsg': 1,
                'checkConnection': 'youtube',
                'checkedDomains': 'youtube',
                'hl': 'en',
                'deviceinfo': '[null,null,null,[],null,"US",null,null,[],"GlifWebSignIn",null,[null,null,[]]]',
                'f.req': json.dumps(f_req),
                'flowName': 'GlifWebSignIn',
                'flowEntry': 'ServiceLogin',
                # TODO: reverse actual botguard identifier generation algo
                'bgRequest': '["identifier",""]',
            })
            return self._download_json(
                url, None, note=note, errnote=errnote,
                transform_source=lambda s: re.sub(r'^[^[]*', '', s),
                fatal=False,
                data=urlencode_postdata(data), headers={
                    'Content-Type': 'application/x-www-form-urlencoded;charset=utf-8',
                    'Google-Accounts-XSRF': 1,
                })

        lookup_req = [
            username,
            None, [], None, 'US', None, None, 2, False, True,
            [
                None, None,
                [2, 1, None, 1,
                 'https://accounts.google.com/ServiceLogin?passive=true&continue=https%3A%2F%2Fwww.youtube.com%2Fsignin%3Fnext%3D%252F%26action_handle_signin%3Dtrue%26hl%3Den%26app%3Ddesktop%26feature%3Dsign_in_button&hl=en&service=youtube&uilel=3&requestPath=%2FServiceLogin&Page=PasswordSeparationSignIn',
                 None, [], 4],
                1, [None, None, []], None, None, None, True
            ],
            username,
        ]

        lookup_results = req(
            self._LOOKUP_URL, lookup_req,
            'Looking up account info', 'Unable to look up account info')

        if lookup_results is False:
            return False

        user_hash = try_get(lookup_results, lambda x: x[0][2], compat_str)
        if not user_hash:
            warn('Unable to extract user hash')
            return False

        challenge_req = [
            user_hash,
            None, 1, None, [1, None, None, None, [password, None, True]],
            [
                None, None, [2, 1, None, 1, 'https://accounts.google.com/ServiceLogin?passive=true&continue=https%3A%2F%2Fwww.youtube.com%2Fsignin%3Fnext%3D%252F%26action_handle_signin%3Dtrue%26hl%3Den%26app%3Ddesktop%26feature%3Dsign_in_button&hl=en&service=youtube&uilel=3&requestPath=%2FServiceLogin&Page=PasswordSeparationSignIn', None, [], 4],
                1, [None, None, []], None, None, None, True
            ]]

        challenge_results = req(
            self._CHALLENGE_URL, challenge_req,
            'Logging in', 'Unable to log in')

        if challenge_results is False:
            return

        login_res = try_get(challenge_results, lambda x: x[0][5], list)
        if login_res:
            login_msg = try_get(login_res, lambda x: x[5], compat_str)
            warn(
                'Unable to login: %s' % 'Invalid password'
                if login_msg == 'INCORRECT_ANSWER_ENTERED' else login_msg)
            return False

        res = try_get(challenge_results, lambda x: x[0][-1], list)
        if not res:
            warn('Unable to extract result entry')
            return False

        login_challenge = try_get(res, lambda x: x[0][0], list)
        if login_challenge:
            challenge_str = try_get(login_challenge, lambda x: x[2], compat_str)
            if challenge_str == 'TWO_STEP_VERIFICATION':
                # SEND_SUCCESS - TFA code has been successfully sent to phone
                # QUOTA_EXCEEDED - reached the limit of TFA codes
                status = try_get(login_challenge, lambda x: x[5], compat_str)
                if status == 'QUOTA_EXCEEDED':
                    warn('Exceeded the limit of TFA codes, try later')
                    return False

                tl = try_get(challenge_results, lambda x: x[1][2], compat_str)
                if not tl:
                    warn('Unable to extract TL')
                    return False

                tfa_code = self._get_tfa_info('2-step verification code')

                if not tfa_code:
                    warn(
                        'Two-factor authentication required. Provide it either interactively or with --twofactor <code>'
                        '(Note that only TOTP (Google Authenticator App) codes work at this time.)')
                    return False

                tfa_code = remove_start(tfa_code, 'G-')

                tfa_req = [
                    user_hash, None, 2, None,
                    [
                        9, None, None, None, None, None, None, None,
                        [None, tfa_code, True, 2]
                    ]]

                tfa_results = req(
                    self._TFA_URL.format(tl), tfa_req,
                    'Submitting TFA code', 'Unable to submit TFA code')

                if tfa_results is False:
                    return False

                tfa_res = try_get(tfa_results, lambda x: x[0][5], list)
                if tfa_res:
                    tfa_msg = try_get(tfa_res, lambda x: x[5], compat_str)
                    warn(
                        'Unable to finish TFA: %s' % 'Invalid TFA code'
                        if tfa_msg == 'INCORRECT_ANSWER_ENTERED' else tfa_msg)
                    return False

                check_cookie_url = try_get(
                    tfa_results, lambda x: x[0][-1][2], compat_str)
            else:
                CHALLENGES = {
                    'LOGIN_CHALLENGE': "This device isn't recognized. For your security, Google wants to make sure it's really you.",
                    'USERNAME_RECOVERY': 'Please provide additional information to aid in the recovery process.',
                    'REAUTH': "There is something unusual about your activity. For your security, Google wants to make sure it's really you.",
                }
                challenge = CHALLENGES.get(
                    challenge_str,
                    '%s returned error %s.' % (self.IE_NAME, challenge_str))
                warn('%s\nGo to https://accounts.google.com/, login and solve a challenge.' % challenge)
                return False
        else:
            check_cookie_url = try_get(res, lambda x: x[2], compat_str)

        if not check_cookie_url:
            warn('Unable to extract CheckCookie URL')
            return False

        check_cookie_results = self._download_webpage(
            check_cookie_url, None, 'Checking cookie', fatal=False)

        if check_cookie_results is False:
            return False

        if 'https://myaccount.google.com/' not in check_cookie_results:
            warn('Unable to log in')
            return False

        return True
        '''

    def _initialize_consent(self):
        cookies = self._get_cookies('https://www.youtube.com/')
        if cookies.get('__Secure-3PSID'):
            return
        consent_id = None
        consent = cookies.get('CONSENT')
        if consent:
            if 'YES' in consent.value:
                return
            consent_id = self._search_regex(
                r'PENDING\+(\d+)', consent.value, 'consent', default=None)
        if not consent_id:
            consent_id = random.randint(100, 999)
        self._set_cookie('.youtube.com', 'CONSENT', 'YES+cb.20210328-17-p0.en+FX+%s' % consent_id)

    def _real_initialize(self):
        self._initialize_consent()
        if self._downloader is None:
            return
        if not self._login():
            return

    _YT_INITIAL_DATA_RE = r'(?:window\s*\[\s*["\']ytInitialData["\']\s*\]|ytInitialData)\s*=\s*({.+?})\s*;'
    _YT_INITIAL_PLAYER_RESPONSE_RE = r'ytInitialPlayerResponse\s*=\s*({.+?})\s*;'
    _YT_INITIAL_BOUNDARY_RE = r'(?:var\s+meta|</script|\n)'

    _YT_DEFAULT_YTCFGS = {
        'WEB': {
            'INNERTUBE_API_VERSION': 'v1',
            'INNERTUBE_CLIENT_NAME': 'WEB',
            'INNERTUBE_CLIENT_VERSION': '2.20210622.10.00',
            'INNERTUBE_API_KEY': 'AIzaSyAO_FJ2SlqU8Q4STEHLGCilw_Y9_11qcW8',
            'INNERTUBE_CONTEXT': {
                'client': {
                    'clientName': 'WEB',
                    'clientVersion': '2.20210622.10.00',
                    'hl': 'en',
                }
            },
            'INNERTUBE_CONTEXT_CLIENT_NAME': 1
        },
        'WEB_REMIX': {
            'INNERTUBE_API_VERSION': 'v1',
            'INNERTUBE_CLIENT_NAME': 'WEB_REMIX',
            'INNERTUBE_CLIENT_VERSION': '1.20210621.00.00',
            'INNERTUBE_API_KEY': 'AIzaSyC9XL3ZjWddXya6X74dJoCTL-WEYFDNX30',
            'INNERTUBE_CONTEXT': {
                'client': {
                    'clientName': 'WEB_REMIX',
                    'clientVersion': '1.20210621.00.00',
                    'hl': 'en',
                }
            },
            'INNERTUBE_CONTEXT_CLIENT_NAME': 67
        },
        'WEB_EMBEDDED_PLAYER': {
            'INNERTUBE_API_VERSION': 'v1',
            'INNERTUBE_CLIENT_NAME': 'WEB_EMBEDDED_PLAYER',
            'INNERTUBE_CLIENT_VERSION': '1.20210620.0.1',
            'INNERTUBE_API_KEY': 'AIzaSyAO_FJ2SlqU8Q4STEHLGCilw_Y9_11qcW8',
            'INNERTUBE_CONTEXT': {
                'client': {
                    'clientName': 'WEB_EMBEDDED_PLAYER',
                    'clientVersion': '1.20210620.0.1',
                    'hl': 'en',
                }
            },
            'INNERTUBE_CONTEXT_CLIENT_NAME': 56
        },
        'ANDROID': {
            'INNERTUBE_API_VERSION': 'v1',
            'INNERTUBE_CLIENT_NAME': 'ANDROID',
            'INNERTUBE_CLIENT_VERSION': '16.20',
            'INNERTUBE_API_KEY': 'AIzaSyAO_FJ2SlqU8Q4STEHLGCilw_Y9_11qcW8',
            'INNERTUBE_CONTEXT': {
                'client': {
                    'clientName': 'ANDROID',
                    'clientVersion': '16.20',
                    'hl': 'en',
                }
            },
            'INNERTUBE_CONTEXT_CLIENT_NAME': 3
        },
        'ANDROID_EMBEDDED_PLAYER': {
            'INNERTUBE_API_VERSION': 'v1',
            'INNERTUBE_CLIENT_NAME': 'ANDROID_EMBEDDED_PLAYER',
            'INNERTUBE_CLIENT_VERSION': '16.20',
            'INNERTUBE_API_KEY': 'AIzaSyAO_FJ2SlqU8Q4STEHLGCilw_Y9_11qcW8',
            'INNERTUBE_CONTEXT': {
                'client': {
                    'clientName': 'ANDROID_EMBEDDED_PLAYER',
                    'clientVersion': '16.20',
                    'hl': 'en',
                }
            },
            'INNERTUBE_CONTEXT_CLIENT_NAME': 55
        },
        'ANDROID_MUSIC': {
            'INNERTUBE_API_VERSION': 'v1',
            'INNERTUBE_CLIENT_NAME': 'ANDROID_MUSIC',
            'INNERTUBE_CLIENT_VERSION': '4.32',
            'INNERTUBE_API_KEY': 'AIzaSyC9XL3ZjWddXya6X74dJoCTL-WEYFDNX30',
            'INNERTUBE_CONTEXT': {
                'client': {
                    'clientName': 'ANDROID_MUSIC',
                    'clientVersion': '4.32',
                    'hl': 'en',
                }
            },
            'INNERTUBE_CONTEXT_CLIENT_NAME': 21
        }
    }

    _YT_DEFAULT_INNERTUBE_HOSTS = {
        'DIRECT': 'youtubei.googleapis.com',
        'WEB': 'www.youtube.com',
        'WEB_REMIX': 'music.youtube.com',
        'ANDROID_MUSIC': 'music.youtube.com'
    }

    def _get_default_ytcfg(self, client='WEB'):
        if client in self._YT_DEFAULT_YTCFGS:
            return copy.deepcopy(self._YT_DEFAULT_YTCFGS[client])
        self.write_debug(f'INNERTUBE default client {client} does not exist - falling back to WEB client.')
        return copy.deepcopy(self._YT_DEFAULT_YTCFGS['WEB'])

    def _get_innertube_host(self, client='WEB'):
        return dict_get(self._YT_DEFAULT_INNERTUBE_HOSTS, (client, 'WEB'))

    def _ytcfg_get_safe(self, ytcfg, getter, expected_type=None, default_client='WEB'):
        # try_get but with fallback to default ytcfg client values when present
        _func = lambda y: try_get(y, getter, expected_type)
        return _func(ytcfg) or _func(self._get_default_ytcfg(default_client))

    def _extract_client_name(self, ytcfg, default_client='WEB'):
        return self._ytcfg_get_safe(ytcfg, lambda x: x['INNERTUBE_CLIENT_NAME'], compat_str, default_client)

    @staticmethod
    def _extract_session_index(ytcfg):
        return int_or_none(try_get(ytcfg, lambda x: x['SESSION_INDEX']))

    def _extract_client_version(self, ytcfg, default_client='WEB'):
        return self._ytcfg_get_safe(ytcfg, lambda x: x['INNERTUBE_CLIENT_VERSION'], compat_str, default_client)

    def _extract_api_key(self, ytcfg=None, default_client='WEB'):
        return self._ytcfg_get_safe(ytcfg, lambda x: x['INNERTUBE_API_KEY'], compat_str, default_client)

    def _extract_context(self, ytcfg=None, default_client='WEB'):
        _get_context = lambda y: try_get(y, lambda x: x['INNERTUBE_CONTEXT'], dict)
        context = _get_context(ytcfg)
        if context:
            return context

        context = _get_context(self._get_default_ytcfg(default_client))
        if not ytcfg:
            return context

        # Recreate the client context (required)
        context['client'].update({
            'clientVersion': self._extract_client_version(ytcfg, default_client),
            'clientName': self._extract_client_name(ytcfg, default_client),
        })
        visitor_data = try_get(ytcfg, lambda x: x['VISITOR_DATA'], compat_str)
        if visitor_data:
            context['client']['visitorData'] = visitor_data
        return context

    def _generate_sapisidhash_header(self, origin='https://www.youtube.com'):
        # Sometimes SAPISID cookie isn't present but __Secure-3PAPISID is.
        # See: https://github.com/yt-dlp/yt-dlp/issues/393
        yt_cookies = self._get_cookies('https://www.youtube.com')
        sapisid_cookie = dict_get(
            yt_cookies, ('__Secure-3PAPISID', 'SAPISID'))
        if sapisid_cookie is None:
            return
        time_now = round(time.time())
        # SAPISID cookie is required if not already present
        if not yt_cookies.get('SAPISID'):
            self._set_cookie(
                '.youtube.com', 'SAPISID', sapisid_cookie.value, secure=True, expire_time=time_now + 3600)
        # SAPISIDHASH algorithm from https://stackoverflow.com/a/32065323
        sapisidhash = hashlib.sha1(
            f'{time_now} {sapisid_cookie.value} {origin}'.encode('utf-8')).hexdigest()
        return f'SAPISIDHASH {time_now}_{sapisidhash}'

    def _call_api(self, ep, query, video_id, fatal=True, headers=None,
                  note='Downloading API JSON', errnote='Unable to download API page',
                  context=None, api_key=None, api_hostname=None, default_client='WEB'):

        data = {'context': context} if context else {'context': self._extract_context(default_client=default_client)}
        data.update(query)
        real_headers = self._generate_api_headers(client=default_client)
        real_headers.update({'content-type': 'application/json'})
        if headers:
            real_headers.update(headers)
        return self._download_json(
            'https://%s/youtubei/v1/%s' % (api_hostname or self._get_innertube_host(default_client), ep),
            video_id=video_id, fatal=fatal, note=note, errnote=errnote,
            data=json.dumps(data).encode('utf8'), headers=real_headers,
            query={'key': api_key or self._extract_api_key()})

    def _extract_yt_initial_data(self, video_id, webpage):
        return self._parse_json(
            self._search_regex(
                (r'%s\s*%s' % (self._YT_INITIAL_DATA_RE, self._YT_INITIAL_BOUNDARY_RE),
                 self._YT_INITIAL_DATA_RE), webpage, 'yt initial data'),
            video_id)

    def _extract_identity_token(self, webpage, item_id):
        ytcfg = self._extract_ytcfg(item_id, webpage)
        if ytcfg:
            token = try_get(ytcfg, lambda x: x['ID_TOKEN'], compat_str)
            if token:
                return token
        return self._search_regex(
            r'\bID_TOKEN["\']\s*:\s*["\'](.+?)["\']', webpage,
            'identity token', default=None)

    @staticmethod
    def _extract_account_syncid(*args):
        """
        Extract syncId required to download private playlists of secondary channels
        @params response and/or ytcfg
        """
        for data in args:
            # ytcfg includes channel_syncid if on secondary channel
            delegated_sid = try_get(data, lambda x: x['DELEGATED_SESSION_ID'], compat_str)
            if delegated_sid:
                return delegated_sid
            sync_ids = (try_get(
                data, (lambda x: x['responseContext']['mainAppWebResponseContext']['datasyncId'],
                       lambda x: x['DATASYNC_ID']), compat_str) or '').split("||")
            if len(sync_ids) >= 2 and sync_ids[1]:
                # datasyncid is of the form "channel_syncid||user_syncid" for secondary channel
                # and just "user_syncid||" for primary channel. We only want the channel_syncid
                return sync_ids[0]

    def _extract_ytcfg(self, video_id, webpage):
        if not webpage:
            return {}
        return self._parse_json(
            self._search_regex(
                r'ytcfg\.set\s*\(\s*({.+?})\s*\)\s*;', webpage, 'ytcfg',
                default='{}'), video_id, fatal=False) or {}

    def _generate_api_headers(self, ytcfg=None, identity_token=None, account_syncid=None,
                              visitor_data=None, api_hostname=None, client='WEB', session_index=None):
        origin = 'https://' + (api_hostname if api_hostname else self._get_innertube_host(client))
        headers = {
            'X-YouTube-Client-Name': compat_str(
                self._ytcfg_get_safe(ytcfg, lambda x: x['INNERTUBE_CONTEXT_CLIENT_NAME'], default_client=client)),
            'X-YouTube-Client-Version': self._extract_client_version(ytcfg, client),
            'Origin': origin
        }
        if not visitor_data and ytcfg:
            visitor_data = try_get(
                self._extract_context(ytcfg, client), lambda x: x['client']['visitorData'], compat_str)
        if identity_token:
            headers['X-Youtube-Identity-Token'] = identity_token
        if account_syncid:
            headers['X-Goog-PageId'] = account_syncid
        if session_index is None and ytcfg:
            session_index = self._extract_session_index(ytcfg)
        if account_syncid or session_index is not None:
            headers['X-Goog-AuthUser'] = session_index if session_index is not None else 0
        if visitor_data:
            headers['X-Goog-Visitor-Id'] = visitor_data
        auth = self._generate_sapisidhash_header(origin)
        if auth is not None:
            headers['Authorization'] = auth
            headers['X-Origin'] = origin
        return headers

    @staticmethod
    def _build_api_continuation_query(continuation, ctp=None):
        query = {
            'continuation': continuation
        }
        # TODO: Inconsistency with clickTrackingParams.
        # Currently we have a fixed ctp contained within context (from ytcfg)
        # and a ctp in root query for continuation.
        if ctp:
            query['clickTracking'] = {'clickTrackingParams': ctp}
        return query

    @classmethod
    def _extract_next_continuation_data(cls, renderer):
        next_continuation = try_get(
            renderer, (lambda x: x['continuations'][0]['nextContinuationData'],
                       lambda x: x['continuation']['reloadContinuationData']), dict)
        if not next_continuation:
            return
        continuation = next_continuation.get('continuation')
        if not continuation:
            return
        ctp = next_continuation.get('clickTrackingParams')
        return cls._build_api_continuation_query(continuation, ctp)

    @classmethod
    def _extract_continuation_ep_data(cls, continuation_ep: dict):
        if isinstance(continuation_ep, dict):
            continuation = try_get(
                continuation_ep, lambda x: x['continuationCommand']['token'], compat_str)
            if not continuation:
                return
            ctp = continuation_ep.get('clickTrackingParams')
            return cls._build_api_continuation_query(continuation, ctp)

    @classmethod
    def _extract_continuation(cls, renderer):
        next_continuation = cls._extract_next_continuation_data(renderer)
        if next_continuation:
            return next_continuation

        contents = []
        for key in ('contents', 'items'):
            contents.extend(try_get(renderer, lambda x: x[key], list) or [])

        for content in contents:
            if not isinstance(content, dict):
                continue
            continuation_ep = try_get(
                content, (lambda x: x['continuationItemRenderer']['continuationEndpoint'],
                          lambda x: x['continuationItemRenderer']['button']['buttonRenderer']['command']),
                dict)
            continuation = cls._extract_continuation_ep_data(continuation_ep)
            if continuation:
                return continuation

    @classmethod
    def _extract_alerts(cls, data):
        for alert_dict in try_get(data, lambda x: x['alerts'], list) or []:
            if not isinstance(alert_dict, dict):
                continue
            for alert in alert_dict.values():
                alert_type = alert.get('type')
                if not alert_type:
                    continue
                message = cls._get_text(alert.get('text'))
                if message:
                    yield alert_type, message

    def _report_alerts(self, alerts, expected=True):
        errors = []
        warnings = []
        for alert_type, alert_message in alerts:
            if alert_type.lower() == 'error':
                errors.append([alert_type, alert_message])
            else:
                warnings.append([alert_type, alert_message])

        for alert_type, alert_message in (warnings + errors[:-1]):
            self.report_warning('YouTube said: %s - %s' % (alert_type, alert_message))
        if errors:
            raise ExtractorError('YouTube said: %s' % errors[-1][1], expected=expected)

    def _extract_and_report_alerts(self, data, *args, **kwargs):
        return self._report_alerts(self._extract_alerts(data), *args, **kwargs)

    def _extract_badges(self, renderer: dict):
        badges = set()
        for badge in try_get(renderer, lambda x: x['badges'], list) or []:
            label = try_get(badge, lambda x: x['metadataBadgeRenderer']['label'], compat_str)
            if label:
                badges.add(label.lower())
        return badges

    @staticmethod
    def _get_text(data, getter=None, max_runs=None):
        for get in variadic(getter):
            d = try_get(data, get) if get is not None else data
            text = try_get(d, lambda x: x['simpleText'], compat_str)
            if text:
                return text
            runs = try_get(d, lambda x: x['runs'], list) or []
            if not runs and isinstance(d, list):
                runs = d

            def get_runs(runs):
                for run in runs[:min(len(runs), max_runs or len(runs))]:
                    yield try_get(run, lambda x: x['text'], compat_str) or ''

            text = ''.join(get_runs(runs))
            if text:
                return text

    def _extract_response(self, item_id, query, note='Downloading API JSON', headers=None,
                          ytcfg=None, check_get_keys=None, ep='browse', fatal=True, api_hostname=None,
                          default_client='WEB'):
        response = None
        last_error = None
        count = -1
        retries = self.get_param('extractor_retries', 3)
        if check_get_keys is None:
            check_get_keys = []
        while count < retries:
            count += 1
            if last_error:
                self.report_warning('%s. Retrying ...' % last_error)
            try:
                response = self._call_api(
                    ep=ep, fatal=True, headers=headers,
                    video_id=item_id, query=query,
                    context=self._extract_context(ytcfg, default_client),
                    api_key=self._extract_api_key(ytcfg, default_client),
                    api_hostname=api_hostname, default_client=default_client,
                    note='%s%s' % (note, ' (retry #%d)' % count if count else ''))
            except ExtractorError as e:
                if isinstance(e.cause, compat_HTTPError) and e.cause.code in (500, 503, 404):
                    # Downloading page may result in intermittent 5xx HTTP error
                    # Sometimes a 404 is also recieved. See: https://github.com/ytdl-org/youtube-dl/issues/28289
                    last_error = 'HTTP Error %s' % e.cause.code
                    if count < retries:
                        continue
                if fatal:
                    raise
                else:
                    self.report_warning(error_to_compat_str(e))
                    return

            else:
                # Youtube may send alerts if there was an issue with the continuation page
                try:
                    self._extract_and_report_alerts(response, expected=False)
                except ExtractorError as e:
                    if fatal:
                        raise
                    self.report_warning(error_to_compat_str(e))
                    return
                if not check_get_keys or dict_get(response, check_get_keys):
                    break
                # Youtube sometimes sends incomplete data
                # See: https://github.com/ytdl-org/youtube-dl/issues/28194
                last_error = 'Incomplete data received'
                if count >= retries:
                    if fatal:
                        raise ExtractorError(last_error)
                    else:
                        self.report_warning(last_error)
                        return
        return response

    @staticmethod
    def is_music_url(url):
        return re.match(r'https?://music\.youtube\.com/', url) is not None

    def _extract_video(self, renderer):
        video_id = renderer.get('videoId')
        title = self._get_text(renderer.get('title'))
        description = self._get_text(renderer.get('descriptionSnippet'))
        duration = parse_duration(self._get_text(renderer.get('lengthText')))
        view_count_text = self._get_text(renderer.get('viewCountText')) or ''
        view_count = str_to_int(self._search_regex(
            r'^([\d,]+)', re.sub(r'\s', '', view_count_text),
            'view count', default=None))

        uploader = self._get_text(renderer, (lambda x: x['ownerText'], lambda x: x['shortBylineText']))

        return {
            '_type': 'url',
            'ie_key': YoutubeIE.ie_key(),
            'id': video_id,
            'url': video_id,
            'title': title,
            'description': description,
            'duration': duration,
            'view_count': view_count,
            'uploader': uploader,
        }


class YoutubeIE(YoutubeBaseInfoExtractor):
    IE_DESC = 'YouTube.com'
    _INVIDIOUS_SITES = (
        # invidious-redirect websites
        r'(?:www\.)?redirect\.invidious\.io',
        r'(?:(?:www|dev)\.)?invidio\.us',
        # Invidious instances taken from https://github.com/iv-org/documentation/blob/master/Invidious-Instances.md
        r'(?:www\.)?invidious\.pussthecat\.org',
        r'(?:www\.)?invidious\.zee\.li',
        r'(?:www\.)?invidious\.ethibox\.fr',
        r'(?:www\.)?invidious\.3o7z6yfxhbw7n3za4rss6l434kmv55cgw2vuziwuigpwegswvwzqipyd\.onion',
        # youtube-dl invidious instances list
        r'(?:(?:www|no)\.)?invidiou\.sh',
        r'(?:(?:www|fi)\.)?invidious\.snopyta\.org',
        r'(?:www\.)?invidious\.kabi\.tk',
        r'(?:www\.)?invidious\.mastodon\.host',
        r'(?:www\.)?invidious\.zapashcanon\.fr',
        r'(?:www\.)?(?:invidious(?:-us)?|piped)\.kavin\.rocks',
        r'(?:www\.)?invidious\.tinfoil-hat\.net',
        r'(?:www\.)?invidious\.himiko\.cloud',
        r'(?:www\.)?invidious\.reallyancient\.tech',
        r'(?:www\.)?invidious\.tube',
        r'(?:www\.)?invidiou\.site',
        r'(?:www\.)?invidious\.site',
        r'(?:www\.)?invidious\.xyz',
        r'(?:www\.)?invidious\.nixnet\.xyz',
        r'(?:www\.)?invidious\.048596\.xyz',
        r'(?:www\.)?invidious\.drycat\.fr',
        r'(?:www\.)?inv\.skyn3t\.in',
        r'(?:www\.)?tube\.poal\.co',
        r'(?:www\.)?tube\.connect\.cafe',
        r'(?:www\.)?vid\.wxzm\.sx',
        r'(?:www\.)?vid\.mint\.lgbt',
        r'(?:www\.)?vid\.puffyan\.us',
        r'(?:www\.)?yewtu\.be',
        r'(?:www\.)?yt\.elukerio\.org',
        r'(?:www\.)?yt\.lelux\.fi',
        r'(?:www\.)?invidious\.ggc-project\.de',
        r'(?:www\.)?yt\.maisputain\.ovh',
        r'(?:www\.)?ytprivate\.com',
        r'(?:www\.)?invidious\.13ad\.de',
        r'(?:www\.)?invidious\.toot\.koeln',
        r'(?:www\.)?invidious\.fdn\.fr',
        r'(?:www\.)?watch\.nettohikari\.com',
        r'(?:www\.)?invidious\.namazso\.eu',
        r'(?:www\.)?invidious\.silkky\.cloud',
        r'(?:www\.)?invidious\.exonip\.de',
        r'(?:www\.)?invidious\.riverside\.rocks',
        r'(?:www\.)?invidious\.blamefran\.net',
        r'(?:www\.)?invidious\.moomoo\.de',
        r'(?:www\.)?ytb\.trom\.tf',
        r'(?:www\.)?yt\.cyberhost\.uk',
        r'(?:www\.)?kgg2m7yk5aybusll\.onion',
        r'(?:www\.)?qklhadlycap4cnod\.onion',
        r'(?:www\.)?axqzx4s6s54s32yentfqojs3x5i7faxza6xo3ehd4bzzsg2ii4fv2iid\.onion',
        r'(?:www\.)?c7hqkpkpemu6e7emz5b4vyz7idjgdvgaaa3dyimmeojqbgpea3xqjoid\.onion',
        r'(?:www\.)?fz253lmuao3strwbfbmx46yu7acac2jz27iwtorgmbqlkurlclmancad\.onion',
        r'(?:www\.)?invidious\.l4qlywnpwqsluw65ts7md3khrivpirse744un3x7mlskqauz5pyuzgqd\.onion',
        r'(?:www\.)?owxfohz4kjyv25fvlqilyxast7inivgiktls3th44jhk3ej3i7ya\.b32\.i2p',
        r'(?:www\.)?4l2dgddgsrkf2ous66i6seeyi6etzfgrue332grh2n7madpwopotugyd\.onion',
        r'(?:www\.)?w6ijuptxiku4xpnnaetxvnkc5vqcdu7mgns2u77qefoixi63vbvnpnqd\.onion',
        r'(?:www\.)?kbjggqkzv65ivcqj6bumvp337z6264huv5kpkwuv6gu5yjiskvan7fad\.onion',
        r'(?:www\.)?grwp24hodrefzvjjuccrkw3mjq4tzhaaq32amf33dzpmuxe7ilepcmad\.onion',
        r'(?:www\.)?hpniueoejy4opn7bc4ftgazyqjoeqwlvh2uiku2xqku6zpoa4bf5ruid\.onion',
    )
    _VALID_URL = r"""(?x)^
                     (
                         (?:https?://|//)                                    # http(s):// or protocol-independent URL
                         (?:(?:(?:(?:\w+\.)?[yY][oO][uU][tT][uU][bB][eE](?:-nocookie|kids)?\.com|
                            (?:www\.)?deturl\.com/www\.youtube\.com|
                            (?:www\.)?pwnyoutube\.com|
                            (?:www\.)?hooktube\.com|
                            (?:www\.)?yourepeat\.com|
                            tube\.majestyc\.net|
                            %(invidious)s|
                            youtube\.googleapis\.com)/                        # the various hostnames, with wildcard subdomains
                         (?:.*?\#/)?                                          # handle anchor (#/) redirect urls
                         (?:                                                  # the various things that can precede the ID:
                             (?:(?:v|embed|e)/(?!videoseries))                # v/ or embed/ or e/
                             |(?:                                             # or the v= param in all its forms
                                 (?:(?:watch|movie)(?:_popup)?(?:\.php)?/?)?  # preceding watch(_popup|.php) or nothing (like /?v=xxxx)
                                 (?:\?|\#!?)                                  # the params delimiter ? or # or #!
                                 (?:.*?[&;])??                                # any other preceding param (like /?s=tuff&v=xxxx or ?s=tuff&amp;v=V36LpHqtcDY)
                                 v=
                             )
                         ))
                         |(?:
                            youtu\.be|                                        # just youtu.be/xxxx
                            vid\.plus|                                        # or vid.plus/xxxx
                            zwearz\.com/watch|                                # or zwearz.com/watch/xxxx
                            %(invidious)s
                         )/
                         |(?:www\.)?cleanvideosearch\.com/media/action/yt/watch\?videoId=
                         )
                     )?                                                       # all until now is optional -> you can pass the naked ID
                     (?P<id>[0-9A-Za-z_-]{11})                                # here is it! the YouTube video ID
                     (?(1).+)?                                                # if we found the ID, everything can follow
                     (?:\#|$)""" % {
        'invidious': '|'.join(_INVIDIOUS_SITES),
    }
    _PLAYER_INFO_RE = (
        r'/s/player/(?P<id>[a-zA-Z0-9_-]{8,})/player',
        r'/(?P<id>[a-zA-Z0-9_-]{8,})/player(?:_ias\.vflset(?:/[a-zA-Z]{2,3}_[a-zA-Z]{2,3})?|-plasma-ias-(?:phone|tablet)-[a-z]{2}_[A-Z]{2}\.vflset)/base\.js$',
        r'\b(?P<id>vfl[a-zA-Z0-9_-]+)\b.*?\.js$',
    )
    _formats = {
        '5': {'ext': 'flv', 'width': 400, 'height': 240, 'acodec': 'mp3', 'abr': 64, 'vcodec': 'h263'},
        '6': {'ext': 'flv', 'width': 450, 'height': 270, 'acodec': 'mp3', 'abr': 64, 'vcodec': 'h263'},
        '13': {'ext': '3gp', 'acodec': 'aac', 'vcodec': 'mp4v'},
        '17': {'ext': '3gp', 'width': 176, 'height': 144, 'acodec': 'aac', 'abr': 24, 'vcodec': 'mp4v'},
        '18': {'ext': 'mp4', 'width': 640, 'height': 360, 'acodec': 'aac', 'abr': 96, 'vcodec': 'h264'},
        '22': {'ext': 'mp4', 'width': 1280, 'height': 720, 'acodec': 'aac', 'abr': 192, 'vcodec': 'h264'},
        '34': {'ext': 'flv', 'width': 640, 'height': 360, 'acodec': 'aac', 'abr': 128, 'vcodec': 'h264'},
        '35': {'ext': 'flv', 'width': 854, 'height': 480, 'acodec': 'aac', 'abr': 128, 'vcodec': 'h264'},
        # itag 36 videos are either 320x180 (BaW_jenozKc) or 320x240 (__2ABJjxzNo), abr varies as well
        '36': {'ext': '3gp', 'width': 320, 'acodec': 'aac', 'vcodec': 'mp4v'},
        '37': {'ext': 'mp4', 'width': 1920, 'height': 1080, 'acodec': 'aac', 'abr': 192, 'vcodec': 'h264'},
        '38': {'ext': 'mp4', 'width': 4096, 'height': 3072, 'acodec': 'aac', 'abr': 192, 'vcodec': 'h264'},
        '43': {'ext': 'webm', 'width': 640, 'height': 360, 'acodec': 'vorbis', 'abr': 128, 'vcodec': 'vp8'},
        '44': {'ext': 'webm', 'width': 854, 'height': 480, 'acodec': 'vorbis', 'abr': 128, 'vcodec': 'vp8'},
        '45': {'ext': 'webm', 'width': 1280, 'height': 720, 'acodec': 'vorbis', 'abr': 192, 'vcodec': 'vp8'},
        '46': {'ext': 'webm', 'width': 1920, 'height': 1080, 'acodec': 'vorbis', 'abr': 192, 'vcodec': 'vp8'},
        '59': {'ext': 'mp4', 'width': 854, 'height': 480, 'acodec': 'aac', 'abr': 128, 'vcodec': 'h264'},
        '78': {'ext': 'mp4', 'width': 854, 'height': 480, 'acodec': 'aac', 'abr': 128, 'vcodec': 'h264'},


        # 3D videos
        '82': {'ext': 'mp4', 'height': 360, 'format_note': '3D', 'acodec': 'aac', 'abr': 128, 'vcodec': 'h264', 'preference': -20},
        '83': {'ext': 'mp4', 'height': 480, 'format_note': '3D', 'acodec': 'aac', 'abr': 128, 'vcodec': 'h264', 'preference': -20},
        '84': {'ext': 'mp4', 'height': 720, 'format_note': '3D', 'acodec': 'aac', 'abr': 192, 'vcodec': 'h264', 'preference': -20},
        '85': {'ext': 'mp4', 'height': 1080, 'format_note': '3D', 'acodec': 'aac', 'abr': 192, 'vcodec': 'h264', 'preference': -20},
        '100': {'ext': 'webm', 'height': 360, 'format_note': '3D', 'acodec': 'vorbis', 'abr': 128, 'vcodec': 'vp8', 'preference': -20},
        '101': {'ext': 'webm', 'height': 480, 'format_note': '3D', 'acodec': 'vorbis', 'abr': 192, 'vcodec': 'vp8', 'preference': -20},
        '102': {'ext': 'webm', 'height': 720, 'format_note': '3D', 'acodec': 'vorbis', 'abr': 192, 'vcodec': 'vp8', 'preference': -20},

        # Apple HTTP Live Streaming
        '91': {'ext': 'mp4', 'height': 144, 'format_note': 'HLS', 'acodec': 'aac', 'abr': 48, 'vcodec': 'h264', 'preference': -10},
        '92': {'ext': 'mp4', 'height': 240, 'format_note': 'HLS', 'acodec': 'aac', 'abr': 48, 'vcodec': 'h264', 'preference': -10},
        '93': {'ext': 'mp4', 'height': 360, 'format_note': 'HLS', 'acodec': 'aac', 'abr': 128, 'vcodec': 'h264', 'preference': -10},
        '94': {'ext': 'mp4', 'height': 480, 'format_note': 'HLS', 'acodec': 'aac', 'abr': 128, 'vcodec': 'h264', 'preference': -10},
        '95': {'ext': 'mp4', 'height': 720, 'format_note': 'HLS', 'acodec': 'aac', 'abr': 256, 'vcodec': 'h264', 'preference': -10},
        '96': {'ext': 'mp4', 'height': 1080, 'format_note': 'HLS', 'acodec': 'aac', 'abr': 256, 'vcodec': 'h264', 'preference': -10},
        '132': {'ext': 'mp4', 'height': 240, 'format_note': 'HLS', 'acodec': 'aac', 'abr': 48, 'vcodec': 'h264', 'preference': -10},
        '151': {'ext': 'mp4', 'height': 72, 'format_note': 'HLS', 'acodec': 'aac', 'abr': 24, 'vcodec': 'h264', 'preference': -10},

        # DASH mp4 video
        '133': {'ext': 'mp4', 'height': 240, 'format_note': 'DASH video', 'vcodec': 'h264'},
        '134': {'ext': 'mp4', 'height': 360, 'format_note': 'DASH video', 'vcodec': 'h264'},
        '135': {'ext': 'mp4', 'height': 480, 'format_note': 'DASH video', 'vcodec': 'h264'},
        '136': {'ext': 'mp4', 'height': 720, 'format_note': 'DASH video', 'vcodec': 'h264'},
        '137': {'ext': 'mp4', 'height': 1080, 'format_note': 'DASH video', 'vcodec': 'h264'},
        '138': {'ext': 'mp4', 'format_note': 'DASH video', 'vcodec': 'h264'},  # Height can vary (https://github.com/ytdl-org/youtube-dl/issues/4559)
        '160': {'ext': 'mp4', 'height': 144, 'format_note': 'DASH video', 'vcodec': 'h264'},
        '212': {'ext': 'mp4', 'height': 480, 'format_note': 'DASH video', 'vcodec': 'h264'},
        '264': {'ext': 'mp4', 'height': 1440, 'format_note': 'DASH video', 'vcodec': 'h264'},
        '298': {'ext': 'mp4', 'height': 720, 'format_note': 'DASH video', 'vcodec': 'h264', 'fps': 60},
        '299': {'ext': 'mp4', 'height': 1080, 'format_note': 'DASH video', 'vcodec': 'h264', 'fps': 60},
        '266': {'ext': 'mp4', 'height': 2160, 'format_note': 'DASH video', 'vcodec': 'h264'},

        # Dash mp4 audio
        '139': {'ext': 'm4a', 'format_note': 'DASH audio', 'acodec': 'aac', 'abr': 48, 'container': 'm4a_dash'},
        '140': {'ext': 'm4a', 'format_note': 'DASH audio', 'acodec': 'aac', 'abr': 128, 'container': 'm4a_dash'},
        '141': {'ext': 'm4a', 'format_note': 'DASH audio', 'acodec': 'aac', 'abr': 256, 'container': 'm4a_dash'},
        '256': {'ext': 'm4a', 'format_note': 'DASH audio', 'acodec': 'aac', 'container': 'm4a_dash'},
        '258': {'ext': 'm4a', 'format_note': 'DASH audio', 'acodec': 'aac', 'container': 'm4a_dash'},
        '325': {'ext': 'm4a', 'format_note': 'DASH audio', 'acodec': 'dtse', 'container': 'm4a_dash'},
        '328': {'ext': 'm4a', 'format_note': 'DASH audio', 'acodec': 'ec-3', 'container': 'm4a_dash'},

        # Dash webm
        '167': {'ext': 'webm', 'height': 360, 'width': 640, 'format_note': 'DASH video', 'container': 'webm', 'vcodec': 'vp8'},
        '168': {'ext': 'webm', 'height': 480, 'width': 854, 'format_note': 'DASH video', 'container': 'webm', 'vcodec': 'vp8'},
        '169': {'ext': 'webm', 'height': 720, 'width': 1280, 'format_note': 'DASH video', 'container': 'webm', 'vcodec': 'vp8'},
        '170': {'ext': 'webm', 'height': 1080, 'width': 1920, 'format_note': 'DASH video', 'container': 'webm', 'vcodec': 'vp8'},
        '218': {'ext': 'webm', 'height': 480, 'width': 854, 'format_note': 'DASH video', 'container': 'webm', 'vcodec': 'vp8'},
        '219': {'ext': 'webm', 'height': 480, 'width': 854, 'format_note': 'DASH video', 'container': 'webm', 'vcodec': 'vp8'},
        '278': {'ext': 'webm', 'height': 144, 'format_note': 'DASH video', 'container': 'webm', 'vcodec': 'vp9'},
        '242': {'ext': 'webm', 'height': 240, 'format_note': 'DASH video', 'vcodec': 'vp9'},
        '243': {'ext': 'webm', 'height': 360, 'format_note': 'DASH video', 'vcodec': 'vp9'},
        '244': {'ext': 'webm', 'height': 480, 'format_note': 'DASH video', 'vcodec': 'vp9'},
        '245': {'ext': 'webm', 'height': 480, 'format_note': 'DASH video', 'vcodec': 'vp9'},
        '246': {'ext': 'webm', 'height': 480, 'format_note': 'DASH video', 'vcodec': 'vp9'},
        '247': {'ext': 'webm', 'height': 720, 'format_note': 'DASH video', 'vcodec': 'vp9'},
        '248': {'ext': 'webm', 'height': 1080, 'format_note': 'DASH video', 'vcodec': 'vp9'},
        '271': {'ext': 'webm', 'height': 1440, 'format_note': 'DASH video', 'vcodec': 'vp9'},
        # itag 272 videos are either 3840x2160 (e.g. RtoitU2A-3E) or 7680x4320 (sLprVF6d7Ug)
        '272': {'ext': 'webm', 'height': 2160, 'format_note': 'DASH video', 'vcodec': 'vp9'},
        '302': {'ext': 'webm', 'height': 720, 'format_note': 'DASH video', 'vcodec': 'vp9', 'fps': 60},
        '303': {'ext': 'webm', 'height': 1080, 'format_note': 'DASH video', 'vcodec': 'vp9', 'fps': 60},
        '308': {'ext': 'webm', 'height': 1440, 'format_note': 'DASH video', 'vcodec': 'vp9', 'fps': 60},
        '313': {'ext': 'webm', 'height': 2160, 'format_note': 'DASH video', 'vcodec': 'vp9'},
        '315': {'ext': 'webm', 'height': 2160, 'format_note': 'DASH video', 'vcodec': 'vp9', 'fps': 60},

        # Dash webm audio
        '171': {'ext': 'webm', 'acodec': 'vorbis', 'format_note': 'DASH audio', 'abr': 128},
        '172': {'ext': 'webm', 'acodec': 'vorbis', 'format_note': 'DASH audio', 'abr': 256},

        # Dash webm audio with opus inside
        '249': {'ext': 'webm', 'format_note': 'DASH audio', 'acodec': 'opus', 'abr': 50},
        '250': {'ext': 'webm', 'format_note': 'DASH audio', 'acodec': 'opus', 'abr': 70},
        '251': {'ext': 'webm', 'format_note': 'DASH audio', 'acodec': 'opus', 'abr': 160},

        # RTMP (unnamed)
        '_rtmp': {'protocol': 'rtmp'},

        # av01 video only formats sometimes served with "unknown" codecs
        '394': {'acodec': 'none', 'vcodec': 'av01.0.05M.08'},
        '395': {'acodec': 'none', 'vcodec': 'av01.0.05M.08'},
        '396': {'acodec': 'none', 'vcodec': 'av01.0.05M.08'},
        '397': {'acodec': 'none', 'vcodec': 'av01.0.05M.08'},
    }
    _SUBTITLE_FORMATS = ('json3', 'srv1', 'srv2', 'srv3', 'ttml', 'vtt')

    _AGE_GATE_REASONS = (
        'Sign in to confirm your age',
        'This video may be inappropriate for some users.',
        'Sorry, this content is age-restricted.')

    _GEO_BYPASS = False

    IE_NAME = 'youtube'
    _TESTS = [
        {
            'url': 'https://www.youtube.com/watch?v=BaW_jenozKc&t=1s&end=9',
            'info_dict': {
                'id': 'BaW_jenozKc',
                'ext': 'mp4',
                'title': 'youtube-dl test video "\'/\\ä↭𝕐',
                'uploader': 'Philipp Hagemeister',
                'uploader_id': 'phihag',
                'uploader_url': r're:https?://(?:www\.)?youtube\.com/user/phihag',
                'channel_id': 'UCLqxVugv74EIW3VWh2NOa3Q',
                'channel_url': r're:https?://(?:www\.)?youtube\.com/channel/UCLqxVugv74EIW3VWh2NOa3Q',
                'upload_date': '20121002',
                'description': 'test chars:  "\'/\\ä↭𝕐\ntest URL: https://github.com/rg3/youtube-dl/issues/1892\n\nThis is a test video for youtube-dl.\n\nFor more information, contact phihag@phihag.de .',
                'categories': ['Science & Technology'],
                'tags': ['youtube-dl'],
                'duration': 10,
                'view_count': int,
                'like_count': int,
                'dislike_count': int,
                'start_time': 1,
                'end_time': 9,
            }
        },
        {
            'url': '//www.YouTube.com/watch?v=yZIXLfi8CZQ',
            'note': 'Embed-only video (#1746)',
            'info_dict': {
                'id': 'yZIXLfi8CZQ',
                'ext': 'mp4',
                'upload_date': '20120608',
                'title': 'Principal Sexually Assaults A Teacher - Episode 117 - 8th June 2012',
                'description': 'md5:09b78bd971f1e3e289601dfba15ca4f7',
                'uploader': 'SET India',
                'uploader_id': 'setindia',
                'uploader_url': r're:https?://(?:www\.)?youtube\.com/user/setindia',
                'age_limit': 18,
            },
            'skip': 'Private video',
        },
        {
            'url': 'https://www.youtube.com/watch?v=BaW_jenozKc&v=yZIXLfi8CZQ',
            'note': 'Use the first video ID in the URL',
            'info_dict': {
                'id': 'BaW_jenozKc',
                'ext': 'mp4',
                'title': 'youtube-dl test video "\'/\\ä↭𝕐',
                'uploader': 'Philipp Hagemeister',
                'uploader_id': 'phihag',
                'uploader_url': r're:https?://(?:www\.)?youtube\.com/user/phihag',
                'upload_date': '20121002',
                'description': 'test chars:  "\'/\\ä↭𝕐\ntest URL: https://github.com/rg3/youtube-dl/issues/1892\n\nThis is a test video for youtube-dl.\n\nFor more information, contact phihag@phihag.de .',
                'categories': ['Science & Technology'],
                'tags': ['youtube-dl'],
                'duration': 10,
                'view_count': int,
                'like_count': int,
                'dislike_count': int,
            },
            'params': {
                'skip_download': True,
            },
        },
        {
            'url': 'https://www.youtube.com/watch?v=a9LDPn-MO4I',
            'note': '256k DASH audio (format 141) via DASH manifest',
            'info_dict': {
                'id': 'a9LDPn-MO4I',
                'ext': 'm4a',
                'upload_date': '20121002',
                'uploader_id': '8KVIDEO',
                'uploader_url': r're:https?://(?:www\.)?youtube\.com/user/8KVIDEO',
                'description': '',
                'uploader': '8KVIDEO',
                'title': 'UHDTV TEST 8K VIDEO.mp4'
            },
            'params': {
                'youtube_include_dash_manifest': True,
                'format': '141',
            },
            'skip': 'format 141 not served anymore',
        },
        # DASH manifest with encrypted signature
        {
            'url': 'https://www.youtube.com/watch?v=IB3lcPjvWLA',
            'info_dict': {
                'id': 'IB3lcPjvWLA',
                'ext': 'm4a',
                'title': 'Afrojack, Spree Wilson - The Spark (Official Music Video) ft. Spree Wilson',
                'description': 'md5:8f5e2b82460520b619ccac1f509d43bf',
                'duration': 244,
                'uploader': 'AfrojackVEVO',
                'uploader_id': 'AfrojackVEVO',
                'upload_date': '20131011',
                'abr': 129.495,
            },
            'params': {
                'youtube_include_dash_manifest': True,
                'format': '141/bestaudio[ext=m4a]',
            },
        },
        # Controversy video
        {
            'url': 'https://www.youtube.com/watch?v=T4XJQO3qol8',
            'info_dict': {
                'id': 'T4XJQO3qol8',
                'ext': 'mp4',
                'duration': 219,
                'upload_date': '20100909',
                'uploader': 'Amazing Atheist',
                'uploader_id': 'TheAmazingAtheist',
                'uploader_url': r're:https?://(?:www\.)?youtube\.com/user/TheAmazingAtheist',
                'title': 'Burning Everyone\'s Koran',
                'description': 'SUBSCRIBE: http://www.youtube.com/saturninefilms \r\n\r\nEven Obama has taken a stand against freedom on this issue: http://www.huffingtonpost.com/2010/09/09/obama-gma-interview-quran_n_710282.html',
            }
        },
        # Normal age-gate video (embed allowed)
        {
            'url': 'https://youtube.com/watch?v=HtVdAasjOgU',
            'info_dict': {
                'id': 'HtVdAasjOgU',
                'ext': 'mp4',
                'title': 'The Witcher 3: Wild Hunt - The Sword Of Destiny Trailer',
                'description': r're:(?s).{100,}About the Game\n.*?The Witcher 3: Wild Hunt.{100,}',
                'duration': 142,
                'uploader': 'The Witcher',
                'uploader_id': 'WitcherGame',
                'uploader_url': r're:https?://(?:www\.)?youtube\.com/user/WitcherGame',
                'upload_date': '20140605',
                'age_limit': 18,
            },
        },
        # video_info is None (https://github.com/ytdl-org/youtube-dl/issues/4421)
        # YouTube Red ad is not captured for creator
        {
            'url': '__2ABJjxzNo',
            'info_dict': {
                'id': '__2ABJjxzNo',
                'ext': 'mp4',
                'duration': 266,
                'upload_date': '20100430',
                'uploader_id': 'deadmau5',
                'uploader_url': r're:https?://(?:www\.)?youtube\.com/user/deadmau5',
                'creator': 'deadmau5',
                'description': 'md5:6cbcd3a92ce1bc676fc4d6ab4ace2336',
                'uploader': 'deadmau5',
                'title': 'Deadmau5 - Some Chords (HD)',
                'alt_title': 'Some Chords',
            },
            'expected_warnings': [
                'DASH manifest missing',
            ]
        },
        # Olympics (https://github.com/ytdl-org/youtube-dl/issues/4431)
        {
            'url': 'lqQg6PlCWgI',
            'info_dict': {
                'id': 'lqQg6PlCWgI',
                'ext': 'mp4',
                'duration': 6085,
                'upload_date': '20150827',
                'uploader_id': 'olympic',
                'uploader_url': r're:https?://(?:www\.)?youtube\.com/user/olympic',
                'description': 'HO09  - Women -  GER-AUS - Hockey - 31 July 2012 - London 2012 Olympic Games',
                'uploader': 'Olympic',
                'title': 'Hockey - Women -  GER-AUS - London 2012 Olympic Games',
            },
            'params': {
                'skip_download': 'requires avconv',
            }
        },
        # Non-square pixels
        {
            'url': 'https://www.youtube.com/watch?v=_b-2C3KPAM0',
            'info_dict': {
                'id': '_b-2C3KPAM0',
                'ext': 'mp4',
                'stretched_ratio': 16 / 9.,
                'duration': 85,
                'upload_date': '20110310',
                'uploader_id': 'AllenMeow',
                'uploader_url': r're:https?://(?:www\.)?youtube\.com/user/AllenMeow',
                'description': 'made by Wacom from Korea | 字幕&加油添醋 by TY\'s Allen | 感謝heylisa00cavey1001同學熱情提供梗及翻譯',
                'uploader': '孫ᄋᄅ',
                'title': '[A-made] 變態妍字幕版 太妍 我就是這樣的人',
            },
        },
        # url_encoded_fmt_stream_map is empty string
        {
            'url': 'qEJwOuvDf7I',
            'info_dict': {
                'id': 'qEJwOuvDf7I',
                'ext': 'webm',
                'title': 'Обсуждение судебной практики по выборам 14 сентября 2014 года в Санкт-Петербурге',
                'description': '',
                'upload_date': '20150404',
                'uploader_id': 'spbelect',
                'uploader': 'Наблюдатели Петербурга',
            },
            'params': {
                'skip_download': 'requires avconv',
            },
            'skip': 'This live event has ended.',
        },
        # Extraction from multiple DASH manifests (https://github.com/ytdl-org/youtube-dl/pull/6097)
        {
            'url': 'https://www.youtube.com/watch?v=FIl7x6_3R5Y',
            'info_dict': {
                'id': 'FIl7x6_3R5Y',
                'ext': 'webm',
                'title': 'md5:7b81415841e02ecd4313668cde88737a',
                'description': 'md5:116377fd2963b81ec4ce64b542173306',
                'duration': 220,
                'upload_date': '20150625',
                'uploader_id': 'dorappi2000',
                'uploader_url': r're:https?://(?:www\.)?youtube\.com/user/dorappi2000',
                'uploader': 'dorappi2000',
                'formats': 'mincount:31',
            },
            'skip': 'not actual anymore',
        },
        # DASH manifest with segment_list
        {
            'url': 'https://www.youtube.com/embed/CsmdDsKjzN8',
            'md5': '8ce563a1d667b599d21064e982ab9e31',
            'info_dict': {
                'id': 'CsmdDsKjzN8',
                'ext': 'mp4',
                'upload_date': '20150501',  # According to '<meta itemprop="datePublished"', but in other places it's 20150510
                'uploader': 'Airtek',
                'description': 'Retransmisión en directo de la XVIII media maratón de Zaragoza.',
                'uploader_id': 'UCzTzUmjXxxacNnL8I3m4LnQ',
                'title': 'Retransmisión XVIII Media maratón Zaragoza 2015',
            },
            'params': {
                'youtube_include_dash_manifest': True,
                'format': '135',  # bestvideo
            },
            'skip': 'This live event has ended.',
        },
        {
            # Multifeed videos (multiple cameras), URL is for Main Camera
            'url': 'https://www.youtube.com/watch?v=jvGDaLqkpTg',
            'info_dict': {
                'id': 'jvGDaLqkpTg',
                'title': 'Tom Clancy Free Weekend Rainbow Whatever',
                'description': 'md5:e03b909557865076822aa169218d6a5d',
            },
            'playlist': [{
                'info_dict': {
                    'id': 'jvGDaLqkpTg',
                    'ext': 'mp4',
                    'title': 'Tom Clancy Free Weekend Rainbow Whatever (Main Camera)',
                    'description': 'md5:e03b909557865076822aa169218d6a5d',
                    'duration': 10643,
                    'upload_date': '20161111',
                    'uploader': 'Team PGP',
                    'uploader_id': 'UChORY56LMMETTuGjXaJXvLg',
                    'uploader_url': r're:https?://(?:www\.)?youtube\.com/channel/UChORY56LMMETTuGjXaJXvLg',
                },
            }, {
                'info_dict': {
                    'id': '3AKt1R1aDnw',
                    'ext': 'mp4',
                    'title': 'Tom Clancy Free Weekend Rainbow Whatever (Camera 2)',
                    'description': 'md5:e03b909557865076822aa169218d6a5d',
                    'duration': 10991,
                    'upload_date': '20161111',
                    'uploader': 'Team PGP',
                    'uploader_id': 'UChORY56LMMETTuGjXaJXvLg',
                    'uploader_url': r're:https?://(?:www\.)?youtube\.com/channel/UChORY56LMMETTuGjXaJXvLg',
                },
            }, {
                'info_dict': {
                    'id': 'RtAMM00gpVc',
                    'ext': 'mp4',
                    'title': 'Tom Clancy Free Weekend Rainbow Whatever (Camera 3)',
                    'description': 'md5:e03b909557865076822aa169218d6a5d',
                    'duration': 10995,
                    'upload_date': '20161111',
                    'uploader': 'Team PGP',
                    'uploader_id': 'UChORY56LMMETTuGjXaJXvLg',
                    'uploader_url': r're:https?://(?:www\.)?youtube\.com/channel/UChORY56LMMETTuGjXaJXvLg',
                },
            }, {
                'info_dict': {
                    'id': '6N2fdlP3C5U',
                    'ext': 'mp4',
                    'title': 'Tom Clancy Free Weekend Rainbow Whatever (Camera 4)',
                    'description': 'md5:e03b909557865076822aa169218d6a5d',
                    'duration': 10990,
                    'upload_date': '20161111',
                    'uploader': 'Team PGP',
                    'uploader_id': 'UChORY56LMMETTuGjXaJXvLg',
                    'uploader_url': r're:https?://(?:www\.)?youtube\.com/channel/UChORY56LMMETTuGjXaJXvLg',
                },
            }],
            'params': {
                'skip_download': True,
            },
        },
        {
            # Multifeed video with comma in title (see https://github.com/ytdl-org/youtube-dl/issues/8536)
            'url': 'https://www.youtube.com/watch?v=gVfLd0zydlo',
            'info_dict': {
                'id': 'gVfLd0zydlo',
                'title': 'DevConf.cz 2016 Day 2 Workshops 1 14:00 - 15:30',
            },
            'playlist_count': 2,
            'skip': 'Not multifeed anymore',
        },
        {
            'url': 'https://vid.plus/FlRa-iH7PGw',
            'only_matching': True,
        },
        {
            'url': 'https://zwearz.com/watch/9lWxNJF-ufM/electra-woman-dyna-girl-official-trailer-grace-helbig.html',
            'only_matching': True,
        },
        {
            # Title with JS-like syntax "};" (see https://github.com/ytdl-org/youtube-dl/issues/7468)
            # Also tests cut-off URL expansion in video description (see
            # https://github.com/ytdl-org/youtube-dl/issues/1892,
            # https://github.com/ytdl-org/youtube-dl/issues/8164)
            'url': 'https://www.youtube.com/watch?v=lsguqyKfVQg',
            'info_dict': {
                'id': 'lsguqyKfVQg',
                'ext': 'mp4',
                'title': '{dark walk}; Loki/AC/Dishonored; collab w/Elflover21',
                'alt_title': 'Dark Walk - Position Music',
                'description': 'md5:8085699c11dc3f597ce0410b0dcbb34a',
                'duration': 133,
                'upload_date': '20151119',
                'uploader_id': 'IronSoulElf',
                'uploader_url': r're:https?://(?:www\.)?youtube\.com/user/IronSoulElf',
                'uploader': 'IronSoulElf',
                'creator': 'Todd Haberman,  Daniel Law Heath and Aaron Kaplan',
                'track': 'Dark Walk - Position Music',
                'artist': 'Todd Haberman,  Daniel Law Heath and Aaron Kaplan',
                'album': 'Position Music - Production Music Vol. 143 - Dark Walk',
            },
            'params': {
                'skip_download': True,
            },
        },
        {
            # Tags with '};' (see https://github.com/ytdl-org/youtube-dl/issues/7468)
            'url': 'https://www.youtube.com/watch?v=Ms7iBXnlUO8',
            'only_matching': True,
        },
        {
            # Video with yt:stretch=17:0
            'url': 'https://www.youtube.com/watch?v=Q39EVAstoRM',
            'info_dict': {
                'id': 'Q39EVAstoRM',
                'ext': 'mp4',
                'title': 'Clash Of Clans#14 Dicas De Ataque Para CV 4',
                'description': 'md5:ee18a25c350637c8faff806845bddee9',
                'upload_date': '20151107',
                'uploader_id': 'UCCr7TALkRbo3EtFzETQF1LA',
                'uploader': 'CH GAMER DROID',
            },
            'params': {
                'skip_download': True,
            },
            'skip': 'This video does not exist.',
        },
        {
            # Video with incomplete 'yt:stretch=16:'
            'url': 'https://www.youtube.com/watch?v=FRhJzUSJbGI',
            'only_matching': True,
        },
        {
            # Video licensed under Creative Commons
            'url': 'https://www.youtube.com/watch?v=M4gD1WSo5mA',
            'info_dict': {
                'id': 'M4gD1WSo5mA',
                'ext': 'mp4',
                'title': 'md5:e41008789470fc2533a3252216f1c1d1',
                'description': 'md5:a677553cf0840649b731a3024aeff4cc',
                'duration': 721,
                'upload_date': '20150127',
                'uploader_id': 'BerkmanCenter',
                'uploader_url': r're:https?://(?:www\.)?youtube\.com/user/BerkmanCenter',
                'uploader': 'The Berkman Klein Center for Internet & Society',
                'license': 'Creative Commons Attribution license (reuse allowed)',
            },
            'params': {
                'skip_download': True,
            },
        },
        {
            # Channel-like uploader_url
            'url': 'https://www.youtube.com/watch?v=eQcmzGIKrzg',
            'info_dict': {
                'id': 'eQcmzGIKrzg',
                'ext': 'mp4',
                'title': 'Democratic Socialism and Foreign Policy | Bernie Sanders',
                'description': 'md5:13a2503d7b5904ef4b223aa101628f39',
                'duration': 4060,
                'upload_date': '20151119',
                'uploader': 'Bernie Sanders',
                'uploader_id': 'UCH1dpzjCEiGAt8CXkryhkZg',
                'uploader_url': r're:https?://(?:www\.)?youtube\.com/channel/UCH1dpzjCEiGAt8CXkryhkZg',
                'license': 'Creative Commons Attribution license (reuse allowed)',
            },
            'params': {
                'skip_download': True,
            },
        },
        {
            'url': 'https://www.youtube.com/watch?feature=player_embedded&amp;amp;v=V36LpHqtcDY',
            'only_matching': True,
        },
        {
            # YouTube Red paid video (https://github.com/ytdl-org/youtube-dl/issues/10059)
            'url': 'https://www.youtube.com/watch?v=i1Ko8UG-Tdo',
            'only_matching': True,
        },
        {
            # Rental video preview
            'url': 'https://www.youtube.com/watch?v=yYr8q0y5Jfg',
            'info_dict': {
                'id': 'uGpuVWrhIzE',
                'ext': 'mp4',
                'title': 'Piku - Trailer',
                'description': 'md5:c36bd60c3fd6f1954086c083c72092eb',
                'upload_date': '20150811',
                'uploader': 'FlixMatrix',
                'uploader_id': 'FlixMatrixKaravan',
                'uploader_url': r're:https?://(?:www\.)?youtube\.com/user/FlixMatrixKaravan',
                'license': 'Standard YouTube License',
            },
            'params': {
                'skip_download': True,
            },
            'skip': 'This video is not available.',
        },
        {
            # YouTube Red video with episode data
            'url': 'https://www.youtube.com/watch?v=iqKdEhx-dD4',
            'info_dict': {
                'id': 'iqKdEhx-dD4',
                'ext': 'mp4',
                'title': 'Isolation - Mind Field (Ep 1)',
                'description': 'md5:f540112edec5d09fc8cc752d3d4ba3cd',
                'duration': 2085,
                'upload_date': '20170118',
                'uploader': 'Vsauce',
                'uploader_id': 'Vsauce',
                'uploader_url': r're:https?://(?:www\.)?youtube\.com/user/Vsauce',
                'series': 'Mind Field',
                'season_number': 1,
                'episode_number': 1,
            },
            'params': {
                'skip_download': True,
            },
            'expected_warnings': [
                'Skipping DASH manifest',
            ],
        },
        {
            # The following content has been identified by the YouTube community
            # as inappropriate or offensive to some audiences.
            'url': 'https://www.youtube.com/watch?v=6SJNVb0GnPI',
            'info_dict': {
                'id': '6SJNVb0GnPI',
                'ext': 'mp4',
                'title': 'Race Differences in Intelligence',
                'description': 'md5:5d161533167390427a1f8ee89a1fc6f1',
                'duration': 965,
                'upload_date': '20140124',
                'uploader': 'New Century Foundation',
                'uploader_id': 'UCEJYpZGqgUob0zVVEaLhvVg',
                'uploader_url': r're:https?://(?:www\.)?youtube\.com/channel/UCEJYpZGqgUob0zVVEaLhvVg',
            },
            'params': {
                'skip_download': True,
            },
            'skip': 'This video has been removed for violating YouTube\'s policy on hate speech.',
        },
        {
            # itag 212
            'url': '1t24XAntNCY',
            'only_matching': True,
        },
        {
            # geo restricted to JP
            'url': 'sJL6WA-aGkQ',
            'only_matching': True,
        },
        {
            'url': 'https://invidio.us/watch?v=BaW_jenozKc',
            'only_matching': True,
        },
        {
            'url': 'https://redirect.invidious.io/watch?v=BaW_jenozKc',
            'only_matching': True,
        },
        {
            # from https://nitter.pussthecat.org/YouTube/status/1360363141947944964#m
            'url': 'https://redirect.invidious.io/Yh0AhrY9GjA',
            'only_matching': True,
        },
        {
            # DRM protected
            'url': 'https://www.youtube.com/watch?v=s7_qI6_mIXc',
            'only_matching': True,
        },
        {
            # Video with unsupported adaptive stream type formats
            'url': 'https://www.youtube.com/watch?v=Z4Vy8R84T1U',
            'info_dict': {
                'id': 'Z4Vy8R84T1U',
                'ext': 'mp4',
                'title': 'saman SMAN 53 Jakarta(Sancety) opening COFFEE4th at SMAN 53 Jakarta',
                'description': 'md5:d41d8cd98f00b204e9800998ecf8427e',
                'duration': 433,
                'upload_date': '20130923',
                'uploader': 'Amelia Putri Harwita',
                'uploader_id': 'UCpOxM49HJxmC1qCalXyB3_Q',
                'uploader_url': r're:https?://(?:www\.)?youtube\.com/channel/UCpOxM49HJxmC1qCalXyB3_Q',
                'formats': 'maxcount:10',
            },
            'params': {
                'skip_download': True,
                'youtube_include_dash_manifest': False,
            },
            'skip': 'not actual anymore',
        },
        {
            # Youtube Music Auto-generated description
            'url': 'https://music.youtube.com/watch?v=MgNrAu2pzNs',
            'info_dict': {
                'id': 'MgNrAu2pzNs',
                'ext': 'mp4',
                'title': 'Voyeur Girl',
                'description': 'md5:7ae382a65843d6df2685993e90a8628f',
                'upload_date': '20190312',
                'uploader': 'Stephen - Topic',
                'uploader_id': 'UC-pWHpBjdGG69N9mM2auIAA',
                'artist': 'Stephen',
                'track': 'Voyeur Girl',
                'album': 'it\'s too much love to know my dear',
                'release_date': '20190313',
                'release_year': 2019,
            },
            'params': {
                'skip_download': True,
            },
        },
        {
            'url': 'https://www.youtubekids.com/watch?v=3b8nCWDgZ6Q',
            'only_matching': True,
        },
        {
            # invalid -> valid video id redirection
            'url': 'DJztXj2GPfl',
            'info_dict': {
                'id': 'DJztXj2GPfk',
                'ext': 'mp4',
                'title': 'Panjabi MC - Mundian To Bach Ke (The Dictator Soundtrack)',
                'description': 'md5:bf577a41da97918e94fa9798d9228825',
                'upload_date': '20090125',
                'uploader': 'Prochorowka',
                'uploader_id': 'Prochorowka',
                'uploader_url': r're:https?://(?:www\.)?youtube\.com/user/Prochorowka',
                'artist': 'Panjabi MC',
                'track': 'Beware of the Boys (Mundian to Bach Ke) - Motivo Hi-Lectro Remix',
                'album': 'Beware of the Boys (Mundian To Bach Ke)',
            },
            'params': {
                'skip_download': True,
            },
            'skip': 'Video unavailable',
        },
        {
            # empty description results in an empty string
            'url': 'https://www.youtube.com/watch?v=x41yOUIvK2k',
            'info_dict': {
                'id': 'x41yOUIvK2k',
                'ext': 'mp4',
                'title': 'IMG 3456',
                'description': '',
                'upload_date': '20170613',
                'uploader_id': 'ElevageOrVert',
                'uploader': 'ElevageOrVert',
            },
            'params': {
                'skip_download': True,
            },
        },
        {
            # with '};' inside yt initial data (see [1])
            # see [2] for an example with '};' inside ytInitialPlayerResponse
            # 1. https://github.com/ytdl-org/youtube-dl/issues/27093
            # 2. https://github.com/ytdl-org/youtube-dl/issues/27216
            'url': 'https://www.youtube.com/watch?v=CHqg6qOn4no',
            'info_dict': {
                'id': 'CHqg6qOn4no',
                'ext': 'mp4',
                'title': 'Part 77   Sort a list of simple types in c#',
                'description': 'md5:b8746fa52e10cdbf47997903f13b20dc',
                'upload_date': '20130831',
                'uploader_id': 'kudvenkat',
                'uploader': 'kudvenkat',
            },
            'params': {
                'skip_download': True,
            },
        },
        {
            # another example of '};' in ytInitialData
            'url': 'https://www.youtube.com/watch?v=gVfgbahppCY',
            'only_matching': True,
        },
        {
            'url': 'https://www.youtube.com/watch_popup?v=63RmMXCd_bQ',
            'only_matching': True,
        },
        {
            # https://github.com/ytdl-org/youtube-dl/pull/28094
            'url': 'OtqTfy26tG0',
            'info_dict': {
                'id': 'OtqTfy26tG0',
                'ext': 'mp4',
                'title': 'Burn Out',
                'description': 'md5:8d07b84dcbcbfb34bc12a56d968b6131',
                'upload_date': '20141120',
                'uploader': 'The Cinematic Orchestra - Topic',
                'uploader_id': 'UCIzsJBIyo8hhpFm1NK0uLgw',
                'uploader_url': r're:https?://(?:www\.)?youtube\.com/channel/UCIzsJBIyo8hhpFm1NK0uLgw',
                'artist': 'The Cinematic Orchestra',
                'track': 'Burn Out',
                'album': 'Every Day',
                'release_data': None,
                'release_year': None,
            },
            'params': {
                'skip_download': True,
            },
        },
        {
            # controversial video, only works with bpctr when authenticated with cookies
            'url': 'https://www.youtube.com/watch?v=nGC3D_FkCmg',
            'only_matching': True,
        },
        {
            # restricted location, https://github.com/ytdl-org/youtube-dl/issues/28685
            'url': 'cBvYw8_A0vQ',
            'info_dict': {
                'id': 'cBvYw8_A0vQ',
                'ext': 'mp4',
                'title': '4K Ueno Okachimachi  Street  Scenes  上野御徒町歩き',
                'description': 'md5:ea770e474b7cd6722b4c95b833c03630',
                'upload_date': '20201120',
                'uploader': 'Walk around Japan',
                'uploader_id': 'UC3o_t8PzBmXf5S9b7GLx1Mw',
                'uploader_url': r're:https?://(?:www\.)?youtube\.com/channel/UC3o_t8PzBmXf5S9b7GLx1Mw',
            },
            'params': {
                'skip_download': True,
            },
        }, {
            # Has multiple audio streams
            'url': 'WaOKSUlf4TM',
            'only_matching': True
        }, {
            # Requires Premium: has format 141 when requested using YTM url
            'url': 'https://music.youtube.com/watch?v=XclachpHxis',
            'only_matching': True
        }, {
            # multiple subtitles with same lang_code
            'url': 'https://www.youtube.com/watch?v=wsQiKKfKxug',
            'only_matching': True,
        }, {
            # Force use android client fallback
            'url': 'https://www.youtube.com/watch?v=YOelRv7fMxY',
            'info_dict': {
                'id': 'YOelRv7fMxY',
                'title': 'Digging a Secret Tunnel from my Workshop',
                'ext': '3gp',
                'upload_date': '20210624',
                'channel_id': 'UCp68_FLety0O-n9QU6phsgw',
                'uploader': 'colinfurze',
                'channel_url': r're:https?://(?:www\.)?youtube\.com/channel/UCp68_FLety0O-n9QU6phsgw',
                'description': 'md5:ecb672623246d98c6c562eed6ae798c3'
            },
            'params': {
                'format': '17',  # 3gp format available on android
                'extractor_args': {'youtube': {'player_client': ['android']}},
            },
        },
        {
            # Skip download of additional client configs (remix client config in this case)
            'url': 'https://music.youtube.com/watch?v=MgNrAu2pzNs',
            'only_matching': True,
            'params': {
                'extractor_args': {'youtube': {'player_skip': ['configs']}},
            },
        }
    ]

    @classmethod
    def suitable(cls, url):
        # Hack for lazy extractors until more generic solution is implemented
        # (see #28780)
        from .youtube import parse_qs
        qs = parse_qs(url)
        if qs.get('list', [None])[0]:
            return False
        return super(YoutubeIE, cls).suitable(url)

    def __init__(self, *args, **kwargs):
        super(YoutubeIE, self).__init__(*args, **kwargs)
        self._code_cache = {}
        self._player_cache = {}

    def _extract_player_url(self, ytcfg=None, webpage=None):
        player_url = try_get(ytcfg, (lambda x: x['PLAYER_JS_URL']), str)
        if not player_url:
            player_url = self._search_regex(
                r'"(?:PLAYER_JS_URL|jsUrl)"\s*:\s*"([^"]+)"',
                webpage, 'player URL', fatal=False)
        if player_url.startswith('//'):
            player_url = 'https:' + player_url
        elif not re.match(r'https?://', player_url):
            player_url = compat_urlparse.urljoin(
                'https://www.youtube.com', player_url)
        return player_url

    def _signature_cache_id(self, example_sig):
        """ Return a string representation of a signature """
        return '.'.join(compat_str(len(part)) for part in example_sig.split('.'))

    @classmethod
    def _extract_player_info(cls, player_url):
        for player_re in cls._PLAYER_INFO_RE:
            id_m = re.search(player_re, player_url)
            if id_m:
                break
        else:
            raise ExtractorError('Cannot identify player %r' % player_url)
        return id_m.group('id')

    def _load_player(self, video_id, player_url, fatal=True) -> bool:
        player_id = self._extract_player_info(player_url)
        if player_id not in self._code_cache:
            self._code_cache[player_id] = self._download_webpage(
                player_url, video_id, fatal=fatal,
                note='Downloading player ' + player_id,
                errnote='Download of %s failed' % player_url)
        return player_id in self._code_cache

    def _extract_signature_function(self, video_id, player_url, example_sig):
        player_id = self._extract_player_info(player_url)

        # Read from filesystem cache
        func_id = 'js_%s_%s' % (
            player_id, self._signature_cache_id(example_sig))
        assert os.path.basename(func_id) == func_id

        cache_spec = self._downloader.cache.load('youtube-sigfuncs', func_id)
        if cache_spec is not None:
            return lambda s: ''.join(s[i] for i in cache_spec)

        if self._load_player(video_id, player_url):
            code = self._code_cache[player_id]
            res = self._parse_sig_js(code)

            test_string = ''.join(map(compat_chr, range(len(example_sig))))
            cache_res = res(test_string)
            cache_spec = [ord(c) for c in cache_res]

            self._downloader.cache.store('youtube-sigfuncs', func_id, cache_spec)
            return res

    def _print_sig_code(self, func, example_sig):
        def gen_sig_code(idxs):
            def _genslice(start, end, step):
                starts = '' if start == 0 else str(start)
                ends = (':%d' % (end + step)) if end + step >= 0 else ':'
                steps = '' if step == 1 else (':%d' % step)
                return 's[%s%s%s]' % (starts, ends, steps)

            step = None
            # Quelch pyflakes warnings - start will be set when step is set
            start = '(Never used)'
            for i, prev in zip(idxs[1:], idxs[:-1]):
                if step is not None:
                    if i - prev == step:
                        continue
                    yield _genslice(start, prev, step)
                    step = None
                    continue
                if i - prev in [-1, 1]:
                    step = i - prev
                    start = prev
                    continue
                else:
                    yield 's[%d]' % prev
            if step is None:
                yield 's[%d]' % i
            else:
                yield _genslice(start, i, step)

        test_string = ''.join(map(compat_chr, range(len(example_sig))))
        cache_res = func(test_string)
        cache_spec = [ord(c) for c in cache_res]
        expr_code = ' + '.join(gen_sig_code(cache_spec))
        signature_id_tuple = '(%s)' % (
            ', '.join(compat_str(len(p)) for p in example_sig.split('.')))
        code = ('if tuple(len(p) for p in s.split(\'.\')) == %s:\n'
                '    return %s\n') % (signature_id_tuple, expr_code)
        self.to_screen('Extracted signature function:\n' + code)

    def _parse_sig_js(self, jscode):
        funcname = self._search_regex(
            (r'\b[cs]\s*&&\s*[adf]\.set\([^,]+\s*,\s*encodeURIComponent\s*\(\s*(?P<sig>[a-zA-Z0-9$]+)\(',
             r'\b[a-zA-Z0-9]+\s*&&\s*[a-zA-Z0-9]+\.set\([^,]+\s*,\s*encodeURIComponent\s*\(\s*(?P<sig>[a-zA-Z0-9$]+)\(',
             r'\bm=(?P<sig>[a-zA-Z0-9$]{2})\(decodeURIComponent\(h\.s\)\)',
             r'\bc&&\(c=(?P<sig>[a-zA-Z0-9$]{2})\(decodeURIComponent\(c\)\)',
             r'(?:\b|[^a-zA-Z0-9$])(?P<sig>[a-zA-Z0-9$]{2})\s*=\s*function\(\s*a\s*\)\s*{\s*a\s*=\s*a\.split\(\s*""\s*\);[a-zA-Z0-9$]{2}\.[a-zA-Z0-9$]{2}\(a,\d+\)',
             r'(?:\b|[^a-zA-Z0-9$])(?P<sig>[a-zA-Z0-9$]{2})\s*=\s*function\(\s*a\s*\)\s*{\s*a\s*=\s*a\.split\(\s*""\s*\)',
             r'(?P<sig>[a-zA-Z0-9$]+)\s*=\s*function\(\s*a\s*\)\s*{\s*a\s*=\s*a\.split\(\s*""\s*\)',
             # Obsolete patterns
             r'(["\'])signature\1\s*,\s*(?P<sig>[a-zA-Z0-9$]+)\(',
             r'\.sig\|\|(?P<sig>[a-zA-Z0-9$]+)\(',
             r'yt\.akamaized\.net/\)\s*\|\|\s*.*?\s*[cs]\s*&&\s*[adf]\.set\([^,]+\s*,\s*(?:encodeURIComponent\s*\()?\s*(?P<sig>[a-zA-Z0-9$]+)\(',
             r'\b[cs]\s*&&\s*[adf]\.set\([^,]+\s*,\s*(?P<sig>[a-zA-Z0-9$]+)\(',
             r'\b[a-zA-Z0-9]+\s*&&\s*[a-zA-Z0-9]+\.set\([^,]+\s*,\s*(?P<sig>[a-zA-Z0-9$]+)\(',
             r'\bc\s*&&\s*a\.set\([^,]+\s*,\s*\([^)]*\)\s*\(\s*(?P<sig>[a-zA-Z0-9$]+)\(',
             r'\bc\s*&&\s*[a-zA-Z0-9]+\.set\([^,]+\s*,\s*\([^)]*\)\s*\(\s*(?P<sig>[a-zA-Z0-9$]+)\(',
             r'\bc\s*&&\s*[a-zA-Z0-9]+\.set\([^,]+\s*,\s*\([^)]*\)\s*\(\s*(?P<sig>[a-zA-Z0-9$]+)\('),
            jscode, 'Initial JS player signature function name', group='sig')

        jsi = JSInterpreter(jscode)
        initial_function = jsi.extract_function(funcname)
        return lambda s: initial_function([s])

    def _decrypt_signature(self, s, video_id, player_url):
        """Turn the encrypted s field into a working signature"""

        if player_url is None:
            raise ExtractorError('Cannot decrypt signature without player_url')

        try:
            player_id = (player_url, self._signature_cache_id(s))
            if player_id not in self._player_cache:
                func = self._extract_signature_function(
                    video_id, player_url, s
                )
                self._player_cache[player_id] = func
            func = self._player_cache[player_id]
            if self.get_param('youtube_print_sig_code'):
                self._print_sig_code(func, s)
            return func(s)
        except Exception as e:
            tb = traceback.format_exc()
            raise ExtractorError(
                'Signature extraction failed: ' + tb, cause=e)

    def _extract_signature_timestamp(self, video_id, player_url, ytcfg=None, fatal=False):
        """
        Extract signatureTimestamp (sts)
        Required to tell API what sig/player version is in use.
        """
        sts = None
        if isinstance(ytcfg, dict):
            sts = int_or_none(ytcfg.get('STS'))

        if not sts:
            # Attempt to extract from player
            if player_url is None:
                error_msg = 'Cannot extract signature timestamp without player_url.'
                if fatal:
                    raise ExtractorError(error_msg)
                self.report_warning(error_msg)
                return
            if self._load_player(video_id, player_url, fatal=fatal):
                player_id = self._extract_player_info(player_url)
                code = self._code_cache[player_id]
                sts = int_or_none(self._search_regex(
                    r'(?:signatureTimestamp|sts)\s*:\s*(?P<sts>[0-9]{5})', code,
                    'JS player signature timestamp', group='sts', fatal=fatal))
        return sts

    def _mark_watched(self, video_id, player_response):
        playback_url = url_or_none(try_get(
            player_response,
            lambda x: x['playbackTracking']['videostatsPlaybackUrl']['baseUrl']))
        if not playback_url:
            return
        parsed_playback_url = compat_urlparse.urlparse(playback_url)
        qs = compat_urlparse.parse_qs(parsed_playback_url.query)

        # cpn generation algorithm is reverse engineered from base.js.
        # In fact it works even with dummy cpn.
        CPN_ALPHABET = 'abcdefghijklmnopqrstuvwxyzABCDEFGHIJKLMNOPQRSTUVWXYZ0123456789-_'
        cpn = ''.join((CPN_ALPHABET[random.randint(0, 256) & 63] for _ in range(0, 16)))

        qs.update({
            'ver': ['2'],
            'cpn': [cpn],
        })
        playback_url = compat_urlparse.urlunparse(
            parsed_playback_url._replace(query=compat_urllib_parse_urlencode(qs, True)))

        self._download_webpage(
            playback_url, video_id, 'Marking watched',
            'Unable to mark watched', fatal=False)

    @staticmethod
    def _extract_urls(webpage):
        # Embedded YouTube player
        entries = [
            unescapeHTML(mobj.group('url'))
            for mobj in re.finditer(r'''(?x)
            (?:
                <iframe[^>]+?src=|
                data-video-url=|
                <embed[^>]+?src=|
                embedSWF\(?:\s*|
                <object[^>]+data=|
                new\s+SWFObject\(
            )
            (["\'])
                (?P<url>(?:https?:)?//(?:www\.)?youtube(?:-nocookie)?\.com/
                (?:embed|v|p)/[0-9A-Za-z_-]{11}.*?)
            \1''', webpage)]

        # lazyYT YouTube embed
        entries.extend(list(map(
            unescapeHTML,
            re.findall(r'class="lazyYT" data-youtube-id="([^"]+)"', webpage))))

        # Wordpress "YouTube Video Importer" plugin
        matches = re.findall(r'''(?x)<div[^>]+
            class=(?P<q1>[\'"])[^\'"]*\byvii_single_video_player\b[^\'"]*(?P=q1)[^>]+
            data-video_id=(?P<q2>[\'"])([^\'"]+)(?P=q2)''', webpage)
        entries.extend(m[-1] for m in matches)

        return entries

    @staticmethod
    def _extract_url(webpage):
        urls = YoutubeIE._extract_urls(webpage)
        return urls[0] if urls else None

    @classmethod
    def extract_id(cls, url):
        mobj = re.match(cls._VALID_URL, url, re.VERBOSE)
        if mobj is None:
            raise ExtractorError('Invalid URL: %s' % url)
        video_id = mobj.group(2)
        return video_id

    def _extract_chapters_from_json(self, data, video_id, duration):
        chapters_list = try_get(
            data,
            lambda x: x['playerOverlays']
                       ['playerOverlayRenderer']
                       ['decoratedPlayerBarRenderer']
                       ['decoratedPlayerBarRenderer']
                       ['playerBar']
                       ['chapteredPlayerBarRenderer']
                       ['chapters'],
            list)
        if not chapters_list:
            return

        def chapter_time(chapter):
            return float_or_none(
                try_get(
                    chapter,
                    lambda x: x['chapterRenderer']['timeRangeStartMillis'],
                    int),
                scale=1000)
        chapters = []
        for next_num, chapter in enumerate(chapters_list, start=1):
            start_time = chapter_time(chapter)
            if start_time is None:
                continue
            end_time = (chapter_time(chapters_list[next_num])
                        if next_num < len(chapters_list) else duration)
            if end_time is None:
                continue
            title = try_get(
                chapter, lambda x: x['chapterRenderer']['title']['simpleText'],
                compat_str)
            chapters.append({
                'start_time': start_time,
                'end_time': end_time,
                'title': title,
            })
        return chapters

    def _extract_yt_initial_variable(self, webpage, regex, video_id, name):
        return self._parse_json(self._search_regex(
            (r'%s\s*%s' % (regex, self._YT_INITIAL_BOUNDARY_RE),
             regex), webpage, name, default='{}'), video_id, fatal=False)

    @staticmethod
    def parse_time_text(time_text):
        """
        Parse the comment time text
        time_text is in the format 'X units ago (edited)'
        """
        time_text_split = time_text.split(' ')
        if len(time_text_split) >= 3:
            return datetime_from_str('now-%s%s' % (time_text_split[0], time_text_split[1]), precision='auto')

    def _extract_comment(self, comment_renderer, parent=None):
        comment_id = comment_renderer.get('commentId')
        if not comment_id:
            return

        text = self._get_text(comment_renderer.get('contentText'))

        # note: timestamp is an estimate calculated from the current time and time_text
        time_text = self._get_text(comment_renderer.get('publishedTimeText')) or ''
        time_text_dt = self.parse_time_text(time_text)
        if isinstance(time_text_dt, datetime.datetime):
            timestamp = calendar.timegm(time_text_dt.timetuple())
        author = self._get_text(comment_renderer.get('authorText'))
        author_id = try_get(comment_renderer,
                            lambda x: x['authorEndpoint']['browseEndpoint']['browseId'], compat_str)

        votes = parse_count(try_get(comment_renderer, (lambda x: x['voteCount']['simpleText'],
                                                       lambda x: x['likeCount']), compat_str)) or 0
        author_thumbnail = try_get(comment_renderer,
                                   lambda x: x['authorThumbnail']['thumbnails'][-1]['url'], compat_str)

        author_is_uploader = try_get(comment_renderer, lambda x: x['authorIsChannelOwner'], bool)
        is_favorited = 'creatorHeart' in (try_get(
            comment_renderer, lambda x: x['actionButtons']['commentActionButtonsRenderer'], dict) or {})
        return {
            'id': comment_id,
            'text': text,
            'timestamp': timestamp,
            'time_text': time_text,
            'like_count': votes,
            'is_favorited': is_favorited,
            'author': author,
            'author_id': author_id,
            'author_thumbnail': author_thumbnail,
            'author_is_uploader': author_is_uploader,
            'parent': parent or 'root'
        }

    def _comment_entries(self, root_continuation_data, identity_token, account_syncid,
                         ytcfg, video_id, parent=None, comment_counts=None):

        def extract_header(contents):
            _total_comments = 0
            _continuation = None
            for content in contents:
                comments_header_renderer = try_get(content, lambda x: x['commentsHeaderRenderer'])
                expected_comment_count = parse_count(self._get_text(
                    comments_header_renderer, (lambda x: x['countText'], lambda x: x['commentsCount']), max_runs=1))

                if expected_comment_count:
                    comment_counts[1] = expected_comment_count
                    self.to_screen('Downloading ~%d comments' % expected_comment_count)
                    _total_comments = comment_counts[1]
                sort_mode_str = self._configuration_arg('comment_sort', [''])[0]
                comment_sort_index = int(sort_mode_str != 'top')  # 1 = new, 0 = top

                sort_menu_item = try_get(
                    comments_header_renderer,
                    lambda x: x['sortMenu']['sortFilterSubMenuRenderer']['subMenuItems'][comment_sort_index], dict) or {}
                sort_continuation_ep = sort_menu_item.get('serviceEndpoint') or {}

                _continuation = self._extract_continuation_ep_data(sort_continuation_ep) or self._extract_continuation(sort_menu_item)
                if not _continuation:
                    continue

                sort_text = sort_menu_item.get('title')
                if isinstance(sort_text, compat_str):
                    sort_text = sort_text.lower()
                else:
                    sort_text = 'top comments' if comment_sort_index == 0 else 'newest first'
                self.to_screen('Sorting comments by %s' % sort_text)
                break
            return _total_comments, _continuation

        def extract_thread(contents):
            if not parent:
                comment_counts[2] = 0
            for content in contents:
                comment_thread_renderer = try_get(content, lambda x: x['commentThreadRenderer'])
                comment_renderer = try_get(
                    comment_thread_renderer, (lambda x: x['comment']['commentRenderer'], dict)) or try_get(
                    content, (lambda x: x['commentRenderer'], dict))

                if not comment_renderer:
                    continue
                comment = self._extract_comment(comment_renderer, parent)
                if not comment:
                    continue
                comment_counts[0] += 1
                yield comment
                # Attempt to get the replies
                comment_replies_renderer = try_get(
                    comment_thread_renderer, lambda x: x['replies']['commentRepliesRenderer'], dict)

                if comment_replies_renderer:
                    comment_counts[2] += 1
                    comment_entries_iter = self._comment_entries(
                        comment_replies_renderer, identity_token, account_syncid, ytcfg,
                        video_id, parent=comment.get('id'), comment_counts=comment_counts)

                    for reply_comment in comment_entries_iter:
                        yield reply_comment

        # YouTube comments have a max depth of 2
        max_depth = int_or_none(self._configuration_arg('max_comment_depth', [''])[0]) or float('inf')
        if max_depth == 1 and parent:
            return
        if not comment_counts:
            # comment so far, est. total comments, current comment thread #
            comment_counts = [0, 0, 0]

        continuation = self._extract_continuation(root_continuation_data)
        if continuation and len(continuation['continuation']) < 27:
            self.write_debug('Detected old API continuation token. Generating new API compatible token.')
            continuation_token = self._generate_comment_continuation(video_id)
            continuation = self._build_api_continuation_query(continuation_token, None)

        visitor_data = None
        is_first_continuation = parent is None

        for page_num in itertools.count(0):
            if not continuation:
                break
            headers = self._generate_api_headers(ytcfg, identity_token, account_syncid, visitor_data)
            comment_prog_str = '(%d/%d)' % (comment_counts[0], comment_counts[1])
            if page_num == 0:
                if is_first_continuation:
                    note_prefix = 'Downloading comment section API JSON'
                else:
                    note_prefix = '    Downloading comment API JSON reply thread %d %s' % (
                        comment_counts[2], comment_prog_str)
            else:
                note_prefix = '%sDownloading comment%s API JSON page %d %s' % (
                    '       ' if parent else '', ' replies' if parent else '',
                    page_num, comment_prog_str)

            response = self._extract_response(
                item_id=None, query=continuation,
                ep='next', ytcfg=ytcfg, headers=headers, note=note_prefix,
                check_get_keys=('onResponseReceivedEndpoints', 'continuationContents'))
            if not response:
                break
            visitor_data = try_get(
                response,
                lambda x: x['responseContext']['webResponseContextExtensionData']['ytConfigData']['visitorData'],
                compat_str) or visitor_data

            continuation_contents = dict_get(response, ('onResponseReceivedEndpoints', 'continuationContents'))

            continuation = None
            if isinstance(continuation_contents, list):
                for continuation_section in continuation_contents:
                    if not isinstance(continuation_section, dict):
                        continue
                    continuation_items = try_get(
                        continuation_section,
                        (lambda x: x['reloadContinuationItemsCommand']['continuationItems'],
                         lambda x: x['appendContinuationItemsAction']['continuationItems']),
                        list) or []
                    if is_first_continuation:
                        total_comments, continuation = extract_header(continuation_items)
                        if total_comments:
                            yield total_comments
                        is_first_continuation = False
                        if continuation:
                            break
                        continue
                    count = 0
                    for count, entry in enumerate(extract_thread(continuation_items)):
                        yield entry
                    continuation = self._extract_continuation({'contents': continuation_items})
                    if continuation:
                        # Sometimes YouTube provides a continuation without any comments
                        # In most cases we end up just downloading these with very little comments to come.
                        if count == 0:
                            if not parent:
                                self.report_warning('No comments received - assuming end of comments')
                            continuation = None
                        break

            # Deprecated response structure
            elif isinstance(continuation_contents, dict):
                known_continuation_renderers = ('itemSectionContinuation', 'commentRepliesContinuation')
                for key, continuation_renderer in continuation_contents.items():
                    if key not in known_continuation_renderers:
                        continue
                    if not isinstance(continuation_renderer, dict):
                        continue
                    if is_first_continuation:
                        header_continuation_items = [continuation_renderer.get('header') or {}]
                        total_comments, continuation = extract_header(header_continuation_items)
                        if total_comments:
                            yield total_comments
                        is_first_continuation = False
                        if continuation:
                            break

                    # Sometimes YouTube provides a continuation without any comments
                    # In most cases we end up just downloading these with very little comments to come.
                    count = 0
                    for count, entry in enumerate(extract_thread(continuation_renderer.get('contents') or {})):
                        yield entry
                    continuation = self._extract_continuation(continuation_renderer)
                    if count == 0:
                        if not parent:
                            self.report_warning('No comments received - assuming end of comments')
                        continuation = None
                    break

    @staticmethod
    def _generate_comment_continuation(video_id):
        """
        Generates initial comment section continuation token from given video id
        """
        b64_vid_id = base64.b64encode(bytes(video_id.encode('utf-8')))
        parts = ('Eg0SCw==', b64_vid_id, 'GAYyJyIRIgs=', b64_vid_id, 'MAB4AjAAQhBjb21tZW50cy1zZWN0aW9u')
        new_continuation_intlist = list(itertools.chain.from_iterable(
            [bytes_to_intlist(base64.b64decode(part)) for part in parts]))
        return base64.b64encode(intlist_to_bytes(new_continuation_intlist)).decode('utf-8')

    def _extract_comments(self, ytcfg, video_id, contents, webpage):
        """Entry for comment extraction"""
        def _real_comment_extract(contents):
            if isinstance(contents, list):
                for entry in contents:
                    for key, renderer in entry.items():
                        if key not in known_entry_comment_renderers:
                            continue
                        yield from self._comment_entries(
                            renderer, video_id=video_id, ytcfg=ytcfg,
                            identity_token=self._extract_identity_token(webpage, item_id=video_id),
                            account_syncid=self._extract_account_syncid(ytcfg))
                        break
        comments = []
        known_entry_comment_renderers = ('itemSectionRenderer',)
        estimated_total = 0
        max_comments = int_or_none(self._configuration_arg('max_comments', [''])[0]) or float('inf')

        try:
            for comment in _real_comment_extract(contents):
                if len(comments) >= max_comments:
                    break
                if isinstance(comment, int):
                    estimated_total = comment
                    continue
                comments.append(comment)
        except KeyboardInterrupt:
            self.to_screen('Interrupted by user')
        self.to_screen('Downloaded %d/%d comments' % (len(comments), estimated_total))
        return {
            'comments': comments,
            'comment_count': len(comments),
        }

    @staticmethod
    def _generate_player_context(sts=None):
        context = {
            'html5Preference': 'HTML5_PREF_WANTS',
        }
        if sts is not None:
            context['signatureTimestamp'] = sts
        return {
            'playbackContext': {
                'contentPlaybackContext': context
            }
        }

    @staticmethod
    def _get_video_info_params(video_id, client='TVHTML5'):
        GVI_CLIENTS = {
            'ANDROID': {
                'c': 'ANDROID',
                'cver': '16.20',
            },
            'TVHTML5': {
                'c': 'TVHTML5',
                'cver': '6.20180913',
            }
        }
        query = {
            'video_id': video_id,
            'eurl': 'https://youtube.googleapis.com/v/' + video_id,
            'html5': '1'
        }
        query.update(GVI_CLIENTS.get(client))
        return query

    def _real_extract(self, url):
        url, smuggled_data = unsmuggle_url(url, {})
        video_id = self._match_id(url)

        is_music_url = smuggled_data.get('is_music_url') or self.is_music_url(url)

        base_url = self.http_scheme() + '//www.youtube.com/'
        webpage_url = base_url + 'watch?v=' + video_id
        webpage = self._download_webpage(
            webpage_url + '&bpctr=9999999999&has_verified=1', video_id, fatal=False)

        ytcfg = self._extract_ytcfg(video_id, webpage) or self._get_default_ytcfg()
        identity_token = self._extract_identity_token(webpage, video_id)
<<<<<<< HEAD
=======
        syncid = self._extract_account_syncid(ytcfg)
        session_index = self._extract_session_index(ytcfg)
        headers = self._generate_api_headers(ytcfg, identity_token, syncid, session_index=session_index)
>>>>>>> 314ee305
        player_url = self._extract_player_url(ytcfg, webpage)

        player_client = self._configuration_arg('player_client', [''])[0]
        if player_client not in ('web', 'android', ''):
            self.report_warning(f'Invalid player_client {player_client} given. Falling back to android client.')
        force_mobile_client = player_client != 'web'
        player_skip = self._configuration_arg('player_skip')
        player_response = None
        if webpage:
            player_response = self._extract_yt_initial_variable(
                webpage, self._YT_INITIAL_PLAYER_RESPONSE_RE,
                video_id, 'initial player response')

        syncid = self._extract_account_syncid(ytcfg, player_response)
        headers = self._generate_api_headers(ytcfg, identity_token, syncid)

        ytm_streaming_data = {}
        if is_music_url:
            ytm_webpage = None
            sts = self._extract_signature_timestamp(video_id, player_url, ytcfg, fatal=False)
            if sts and not force_mobile_client and 'configs' not in player_skip:
                ytm_webpage = self._download_webpage(
                    'https://music.youtube.com',
                    video_id, fatal=False, note='Downloading remix client config')

            ytm_cfg = self._extract_ytcfg(video_id, ytm_webpage) or {}
            ytm_client = 'WEB_REMIX'
            if not sts or force_mobile_client:
                # Android client already has signature descrambled
                # See: https://github.com/TeamNewPipe/NewPipeExtractor/issues/562
                if not sts:
                    self.report_warning('Falling back to android remix client for player API.')
                ytm_client = 'ANDROID_MUSIC'
                ytm_cfg = {}

            ytm_headers = self._generate_api_headers(
                ytm_cfg, identity_token, syncid,
                client=ytm_client, session_index=session_index)
            ytm_query = {'videoId': video_id}
            ytm_query.update(self._generate_player_context(sts))

            ytm_player_response = self._extract_response(
                item_id=video_id, ep='player', query=ytm_query,
                ytcfg=ytm_cfg, headers=ytm_headers, fatal=False,
                default_client=ytm_client,
                note='Downloading %sremix player API JSON' % ('android ' if force_mobile_client else ''))
            ytm_streaming_data = try_get(ytm_player_response, lambda x: x['streamingData'], dict) or {}

        if not player_response or force_mobile_client:
            sts = self._extract_signature_timestamp(video_id, player_url, ytcfg, fatal=False)
            yt_client = 'WEB'
            ytpcfg = ytcfg
            ytp_headers = headers
            if not sts or force_mobile_client:
                # Android client already has signature descrambled
                # See: https://github.com/TeamNewPipe/NewPipeExtractor/issues/562
                if not sts:
                    self.report_warning('Falling back to android client for player API.')
                yt_client = 'ANDROID'
                ytpcfg = {}
                ytp_headers = self._generate_api_headers(ytpcfg, identity_token, syncid,
                                                         client=yt_client, session_index=session_index)

            yt_query = {'videoId': video_id}
            yt_query.update(self._generate_player_context(sts))
            player_response = self._extract_response(
                item_id=video_id, ep='player', query=yt_query,
                ytcfg=ytpcfg, headers=ytp_headers, fatal=False,
                default_client=yt_client,
                note='Downloading %splayer API JSON' % ('android ' if force_mobile_client else '')
            ) or player_response

        # Age-gate workarounds
        playability_status = player_response.get('playabilityStatus') or {}
        if playability_status.get('reason') in self._AGE_GATE_REASONS:
            gvi_clients = ('ANDROID', 'TVHTML5') if force_mobile_client else ('TVHTML5', 'ANDROID')
            for gvi_client in gvi_clients:
                pr = self._parse_json(try_get(compat_parse_qs(
                    self._download_webpage(
                        base_url + 'get_video_info', video_id,
                        'Refetching age-gated %s info webpage' % gvi_client.lower(),
                        'unable to download video info webpage', fatal=False,
                        query=self._get_video_info_params(video_id, client=gvi_client))),
                    lambda x: x['player_response'][0],
                    compat_str) or '{}', video_id)
                if pr:
                    break
            if not pr:
                self.report_warning('Falling back to embedded-only age-gate workaround.')
                embed_webpage = None
                sts = self._extract_signature_timestamp(video_id, player_url, ytcfg, fatal=False)
                if sts and not force_mobile_client and 'configs' not in player_skip:
                    embed_webpage = self._download_webpage(
                        'https://www.youtube.com/embed/%s?html5=1' % video_id,
                        video_id=video_id, note='Downloading age-gated embed config')

                ytcfg_age = self._extract_ytcfg(video_id, embed_webpage) or {}
                # If we extracted the embed webpage, it'll tell us if we can view the video
                embedded_pr = self._parse_json(
                    try_get(ytcfg_age, lambda x: x['PLAYER_VARS']['embedded_player_response'], str) or '{}',
                    video_id=video_id)
                embedded_ps_reason = try_get(embedded_pr, lambda x: x['playabilityStatus']['reason'], str) or ''
                if embedded_ps_reason not in self._AGE_GATE_REASONS:
                    yt_client = 'WEB_EMBEDDED_PLAYER'
                    if not sts or force_mobile_client:
                        # Android client already has signature descrambled
                        # See: https://github.com/TeamNewPipe/NewPipeExtractor/issues/562
                        if not sts:
                            self.report_warning(
                                'Falling back to android embedded client for player API (note: some formats may be missing).')
                        yt_client = 'ANDROID_EMBEDDED_PLAYER'
                        ytcfg_age = {}

                    ytage_headers = self._generate_api_headers(
                        ytcfg_age, identity_token, syncid,
                        client=yt_client, session_index=session_index)
                    yt_age_query = {'videoId': video_id}
                    yt_age_query.update(self._generate_player_context(sts))
                    pr = self._extract_response(
                        item_id=video_id, ep='player', query=yt_age_query,
                        ytcfg=ytcfg_age, headers=ytage_headers, fatal=False,
                        default_client=yt_client,
                        note='Downloading %sage-gated player API JSON' % ('android ' if force_mobile_client else '')
                    ) or {}

            if pr:
                player_response = pr

        trailer_video_id = try_get(
            playability_status,
            lambda x: x['errorScreen']['playerLegacyDesktopYpcTrailerRenderer']['trailerVideoId'],
            compat_str)
        if trailer_video_id:
            return self.url_result(
                trailer_video_id, self.ie_key(), trailer_video_id)

        search_meta = (
            lambda x: self._html_search_meta(x, webpage, default=None)) \
            if webpage else lambda x: None

        video_details = player_response.get('videoDetails') or {}
        microformat = try_get(
            player_response,
            lambda x: x['microformat']['playerMicroformatRenderer'],
            dict) or {}
        video_title = video_details.get('title') \
            or self._get_text(microformat.get('title')) \
            or search_meta(['og:title', 'twitter:title', 'title'])
        video_description = video_details.get('shortDescription')

        if not smuggled_data.get('force_singlefeed', False):
            if not self.get_param('noplaylist'):
                multifeed_metadata_list = try_get(
                    player_response,
                    lambda x: x['multicamera']['playerLegacyMulticameraRenderer']['metadataList'],
                    compat_str)
                if multifeed_metadata_list:
                    entries = []
                    feed_ids = []
                    for feed in multifeed_metadata_list.split(','):
                        # Unquote should take place before split on comma (,) since textual
                        # fields may contain comma as well (see
                        # https://github.com/ytdl-org/youtube-dl/issues/8536)
                        feed_data = compat_parse_qs(
                            compat_urllib_parse_unquote_plus(feed))

                        def feed_entry(name):
                            return try_get(
                                feed_data, lambda x: x[name][0], compat_str)

                        feed_id = feed_entry('id')
                        if not feed_id:
                            continue
                        feed_title = feed_entry('title')
                        title = video_title
                        if feed_title:
                            title += ' (%s)' % feed_title
                        entries.append({
                            '_type': 'url_transparent',
                            'ie_key': 'Youtube',
                            'url': smuggle_url(
                                base_url + 'watch?v=' + feed_data['id'][0],
                                {'force_singlefeed': True}),
                            'title': title,
                        })
                        feed_ids.append(feed_id)
                    self.to_screen(
                        'Downloading multifeed video (%s) - add --no-playlist to just download video %s'
                        % (', '.join(feed_ids), video_id))
                    return self.playlist_result(
                        entries, video_id, video_title, video_description)
            else:
                self.to_screen('Downloading just video %s because of --no-playlist' % video_id)

        formats, itags, stream_ids = [], [], []
        itag_qualities = {}
        q = qualities([
            # "tiny" is the smallest video-only format. But some audio-only formats
            # was also labeled "tiny". It is not clear if such formats still exist
            'tiny', 'audio_quality_low', 'audio_quality_medium', 'audio_quality_high',  # Audio only formats
            'small', 'medium', 'large', 'hd720', 'hd1080', 'hd1440', 'hd2160', 'hd2880', 'highres'
        ])

        streaming_data = player_response.get('streamingData') or {}
        streaming_formats = streaming_data.get('formats') or []
        streaming_formats.extend(streaming_data.get('adaptiveFormats') or [])
        streaming_formats.extend(ytm_streaming_data.get('formats') or [])
        streaming_formats.extend(ytm_streaming_data.get('adaptiveFormats') or [])

        for fmt in streaming_formats:
            if fmt.get('targetDurationSec') or fmt.get('drmFamilies'):
                continue

            itag = str_or_none(fmt.get('itag'))
            audio_track = fmt.get('audioTrack') or {}
            stream_id = '%s.%s' % (itag or '', audio_track.get('id', ''))
            if stream_id in stream_ids:
                continue

            quality = fmt.get('quality')
            if quality == 'tiny' or not quality:
                quality = fmt.get('audioQuality', '').lower() or quality
            if itag and quality:
                itag_qualities[itag] = quality
            # FORMAT_STREAM_TYPE_OTF(otf=1) requires downloading the init fragment
            # (adding `&sq=0` to the URL) and parsing emsg box to determine the
            # number of fragment that would subsequently requested with (`&sq=N`)
            if fmt.get('type') == 'FORMAT_STREAM_TYPE_OTF':
                continue

            fmt_url = fmt.get('url')
            if not fmt_url:
                sc = compat_parse_qs(fmt.get('signatureCipher'))
                fmt_url = url_or_none(try_get(sc, lambda x: x['url'][0]))
                encrypted_sig = try_get(sc, lambda x: x['s'][0])
                if not (sc and fmt_url and encrypted_sig):
                    continue
                if not player_url:
                    continue
                signature = self._decrypt_signature(sc['s'][0], video_id, player_url)
                sp = try_get(sc, lambda x: x['sp'][0]) or 'signature'
                fmt_url += '&' + sp + '=' + signature

            if itag:
                itags.append(itag)
                stream_ids.append(stream_id)

            tbr = float_or_none(
                fmt.get('averageBitrate') or fmt.get('bitrate'), 1000)
            dct = {
                'asr': int_or_none(fmt.get('audioSampleRate')),
                'filesize': int_or_none(fmt.get('contentLength')),
                'format_id': itag,
                'format_note': audio_track.get('displayName') or fmt.get('qualityLabel') or quality,
                'fps': int_or_none(fmt.get('fps')),
                'height': int_or_none(fmt.get('height')),
                'quality': q(quality),
                'tbr': tbr,
                'url': fmt_url,
                'width': fmt.get('width'),
                'language': audio_track.get('id', '').split('.')[0],
            }
            mime_mobj = re.match(
                r'((?:[^/]+)/(?:[^;]+))(?:;\s*codecs="([^"]+)")?', fmt.get('mimeType') or '')
            if mime_mobj:
                dct['ext'] = mimetype2ext(mime_mobj.group(1))
                dct.update(parse_codecs(mime_mobj.group(2)))
                # The 3gp format in android client has a quality of "small",
                # but is actually worse than all other formats
                if dct['ext'] == '3gp':
                    dct['quality'] = q('tiny')
            no_audio = dct.get('acodec') == 'none'
            no_video = dct.get('vcodec') == 'none'
            if no_audio:
                dct['vbr'] = tbr
            if no_video:
                dct['abr'] = tbr
            if no_audio or no_video:
                dct['downloader_options'] = {
                    # Youtube throttles chunks >~10M
                    'http_chunk_size': 10485760,
                }
                if dct.get('ext'):
                    dct['container'] = dct['ext'] + '_dash'
            formats.append(dct)

        skip_manifests = self._configuration_arg('skip')
        get_dash = 'dash' not in skip_manifests and self.get_param('youtube_include_dash_manifest', True)
        get_hls = 'hls' not in skip_manifests and self.get_param('youtube_include_hls_manifest', True)

        for sd in (streaming_data, ytm_streaming_data):
            hls_manifest_url = get_hls and sd.get('hlsManifestUrl')
            if hls_manifest_url:
                for f in self._extract_m3u8_formats(
                        hls_manifest_url, video_id, 'mp4', fatal=False):
                    itag = self._search_regex(
                        r'/itag/(\d+)', f['url'], 'itag', default=None)
                    if itag:
                        f['format_id'] = itag
                    formats.append(f)

            dash_manifest_url = get_dash and sd.get('dashManifestUrl')
            if dash_manifest_url:
                for f in self._extract_mpd_formats(
                        dash_manifest_url, video_id, fatal=False):
                    itag = f['format_id']
                    if itag in itags:
                        continue
                    if itag in itag_qualities:
                        f['quality'] = q(itag_qualities[itag])
                    filesize = int_or_none(self._search_regex(
                        r'/clen/(\d+)', f.get('fragment_base_url')
                        or f['url'], 'file size', default=None))
                    if filesize:
                        f['filesize'] = filesize
                    formats.append(f)

        if not formats:
            if not self.get_param('allow_unplayable_formats') and streaming_data.get('licenseInfos'):
                self.raise_no_formats(
                    'This video is DRM protected.', expected=True)
            pemr = try_get(
                playability_status,
                lambda x: x['errorScreen']['playerErrorMessageRenderer'],
                dict) or {}
            reason = self._get_text(pemr.get('reason')) or playability_status.get('reason')
            subreason = pemr.get('subreason')
            if subreason:
                subreason = clean_html(self._get_text(subreason))
                if subreason == 'The uploader has not made this video available in your country.':
                    countries = microformat.get('availableCountries')
                    if not countries:
                        regions_allowed = search_meta('regionsAllowed')
                        countries = regions_allowed.split(',') if regions_allowed else None
                    self.raise_geo_restricted(subreason, countries, metadata_available=True)
                reason += '\n' + subreason
            if reason:
                self.raise_no_formats(reason, expected=True)

        self._sort_formats(formats)

        keywords = video_details.get('keywords') or []
        if not keywords and webpage:
            keywords = [
                unescapeHTML(m.group('content'))
                for m in re.finditer(self._meta_regex('og:video:tag'), webpage)]
        for keyword in keywords:
            if keyword.startswith('yt:stretch='):
                mobj = re.search(r'(\d+)\s*:\s*(\d+)', keyword)
                if mobj:
                    # NB: float is intentional for forcing float division
                    w, h = (float(v) for v in mobj.groups())
                    if w > 0 and h > 0:
                        ratio = w / h
                        for f in formats:
                            if f.get('vcodec') != 'none':
                                f['stretched_ratio'] = ratio
                        break

        thumbnails = []
        for container in (video_details, microformat):
            for thumbnail in (try_get(
                    container,
                    lambda x: x['thumbnail']['thumbnails'], list) or []):
                thumbnail_url = thumbnail.get('url')
                if not thumbnail_url:
                    continue
                # Sometimes youtube gives a wrong thumbnail URL. See:
                # https://github.com/yt-dlp/yt-dlp/issues/233
                # https://github.com/ytdl-org/youtube-dl/issues/28023
                if 'maxresdefault' in thumbnail_url:
                    thumbnail_url = thumbnail_url.split('?')[0]
                thumbnails.append({
                    'url': thumbnail_url,
                    'height': int_or_none(thumbnail.get('height')),
                    'width': int_or_none(thumbnail.get('width')),
                    'preference': 1 if 'maxresdefault' in thumbnail_url else -1
                })
        thumbnail_url = search_meta(['og:image', 'twitter:image'])
        if thumbnail_url:
            thumbnails.append({
                'url': thumbnail_url,
                'preference': 1 if 'maxresdefault' in thumbnail_url else -1
            })
        # All videos have a maxresdefault thumbnail, but sometimes it does not appear in the webpage
        # See: https://github.com/ytdl-org/youtube-dl/issues/29049
        thumbnails.append({
            'url': 'https://i.ytimg.com/vi/%s/maxresdefault.jpg' % video_id,
            'preference': 1,
        })
        self._remove_duplicate_formats(thumbnails)

        category = microformat.get('category') or search_meta('genre')
        channel_id = video_details.get('channelId') \
            or microformat.get('externalChannelId') \
            or search_meta('channelId')
        duration = int_or_none(
            video_details.get('lengthSeconds')
            or microformat.get('lengthSeconds')) \
            or parse_duration(search_meta('duration'))
        is_live = video_details.get('isLive')
        is_upcoming = video_details.get('isUpcoming')
        owner_profile_url = microformat.get('ownerProfileUrl')

        info = {
            'id': video_id,
            'title': self._live_title(video_title) if is_live else video_title,
            'formats': formats,
            'thumbnails': thumbnails,
            'description': video_description,
            'upload_date': unified_strdate(
                microformat.get('uploadDate')
                or search_meta('uploadDate')),
            'uploader': video_details['author'],
            'uploader_id': self._search_regex(r'/(?:channel|user)/([^/?&#]+)', owner_profile_url, 'uploader id') if owner_profile_url else None,
            'uploader_url': owner_profile_url,
            'channel_id': channel_id,
            'channel_url': 'https://www.youtube.com/channel/' + channel_id if channel_id else None,
            'duration': duration,
            'view_count': int_or_none(
                video_details.get('viewCount')
                or microformat.get('viewCount')
                or search_meta('interactionCount')),
            'average_rating': float_or_none(video_details.get('averageRating')),
            'age_limit': 18 if (
                microformat.get('isFamilySafe') is False
                or search_meta('isFamilyFriendly') == 'false'
                or search_meta('og:restrictions:age') == '18+') else 0,
            'webpage_url': webpage_url,
            'categories': [category] if category else None,
            'tags': keywords,
            'is_live': is_live,
            'playable_in_embed': playability_status.get('playableInEmbed'),
            'was_live': video_details.get('isLiveContent'),
        }

        pctr = try_get(
            player_response,
            lambda x: x['captions']['playerCaptionsTracklistRenderer'], dict)
        subtitles = {}
        if pctr:
            def process_language(container, base_url, lang_code, sub_name, query):
                lang_subs = container.setdefault(lang_code, [])
                for fmt in self._SUBTITLE_FORMATS:
                    query.update({
                        'fmt': fmt,
                    })
                    lang_subs.append({
                        'ext': fmt,
                        'url': update_url_query(base_url, query),
                        'name': sub_name,
                    })

            for caption_track in (pctr.get('captionTracks') or []):
                base_url = caption_track.get('baseUrl')
                if not base_url:
                    continue
                if caption_track.get('kind') != 'asr':
                    lang_code = (
                        remove_start(caption_track.get('vssId') or '', '.').replace('.', '-')
                        or caption_track.get('languageCode'))
                    if not lang_code:
                        continue
                    process_language(
                        subtitles, base_url, lang_code,
                        try_get(caption_track, lambda x: x['name']['simpleText']),
                        {})
                    continue
                automatic_captions = {}
                for translation_language in (pctr.get('translationLanguages') or []):
                    translation_language_code = translation_language.get('languageCode')
                    if not translation_language_code:
                        continue
                    process_language(
                        automatic_captions, base_url, translation_language_code,
                        self._get_text(translation_language.get('languageName'), max_runs=1),
                        {'tlang': translation_language_code})
                info['automatic_captions'] = automatic_captions
        info['subtitles'] = subtitles

        parsed_url = compat_urllib_parse_urlparse(url)
        for component in [parsed_url.fragment, parsed_url.query]:
            query = compat_parse_qs(component)
            for k, v in query.items():
                for d_k, s_ks in [('start', ('start', 't')), ('end', ('end',))]:
                    d_k += '_time'
                    if d_k not in info and k in s_ks:
                        info[d_k] = parse_duration(query[k][0])

        # Youtube Music Auto-generated description
        if video_description:
            mobj = re.search(r'(?s)(?P<track>[^·\n]+)·(?P<artist>[^\n]+)\n+(?P<album>[^\n]+)(?:.+?℗\s*(?P<release_year>\d{4})(?!\d))?(?:.+?Released on\s*:\s*(?P<release_date>\d{4}-\d{2}-\d{2}))?(.+?\nArtist\s*:\s*(?P<clean_artist>[^\n]+))?.+\nAuto-generated by YouTube\.\s*$', video_description)
            if mobj:
                release_year = mobj.group('release_year')
                release_date = mobj.group('release_date')
                if release_date:
                    release_date = release_date.replace('-', '')
                    if not release_year:
                        release_year = release_date[:4]
                info.update({
                    'album': mobj.group('album'.strip()),
                    'artist': mobj.group('clean_artist') or ', '.join(a.strip() for a in mobj.group('artist').split('·')),
                    'track': mobj.group('track').strip(),
                    'release_date': release_date,
                    'release_year': int_or_none(release_year),
                })

        initial_data = None
        if webpage:
            initial_data = self._extract_yt_initial_variable(
                webpage, self._YT_INITIAL_DATA_RE, video_id,
                'yt initial data')
        if not initial_data:
            initial_data = self._extract_response(
                item_id=video_id, ep='next', fatal=False,
                ytcfg=ytcfg, headers=headers, query={'videoId': video_id},
                note='Downloading initial data API JSON')

        try:
            # This will error if there is no livechat
            initial_data['contents']['twoColumnWatchNextResults']['conversationBar']['liveChatRenderer']['continuations'][0]['reloadContinuationData']['continuation']
            info['subtitles']['live_chat'] = [{
                'url': 'https://www.youtube.com/watch?v=%s' % video_id,  # url is needed to set cookies
                'video_id': video_id,
                'ext': 'json',
                'protocol': 'youtube_live_chat' if is_live or is_upcoming else 'youtube_live_chat_replay',
            }]
        except (KeyError, IndexError, TypeError):
            pass

        if initial_data:
            chapters = self._extract_chapters_from_json(
                initial_data, video_id, duration)
            if not chapters:
                for engagment_pannel in (initial_data.get('engagementPanels') or []):
                    contents = try_get(
                        engagment_pannel, lambda x: x['engagementPanelSectionListRenderer']['content']['macroMarkersListRenderer']['contents'],
                        list)
                    if not contents:
                        continue

                    def chapter_time(mmlir):
                        return parse_duration(
                            self._get_text(mmlir.get('timeDescription')))

                    chapters = []
                    for next_num, content in enumerate(contents, start=1):
                        mmlir = content.get('macroMarkersListItemRenderer') or {}
                        start_time = chapter_time(mmlir)
                        end_time = chapter_time(try_get(
                            contents, lambda x: x[next_num]['macroMarkersListItemRenderer'])) \
                            if next_num < len(contents) else duration
                        if start_time is None or end_time is None:
                            continue
                        chapters.append({
                            'start_time': start_time,
                            'end_time': end_time,
                            'title': self._get_text(mmlir.get('title')),
                        })
                    if chapters:
                        break
            if chapters:
                info['chapters'] = chapters

            contents = try_get(
                initial_data,
                lambda x: x['contents']['twoColumnWatchNextResults']['results']['results']['contents'],
                list) or []
            for content in contents:
                vpir = content.get('videoPrimaryInfoRenderer')
                if vpir:
                    stl = vpir.get('superTitleLink')
                    if stl:
                        stl = self._get_text(stl)
                        if try_get(
                                vpir,
                                lambda x: x['superTitleIcon']['iconType']) == 'LOCATION_PIN':
                            info['location'] = stl
                        else:
                            mobj = re.search(r'(.+?)\s*S(\d+)\s*•\s*E(\d+)', stl)
                            if mobj:
                                info.update({
                                    'series': mobj.group(1),
                                    'season_number': int(mobj.group(2)),
                                    'episode_number': int(mobj.group(3)),
                                })
                    for tlb in (try_get(
                            vpir,
                            lambda x: x['videoActions']['menuRenderer']['topLevelButtons'],
                            list) or []):
                        tbr = tlb.get('toggleButtonRenderer') or {}
                        for getter, regex in [(
                                lambda x: x['defaultText']['accessibility']['accessibilityData'],
                                r'(?P<count>[\d,]+)\s*(?P<type>(?:dis)?like)'), ([
                                    lambda x: x['accessibility'],
                                    lambda x: x['accessibilityData']['accessibilityData'],
                                ], r'(?P<type>(?:dis)?like) this video along with (?P<count>[\d,]+) other people')]:
                            label = (try_get(tbr, getter, dict) or {}).get('label')
                            if label:
                                mobj = re.match(regex, label)
                                if mobj:
                                    info[mobj.group('type') + '_count'] = str_to_int(mobj.group('count'))
                                    break
                    sbr_tooltip = try_get(
                        vpir, lambda x: x['sentimentBar']['sentimentBarRenderer']['tooltip'])
                    if sbr_tooltip:
                        like_count, dislike_count = sbr_tooltip.split(' / ')
                        info.update({
                            'like_count': str_to_int(like_count),
                            'dislike_count': str_to_int(dislike_count),
                        })
                vsir = content.get('videoSecondaryInfoRenderer')
                if vsir:
                    info['channel'] = self._get_text(try_get(
                        vsir,
                        lambda x: x['owner']['videoOwnerRenderer']['title'],
                        dict))
                    rows = try_get(
                        vsir,
                        lambda x: x['metadataRowContainer']['metadataRowContainerRenderer']['rows'],
                        list) or []
                    multiple_songs = False
                    for row in rows:
                        if try_get(row, lambda x: x['metadataRowRenderer']['hasDividerLine']) is True:
                            multiple_songs = True
                            break
                    for row in rows:
                        mrr = row.get('metadataRowRenderer') or {}
                        mrr_title = mrr.get('title')
                        if not mrr_title:
                            continue
                        mrr_title = self._get_text(mrr['title'])
                        mrr_contents_text = self._get_text(mrr['contents'][0])
                        if mrr_title == 'License':
                            info['license'] = mrr_contents_text
                        elif not multiple_songs:
                            if mrr_title == 'Album':
                                info['album'] = mrr_contents_text
                            elif mrr_title == 'Artist':
                                info['artist'] = mrr_contents_text
                            elif mrr_title == 'Song':
                                info['track'] = mrr_contents_text

        fallbacks = {
            'channel': 'uploader',
            'channel_id': 'uploader_id',
            'channel_url': 'uploader_url',
        }
        for to, frm in fallbacks.items():
            if not info.get(to):
                info[to] = info.get(frm)

        for s_k, d_k in [('artist', 'creator'), ('track', 'alt_title')]:
            v = info.get(s_k)
            if v:
                info[d_k] = v

        is_private = bool_or_none(video_details.get('isPrivate'))
        is_unlisted = bool_or_none(microformat.get('isUnlisted'))
        is_membersonly = None
        is_premium = None
        if initial_data and is_private is not None:
            is_membersonly = False
            is_premium = False
            contents = try_get(initial_data, lambda x: x['contents']['twoColumnWatchNextResults']['results']['results']['contents'], list) or []
            badge_labels = set()
            for content in contents:
                if not isinstance(content, dict):
                    continue
                badge_labels.update(self._extract_badges(content.get('videoPrimaryInfoRenderer')))
            for badge_label in badge_labels:
                if badge_label.lower() == 'members only':
                    is_membersonly = True
                elif badge_label.lower() == 'premium':
                    is_premium = True
                elif badge_label.lower() == 'unlisted':
                    is_unlisted = True

        info['availability'] = self._availability(
            is_private=is_private,
            needs_premium=is_premium,
            needs_subscription=is_membersonly,
            needs_auth=info['age_limit'] >= 18,
            is_unlisted=None if is_private is None else is_unlisted)

        # get xsrf for annotations or comments
        get_annotations = self.get_param('writeannotations', False)
        get_comments = self.get_param('getcomments', False)
        if get_annotations or get_comments:
            xsrf_token = None
            ytcfg = self._extract_ytcfg(video_id, webpage)
            if ytcfg:
                xsrf_token = try_get(ytcfg, lambda x: x['XSRF_TOKEN'], compat_str)
            if not xsrf_token:
                xsrf_token = self._search_regex(
                    r'([\'"])XSRF_TOKEN\1\s*:\s*([\'"])(?P<xsrf_token>(?:(?!\2).)+)\2',
                    webpage, 'xsrf token', group='xsrf_token', fatal=False)

        # annotations
        if get_annotations:
            invideo_url = try_get(
                player_response, lambda x: x['annotations'][0]['playerAnnotationsUrlsRenderer']['invideoUrl'], compat_str)
            if xsrf_token and invideo_url:
                xsrf_field_name = None
                if ytcfg:
                    xsrf_field_name = try_get(ytcfg, lambda x: x['XSRF_FIELD_NAME'], compat_str)
                if not xsrf_field_name:
                    xsrf_field_name = self._search_regex(
                        r'([\'"])XSRF_FIELD_NAME\1\s*:\s*([\'"])(?P<xsrf_field_name>\w+)\2',
                        webpage, 'xsrf field name',
                        group='xsrf_field_name', default='session_token')
                info['annotations'] = self._download_webpage(
                    self._proto_relative_url(invideo_url),
                    video_id, note='Downloading annotations',
                    errnote='Unable to download video annotations', fatal=False,
                    data=urlencode_postdata({xsrf_field_name: xsrf_token}))

        if get_comments:
            info['__post_extractor'] = lambda: self._extract_comments(ytcfg, video_id, contents, webpage)

        self.mark_watched(video_id, player_response)

        return info


class YoutubeTabIE(YoutubeBaseInfoExtractor):
    IE_DESC = 'YouTube.com tab'
    _VALID_URL = r'''(?x)
                    https?://
                        (?:\w+\.)?
                        (?:
                            youtube(?:kids)?\.com|
                            invidio\.us
                        )/
                        (?:
                            (?P<channel_type>channel|c|user|browse)/|
                            (?P<not_channel>
                                feed/|hashtag/|
                                (?:playlist|watch)\?.*?\blist=
                            )|
                            (?!(?:%s)\b)  # Direct URLs
                        )
                        (?P<id>[^/?\#&]+)
                    ''' % YoutubeBaseInfoExtractor._RESERVED_NAMES
    IE_NAME = 'youtube:tab'

    _TESTS = [{
        'note': 'playlists, multipage',
        'url': 'https://www.youtube.com/c/ИгорьКлейнер/playlists?view=1&flow=grid',
        'playlist_mincount': 94,
        'info_dict': {
            'id': 'UCqj7Cz7revf5maW9g5pgNcg',
            'title': 'Игорь Клейнер - Playlists',
            'description': 'md5:be97ee0f14ee314f1f002cf187166ee2',
            'uploader': 'Игорь Клейнер',
            'uploader_id': 'UCqj7Cz7revf5maW9g5pgNcg',
        },
    }, {
        'note': 'playlists, multipage, different order',
        'url': 'https://www.youtube.com/user/igorkle1/playlists?view=1&sort=dd',
        'playlist_mincount': 94,
        'info_dict': {
            'id': 'UCqj7Cz7revf5maW9g5pgNcg',
            'title': 'Игорь Клейнер - Playlists',
            'description': 'md5:be97ee0f14ee314f1f002cf187166ee2',
            'uploader_id': 'UCqj7Cz7revf5maW9g5pgNcg',
            'uploader': 'Игорь Клейнер',
        },
    }, {
        'note': 'playlists, series',
        'url': 'https://www.youtube.com/c/3blue1brown/playlists?view=50&sort=dd&shelf_id=3',
        'playlist_mincount': 5,
        'info_dict': {
            'id': 'UCYO_jab_esuFRV4b17AJtAw',
            'title': '3Blue1Brown - Playlists',
            'description': 'md5:e1384e8a133307dd10edee76e875d62f',
            'uploader_id': 'UCYO_jab_esuFRV4b17AJtAw',
            'uploader': '3Blue1Brown',
        },
    }, {
        'note': 'playlists, singlepage',
        'url': 'https://www.youtube.com/user/ThirstForScience/playlists',
        'playlist_mincount': 4,
        'info_dict': {
            'id': 'UCAEtajcuhQ6an9WEzY9LEMQ',
            'title': 'ThirstForScience - Playlists',
            'description': 'md5:609399d937ea957b0f53cbffb747a14c',
            'uploader': 'ThirstForScience',
            'uploader_id': 'UCAEtajcuhQ6an9WEzY9LEMQ',
        }
    }, {
        'url': 'https://www.youtube.com/c/ChristophLaimer/playlists',
        'only_matching': True,
    }, {
        'note': 'basic, single video playlist',
        'url': 'https://www.youtube.com/playlist?list=PL4lCao7KL_QFVb7Iudeipvc2BCavECqzc',
        'info_dict': {
            'uploader_id': 'UCmlqkdCBesrv2Lak1mF_MxA',
            'uploader': 'Sergey M.',
            'id': 'PL4lCao7KL_QFVb7Iudeipvc2BCavECqzc',
            'title': 'youtube-dl public playlist',
        },
        'playlist_count': 1,
    }, {
        'note': 'empty playlist',
        'url': 'https://www.youtube.com/playlist?list=PL4lCao7KL_QFodcLWhDpGCYnngnHtQ-Xf',
        'info_dict': {
            'uploader_id': 'UCmlqkdCBesrv2Lak1mF_MxA',
            'uploader': 'Sergey M.',
            'id': 'PL4lCao7KL_QFodcLWhDpGCYnngnHtQ-Xf',
            'title': 'youtube-dl empty playlist',
        },
        'playlist_count': 0,
    }, {
        'note': 'Home tab',
        'url': 'https://www.youtube.com/channel/UCKfVa3S1e4PHvxWcwyMMg8w/featured',
        'info_dict': {
            'id': 'UCKfVa3S1e4PHvxWcwyMMg8w',
            'title': 'lex will - Home',
            'description': 'md5:2163c5d0ff54ed5f598d6a7e6211e488',
            'uploader': 'lex will',
            'uploader_id': 'UCKfVa3S1e4PHvxWcwyMMg8w',
        },
        'playlist_mincount': 2,
    }, {
        'note': 'Videos tab',
        'url': 'https://www.youtube.com/channel/UCKfVa3S1e4PHvxWcwyMMg8w/videos',
        'info_dict': {
            'id': 'UCKfVa3S1e4PHvxWcwyMMg8w',
            'title': 'lex will - Videos',
            'description': 'md5:2163c5d0ff54ed5f598d6a7e6211e488',
            'uploader': 'lex will',
            'uploader_id': 'UCKfVa3S1e4PHvxWcwyMMg8w',
        },
        'playlist_mincount': 975,
    }, {
        'note': 'Videos tab, sorted by popular',
        'url': 'https://www.youtube.com/channel/UCKfVa3S1e4PHvxWcwyMMg8w/videos?view=0&sort=p&flow=grid',
        'info_dict': {
            'id': 'UCKfVa3S1e4PHvxWcwyMMg8w',
            'title': 'lex will - Videos',
            'description': 'md5:2163c5d0ff54ed5f598d6a7e6211e488',
            'uploader': 'lex will',
            'uploader_id': 'UCKfVa3S1e4PHvxWcwyMMg8w',
        },
        'playlist_mincount': 199,
    }, {
        'note': 'Playlists tab',
        'url': 'https://www.youtube.com/channel/UCKfVa3S1e4PHvxWcwyMMg8w/playlists',
        'info_dict': {
            'id': 'UCKfVa3S1e4PHvxWcwyMMg8w',
            'title': 'lex will - Playlists',
            'description': 'md5:2163c5d0ff54ed5f598d6a7e6211e488',
            'uploader': 'lex will',
            'uploader_id': 'UCKfVa3S1e4PHvxWcwyMMg8w',
        },
        'playlist_mincount': 17,
    }, {
        'note': 'Community tab',
        'url': 'https://www.youtube.com/channel/UCKfVa3S1e4PHvxWcwyMMg8w/community',
        'info_dict': {
            'id': 'UCKfVa3S1e4PHvxWcwyMMg8w',
            'title': 'lex will - Community',
            'description': 'md5:2163c5d0ff54ed5f598d6a7e6211e488',
            'uploader': 'lex will',
            'uploader_id': 'UCKfVa3S1e4PHvxWcwyMMg8w',
        },
        'playlist_mincount': 18,
    }, {
        'note': 'Channels tab',
        'url': 'https://www.youtube.com/channel/UCKfVa3S1e4PHvxWcwyMMg8w/channels',
        'info_dict': {
            'id': 'UCKfVa3S1e4PHvxWcwyMMg8w',
            'title': 'lex will - Channels',
            'description': 'md5:2163c5d0ff54ed5f598d6a7e6211e488',
            'uploader': 'lex will',
            'uploader_id': 'UCKfVa3S1e4PHvxWcwyMMg8w',
        },
        'playlist_mincount': 12,
    }, {
        'note': 'Search tab',
        'url': 'https://www.youtube.com/c/3blue1brown/search?query=linear%20algebra',
        'playlist_mincount': 40,
        'info_dict': {
            'id': 'UCYO_jab_esuFRV4b17AJtAw',
            'title': '3Blue1Brown - Search - linear algebra',
            'description': 'md5:e1384e8a133307dd10edee76e875d62f',
            'uploader': '3Blue1Brown',
            'uploader_id': 'UCYO_jab_esuFRV4b17AJtAw',
        },
    }, {
        'url': 'https://invidio.us/channel/UCmlqkdCBesrv2Lak1mF_MxA',
        'only_matching': True,
    }, {
        'url': 'https://www.youtubekids.com/channel/UCmlqkdCBesrv2Lak1mF_MxA',
        'only_matching': True,
    }, {
        'url': 'https://music.youtube.com/channel/UCmlqkdCBesrv2Lak1mF_MxA',
        'only_matching': True,
    }, {
        'note': 'Playlist with deleted videos (#651). As a bonus, the video #51 is also twice in this list.',
        'url': 'https://www.youtube.com/playlist?list=PLwP_SiAcdui0KVebT0mU9Apz359a4ubsC',
        'info_dict': {
            'title': '29C3: Not my department',
            'id': 'PLwP_SiAcdui0KVebT0mU9Apz359a4ubsC',
            'uploader': 'Christiaan008',
            'uploader_id': 'UCEPzS1rYsrkqzSLNp76nrcg',
            'description': 'md5:a14dc1a8ef8307a9807fe136a0660268',
        },
        'playlist_count': 96,
    }, {
        'note': 'Large playlist',
        'url': 'https://www.youtube.com/playlist?list=UUBABnxM4Ar9ten8Mdjj1j0Q',
        'info_dict': {
            'title': 'Uploads from Cauchemar',
            'id': 'UUBABnxM4Ar9ten8Mdjj1j0Q',
            'uploader': 'Cauchemar',
            'uploader_id': 'UCBABnxM4Ar9ten8Mdjj1j0Q',
        },
        'playlist_mincount': 1123,
    }, {
        'note': 'even larger playlist, 8832 videos',
        'url': 'http://www.youtube.com/user/NASAgovVideo/videos',
        'only_matching': True,
    }, {
        'note': 'Buggy playlist: the webpage has a "Load more" button but it doesn\'t have more videos',
        'url': 'https://www.youtube.com/playlist?list=UUXw-G3eDE9trcvY2sBMM_aA',
        'info_dict': {
            'title': 'Uploads from Interstellar Movie',
            'id': 'UUXw-G3eDE9trcvY2sBMM_aA',
            'uploader': 'Interstellar Movie',
            'uploader_id': 'UCXw-G3eDE9trcvY2sBMM_aA',
        },
        'playlist_mincount': 21,
    }, {
        'note': 'Playlist with "show unavailable videos" button',
        'url': 'https://www.youtube.com/playlist?list=UUTYLiWFZy8xtPwxFwX9rV7Q',
        'info_dict': {
            'title': 'Uploads from Phim Siêu Nhân Nhật Bản',
            'id': 'UUTYLiWFZy8xtPwxFwX9rV7Q',
            'uploader': 'Phim Siêu Nhân Nhật Bản',
            'uploader_id': 'UCTYLiWFZy8xtPwxFwX9rV7Q',
        },
        'playlist_mincount': 200,
    }, {
        'note': 'Playlist with unavailable videos in page 7',
        'url': 'https://www.youtube.com/playlist?list=UU8l9frL61Yl5KFOl87nIm2w',
        'info_dict': {
            'title': 'Uploads from BlankTV',
            'id': 'UU8l9frL61Yl5KFOl87nIm2w',
            'uploader': 'BlankTV',
            'uploader_id': 'UC8l9frL61Yl5KFOl87nIm2w',
        },
        'playlist_mincount': 1000,
    }, {
        'note': 'https://github.com/ytdl-org/youtube-dl/issues/21844',
        'url': 'https://www.youtube.com/playlist?list=PLzH6n4zXuckpfMu_4Ff8E7Z1behQks5ba',
        'info_dict': {
            'title': 'Data Analysis with Dr Mike Pound',
            'id': 'PLzH6n4zXuckpfMu_4Ff8E7Z1behQks5ba',
            'uploader_id': 'UC9-y-6csu5WGm29I7JiwpnA',
            'uploader': 'Computerphile',
            'description': 'md5:7f567c574d13d3f8c0954d9ffee4e487',
        },
        'playlist_mincount': 11,
    }, {
        'url': 'https://invidio.us/playlist?list=PL4lCao7KL_QFVb7Iudeipvc2BCavECqzc',
        'only_matching': True,
    }, {
        'note': 'Playlist URL that does not actually serve a playlist',
        'url': 'https://www.youtube.com/watch?v=FqZTN594JQw&list=PLMYEtVRpaqY00V9W81Cwmzp6N6vZqfUKD4',
        'info_dict': {
            'id': 'FqZTN594JQw',
            'ext': 'webm',
            'title': "Smiley's People 01 detective, Adventure Series, Action",
            'uploader': 'STREEM',
            'uploader_id': 'UCyPhqAZgwYWZfxElWVbVJng',
            'uploader_url': r're:https?://(?:www\.)?youtube\.com/channel/UCyPhqAZgwYWZfxElWVbVJng',
            'upload_date': '20150526',
            'license': 'Standard YouTube License',
            'description': 'md5:507cdcb5a49ac0da37a920ece610be80',
            'categories': ['People & Blogs'],
            'tags': list,
            'view_count': int,
            'like_count': int,
            'dislike_count': int,
        },
        'params': {
            'skip_download': True,
        },
        'skip': 'This video is not available.',
        'add_ie': [YoutubeIE.ie_key()],
    }, {
        'url': 'https://www.youtubekids.com/watch?v=Agk7R8I8o5U&list=PUZ6jURNr1WQZCNHF0ao-c0g',
        'only_matching': True,
    }, {
        'url': 'https://www.youtube.com/watch?v=MuAGGZNfUkU&list=RDMM',
        'only_matching': True,
    }, {
        'url': 'https://www.youtube.com/channel/UCoMdktPbSTixAyNGwb-UYkQ/live',
        'info_dict': {
            'id': 'X1whbWASnNQ',  # This will keep changing
            'ext': 'mp4',
            'title': compat_str,
            'uploader': 'Sky News',
            'uploader_id': 'skynews',
            'uploader_url': r're:https?://(?:www\.)?youtube\.com/user/skynews',
            'upload_date': r're:\d{8}',
            'description': compat_str,
            'categories': ['News & Politics'],
            'tags': list,
            'like_count': int,
            'dislike_count': int,
        },
        'params': {
            'skip_download': True,
        },
        'expected_warnings': ['Downloading just video ', 'Ignoring subtitle tracks found in '],
    }, {
        'url': 'https://www.youtube.com/user/TheYoungTurks/live',
        'info_dict': {
            'id': 'a48o2S1cPoo',
            'ext': 'mp4',
            'title': 'The Young Turks - Live Main Show',
            'uploader': 'The Young Turks',
            'uploader_id': 'TheYoungTurks',
            'uploader_url': r're:https?://(?:www\.)?youtube\.com/user/TheYoungTurks',
            'upload_date': '20150715',
            'license': 'Standard YouTube License',
            'description': 'md5:438179573adcdff3c97ebb1ee632b891',
            'categories': ['News & Politics'],
            'tags': ['Cenk Uygur (TV Program Creator)', 'The Young Turks (Award-Winning Work)', 'Talk Show (TV Genre)'],
            'like_count': int,
            'dislike_count': int,
        },
        'params': {
            'skip_download': True,
        },
        'only_matching': True,
    }, {
        'url': 'https://www.youtube.com/channel/UC1yBKRuGpC1tSM73A0ZjYjQ/live',
        'only_matching': True,
    }, {
        'url': 'https://www.youtube.com/c/CommanderVideoHq/live',
        'only_matching': True,
    }, {
        'note': 'A channel that is not live. Should raise error',
        'url': 'https://www.youtube.com/user/numberphile/live',
        'only_matching': True,
    }, {
        'url': 'https://www.youtube.com/feed/trending',
        'only_matching': True,
    }, {
        'url': 'https://www.youtube.com/feed/library',
        'only_matching': True,
    }, {
        'url': 'https://www.youtube.com/feed/history',
        'only_matching': True,
    }, {
        'url': 'https://www.youtube.com/feed/subscriptions',
        'only_matching': True,
    }, {
        'url': 'https://www.youtube.com/feed/watch_later',
        'only_matching': True,
    }, {
        'note': 'Recommended - redirects to home page',
        'url': 'https://www.youtube.com/feed/recommended',
        'only_matching': True,
    }, {
        'note': 'inline playlist with not always working continuations',
        'url': 'https://www.youtube.com/watch?v=UC6u0Tct-Fo&list=PL36D642111D65BE7C',
        'only_matching': True,
    }, {
        'url': 'https://www.youtube.com/course?list=ECUl4u3cNGP61MdtwGTqZA0MreSaDybji8',
        'only_matching': True,
    }, {
        'url': 'https://www.youtube.com/course',
        'only_matching': True,
    }, {
        'url': 'https://www.youtube.com/zsecurity',
        'only_matching': True,
    }, {
        'url': 'http://www.youtube.com/NASAgovVideo/videos',
        'only_matching': True,
    }, {
        'url': 'https://www.youtube.com/TheYoungTurks/live',
        'only_matching': True,
    }, {
        'url': 'https://www.youtube.com/hashtag/cctv9',
        'info_dict': {
            'id': 'cctv9',
            'title': '#cctv9',
        },
        'playlist_mincount': 350,
    }, {
        'url': 'https://www.youtube.com/watch?list=PLW4dVinRY435CBE_JD3t-0SRXKfnZHS1P&feature=youtu.be&v=M9cJMXmQ_ZU',
        'only_matching': True,
    }, {
        'note': 'Requires Premium: should request additional YTM-info webpage (and have format 141) for videos in playlist',
        'url': 'https://music.youtube.com/playlist?list=PLRBp0Fe2GpgmgoscNFLxNyBVSFVdYmFkq',
        'only_matching': True
    }, {
        'note': '/browse/ should redirect to /channel/',
        'url': 'https://music.youtube.com/browse/UC1a8OFewdjuLq6KlF8M_8Ng',
        'only_matching': True
    }, {
        'note': 'VLPL, should redirect to playlist?list=PL...',
        'url': 'https://music.youtube.com/browse/VLPLRBp0Fe2GpgmgoscNFLxNyBVSFVdYmFkq',
        'info_dict': {
            'id': 'PLRBp0Fe2GpgmgoscNFLxNyBVSFVdYmFkq',
            'uploader': 'NoCopyrightSounds',
            'description': 'Providing you with copyright free / safe music for gaming, live streaming, studying and more!',
            'uploader_id': 'UC_aEa8K-EOJ3D6gOs7HcyNg',
            'title': 'NCS Releases',
        },
        'playlist_mincount': 166,
    }, {
        'note': 'Topic, should redirect to playlist?list=UU...',
        'url': 'https://music.youtube.com/browse/UC9ALqqC4aIeG5iDs7i90Bfw',
        'info_dict': {
            'id': 'UU9ALqqC4aIeG5iDs7i90Bfw',
            'uploader_id': 'UC9ALqqC4aIeG5iDs7i90Bfw',
            'title': 'Uploads from Royalty Free Music - Topic',
            'uploader': 'Royalty Free Music - Topic',
        },
        'expected_warnings': [
            'A channel/user page was given',
            'The URL does not have a videos tab',
        ],
        'playlist_mincount': 101,
    }, {
        'note': 'Topic without a UU playlist',
        'url': 'https://www.youtube.com/channel/UCtFRv9O2AHqOZjjynzrv-xg',
        'info_dict': {
            'id': 'UCtFRv9O2AHqOZjjynzrv-xg',
            'title': 'UCtFRv9O2AHqOZjjynzrv-xg',
        },
        'expected_warnings': [
            'A channel/user page was given',
            'The URL does not have a videos tab',
            'Falling back to channel URL',
        ],
        'playlist_mincount': 9,
    }, {
        'note': 'Youtube music Album',
        'url': 'https://music.youtube.com/browse/MPREb_gTAcphH99wE',
        'info_dict': {
            'id': 'OLAK5uy_l1m0thk3g31NmIIz_vMIbWtyv7eZixlH0',
            'title': 'Album - Royalty Free Music Library V2 (50 Songs)',
        },
        'playlist_count': 50,
    }, {
        'note': 'unlisted single video playlist',
        'url': 'https://www.youtube.com/playlist?list=PLwL24UFy54GrB3s2KMMfjZscDi1x5Dajf',
        'info_dict': {
            'uploader_id': 'UC9zHu_mHU96r19o-wV5Qs1Q',
            'uploader': 'colethedj',
            'id': 'PLwL24UFy54GrB3s2KMMfjZscDi1x5Dajf',
            'title': 'yt-dlp unlisted playlist test',
            'availability': 'unlisted'
        },
        'playlist_count': 1,
    }]

    @classmethod
    def suitable(cls, url):
        return False if YoutubeIE.suitable(url) else super(
            YoutubeTabIE, cls).suitable(url)

    def _extract_channel_id(self, webpage):
        channel_id = self._html_search_meta(
            'channelId', webpage, 'channel id', default=None)
        if channel_id:
            return channel_id
        channel_url = self._html_search_meta(
            ('og:url', 'al:ios:url', 'al:android:url', 'al:web:url',
             'twitter:url', 'twitter:app:url:iphone', 'twitter:app:url:ipad',
             'twitter:app:url:googleplay'), webpage, 'channel url')
        return self._search_regex(
            r'https?://(?:www\.)?youtube\.com/channel/([^/?#&])+',
            channel_url, 'channel id')

    @staticmethod
    def _extract_basic_item_renderer(item):
        # Modified from _extract_grid_item_renderer
        known_basic_renderers = (
            'playlistRenderer', 'videoRenderer', 'channelRenderer', 'showRenderer'
        )
        for key, renderer in item.items():
            if not isinstance(renderer, dict):
                continue
            elif key in known_basic_renderers:
                return renderer
            elif key.startswith('grid') and key.endswith('Renderer'):
                return renderer

    def _grid_entries(self, grid_renderer):
        for item in grid_renderer['items']:
            if not isinstance(item, dict):
                continue
            renderer = self._extract_basic_item_renderer(item)
            if not isinstance(renderer, dict):
                continue
            title = self._get_text(renderer.get('title'))

            # playlist
            playlist_id = renderer.get('playlistId')
            if playlist_id:
                yield self.url_result(
                    'https://www.youtube.com/playlist?list=%s' % playlist_id,
                    ie=YoutubeTabIE.ie_key(), video_id=playlist_id,
                    video_title=title)
                continue
            # video
            video_id = renderer.get('videoId')
            if video_id:
                yield self._extract_video(renderer)
                continue
            # channel
            channel_id = renderer.get('channelId')
            if channel_id:
                yield self.url_result(
                    'https://www.youtube.com/channel/%s' % channel_id,
                    ie=YoutubeTabIE.ie_key(), video_title=title)
                continue
            # generic endpoint URL support
            ep_url = urljoin('https://www.youtube.com/', try_get(
                renderer, lambda x: x['navigationEndpoint']['commandMetadata']['webCommandMetadata']['url'],
                compat_str))
            if ep_url:
                for ie in (YoutubeTabIE, YoutubePlaylistIE, YoutubeIE):
                    if ie.suitable(ep_url):
                        yield self.url_result(
                            ep_url, ie=ie.ie_key(), video_id=ie._match_id(ep_url), video_title=title)
                        break

    def _shelf_entries_from_content(self, shelf_renderer):
        content = shelf_renderer.get('content')
        if not isinstance(content, dict):
            return
        renderer = content.get('gridRenderer') or content.get('expandedShelfContentsRenderer')
        if renderer:
            # TODO: add support for nested playlists so each shelf is processed
            # as separate playlist
            # TODO: this includes only first N items
            for entry in self._grid_entries(renderer):
                yield entry
        renderer = content.get('horizontalListRenderer')
        if renderer:
            # TODO
            pass

    def _shelf_entries(self, shelf_renderer, skip_channels=False):
        ep = try_get(
            shelf_renderer, lambda x: x['endpoint']['commandMetadata']['webCommandMetadata']['url'],
            compat_str)
        shelf_url = urljoin('https://www.youtube.com', ep)
        if shelf_url:
            # Skipping links to another channels, note that checking for
            # endpoint.commandMetadata.webCommandMetadata.webPageTypwebPageType == WEB_PAGE_TYPE_CHANNEL
            # will not work
            if skip_channels and '/channels?' in shelf_url:
                return
            title = self._get_text(shelf_renderer, lambda x: x['title'])
            yield self.url_result(shelf_url, video_title=title)
        # Shelf may not contain shelf URL, fallback to extraction from content
        for entry in self._shelf_entries_from_content(shelf_renderer):
            yield entry

    def _playlist_entries(self, video_list_renderer):
        for content in video_list_renderer['contents']:
            if not isinstance(content, dict):
                continue
            renderer = content.get('playlistVideoRenderer') or content.get('playlistPanelVideoRenderer')
            if not isinstance(renderer, dict):
                continue
            video_id = renderer.get('videoId')
            if not video_id:
                continue
            yield self._extract_video(renderer)

    def _rich_entries(self, rich_grid_renderer):
        renderer = try_get(
            rich_grid_renderer, lambda x: x['content']['videoRenderer'], dict) or {}
        video_id = renderer.get('videoId')
        if not video_id:
            return
        yield self._extract_video(renderer)

    def _video_entry(self, video_renderer):
        video_id = video_renderer.get('videoId')
        if video_id:
            return self._extract_video(video_renderer)

    def _post_thread_entries(self, post_thread_renderer):
        post_renderer = try_get(
            post_thread_renderer, lambda x: x['post']['backstagePostRenderer'], dict)
        if not post_renderer:
            return
        # video attachment
        video_renderer = try_get(
            post_renderer, lambda x: x['backstageAttachment']['videoRenderer'], dict) or {}
        video_id = video_renderer.get('videoId')
        if video_id:
            entry = self._extract_video(video_renderer)
            if entry:
                yield entry
        # playlist attachment
        playlist_id = try_get(
            post_renderer, lambda x: x['backstageAttachment']['playlistRenderer']['playlistId'], compat_str)
        if playlist_id:
            yield self.url_result(
                'https://www.youtube.com/playlist?list=%s' % playlist_id,
                ie=YoutubeTabIE.ie_key(), video_id=playlist_id)
        # inline video links
        runs = try_get(post_renderer, lambda x: x['contentText']['runs'], list) or []
        for run in runs:
            if not isinstance(run, dict):
                continue
            ep_url = try_get(
                run, lambda x: x['navigationEndpoint']['urlEndpoint']['url'], compat_str)
            if not ep_url:
                continue
            if not YoutubeIE.suitable(ep_url):
                continue
            ep_video_id = YoutubeIE._match_id(ep_url)
            if video_id == ep_video_id:
                continue
            yield self.url_result(ep_url, ie=YoutubeIE.ie_key(), video_id=ep_video_id)

    def _post_thread_continuation_entries(self, post_thread_continuation):
        contents = post_thread_continuation.get('contents')
        if not isinstance(contents, list):
            return
        for content in contents:
            renderer = content.get('backstagePostThreadRenderer')
            if not isinstance(renderer, dict):
                continue
            for entry in self._post_thread_entries(renderer):
                yield entry

    r''' # unused
    def _rich_grid_entries(self, contents):
        for content in contents:
            video_renderer = try_get(content, lambda x: x['richItemRenderer']['content']['videoRenderer'], dict)
            if video_renderer:
                entry = self._video_entry(video_renderer)
                if entry:
                    yield entry
    '''
    def _entries(self, tab, item_id, identity_token, account_syncid, ytcfg):

        def extract_entries(parent_renderer):  # this needs to called again for continuation to work with feeds
            contents = try_get(parent_renderer, lambda x: x['contents'], list) or []
            for content in contents:
                if not isinstance(content, dict):
                    continue
                is_renderer = try_get(content, lambda x: x['itemSectionRenderer'], dict)
                if not is_renderer:
                    renderer = content.get('richItemRenderer')
                    if renderer:
                        for entry in self._rich_entries(renderer):
                            yield entry
                        continuation_list[0] = self._extract_continuation(parent_renderer)
                    continue
                isr_contents = try_get(is_renderer, lambda x: x['contents'], list) or []
                for isr_content in isr_contents:
                    if not isinstance(isr_content, dict):
                        continue

                    known_renderers = {
                        'playlistVideoListRenderer': self._playlist_entries,
                        'gridRenderer': self._grid_entries,
                        'shelfRenderer': lambda x: self._shelf_entries(x, tab.get('title') != 'Channels'),
                        'backstagePostThreadRenderer': self._post_thread_entries,
                        'videoRenderer': lambda x: [self._video_entry(x)],
                    }
                    for key, renderer in isr_content.items():
                        if key not in known_renderers:
                            continue
                        for entry in known_renderers[key](renderer):
                            if entry:
                                yield entry
                        continuation_list[0] = self._extract_continuation(renderer)
                        break

                if not continuation_list[0]:
                    continuation_list[0] = self._extract_continuation(is_renderer)

            if not continuation_list[0]:
                continuation_list[0] = self._extract_continuation(parent_renderer)

        continuation_list = [None]  # Python 2 doesnot support nonlocal
        tab_content = try_get(tab, lambda x: x['content'], dict)
        if not tab_content:
            return
        parent_renderer = (
            try_get(tab_content, lambda x: x['sectionListRenderer'], dict)
            or try_get(tab_content, lambda x: x['richGridRenderer'], dict) or {})
        for entry in extract_entries(parent_renderer):
            yield entry
        continuation = continuation_list[0]
        visitor_data = None

        for page_num in itertools.count(1):
            if not continuation:
                break
            headers = self._generate_api_headers(ytcfg, identity_token, account_syncid, visitor_data)
            response = self._extract_response(
                item_id='%s page %s' % (item_id, page_num),
                query=continuation, headers=headers, ytcfg=ytcfg,
                check_get_keys=('continuationContents', 'onResponseReceivedActions', 'onResponseReceivedEndpoints'))

            if not response:
                break
            visitor_data = try_get(
                response, lambda x: x['responseContext']['visitorData'], compat_str) or visitor_data

            known_continuation_renderers = {
                'playlistVideoListContinuation': self._playlist_entries,
                'gridContinuation': self._grid_entries,
                'itemSectionContinuation': self._post_thread_continuation_entries,
                'sectionListContinuation': extract_entries,  # for feeds
            }
            continuation_contents = try_get(
                response, lambda x: x['continuationContents'], dict) or {}
            continuation_renderer = None
            for key, value in continuation_contents.items():
                if key not in known_continuation_renderers:
                    continue
                continuation_renderer = value
                continuation_list = [None]
                for entry in known_continuation_renderers[key](continuation_renderer):
                    yield entry
                continuation = continuation_list[0] or self._extract_continuation(continuation_renderer)
                break
            if continuation_renderer:
                continue

            known_renderers = {
                'gridPlaylistRenderer': (self._grid_entries, 'items'),
                'gridVideoRenderer': (self._grid_entries, 'items'),
                'playlistVideoRenderer': (self._playlist_entries, 'contents'),
                'itemSectionRenderer': (extract_entries, 'contents'),  # for feeds
                'richItemRenderer': (extract_entries, 'contents'),  # for hashtag
                'backstagePostThreadRenderer': (self._post_thread_continuation_entries, 'contents')
            }
            on_response_received = dict_get(response, ('onResponseReceivedActions', 'onResponseReceivedEndpoints'))
            continuation_items = try_get(
                on_response_received, lambda x: x[0]['appendContinuationItemsAction']['continuationItems'], list)
            continuation_item = try_get(continuation_items, lambda x: x[0], dict) or {}
            video_items_renderer = None
            for key, value in continuation_item.items():
                if key not in known_renderers:
                    continue
                video_items_renderer = {known_renderers[key][1]: continuation_items}
                continuation_list = [None]
                for entry in known_renderers[key][0](video_items_renderer):
                    yield entry
                continuation = continuation_list[0] or self._extract_continuation(video_items_renderer)
                break
            if video_items_renderer:
                continue
            break

    @staticmethod
    def _extract_selected_tab(tabs):
        for tab in tabs:
            renderer = dict_get(tab, ('tabRenderer', 'expandableTabRenderer')) or {}
            if renderer.get('selected') is True:
                return renderer
        else:
            raise ExtractorError('Unable to find selected tab')

    @classmethod
    def _extract_uploader(cls, data):
        uploader = {}
        renderer = cls._extract_sidebar_info_renderer(data, 'playlistSidebarSecondaryInfoRenderer') or {}
        owner = try_get(
            renderer, lambda x: x['videoOwner']['videoOwnerRenderer']['title']['runs'][0], dict)
        if owner:
            uploader['uploader'] = owner.get('text')
            uploader['uploader_id'] = try_get(
                owner, lambda x: x['navigationEndpoint']['browseEndpoint']['browseId'], compat_str)
            uploader['uploader_url'] = urljoin(
                'https://www.youtube.com/',
                try_get(owner, lambda x: x['navigationEndpoint']['browseEndpoint']['canonicalBaseUrl'], compat_str))
        return {k: v for k, v in uploader.items() if v is not None}

    def _extract_from_tabs(self, item_id, webpage, data, tabs):
        playlist_id = title = description = channel_url = channel_name = channel_id = None
        thumbnails_list = tags = []

        selected_tab = self._extract_selected_tab(tabs)
        renderer = try_get(
            data, lambda x: x['metadata']['channelMetadataRenderer'], dict)
        if renderer:
            channel_name = renderer.get('title')
            channel_url = renderer.get('channelUrl')
            channel_id = renderer.get('externalId')
        else:
            renderer = try_get(
                data, lambda x: x['metadata']['playlistMetadataRenderer'], dict)

        if renderer:
            title = renderer.get('title')
            description = renderer.get('description', '')
            playlist_id = channel_id
            tags = renderer.get('keywords', '').split()
            thumbnails_list = (
                try_get(renderer, lambda x: x['avatar']['thumbnails'], list)
                or try_get(
                    self._extract_sidebar_info_renderer(data, 'playlistSidebarPrimaryInfoRenderer'),
                    lambda x: x['thumbnailRenderer']['playlistVideoThumbnailRenderer']['thumbnail']['thumbnails'],
                    list)
                or [])

        thumbnails = []
        for t in thumbnails_list:
            if not isinstance(t, dict):
                continue
            thumbnail_url = url_or_none(t.get('url'))
            if not thumbnail_url:
                continue
            thumbnails.append({
                'url': thumbnail_url,
                'width': int_or_none(t.get('width')),
                'height': int_or_none(t.get('height')),
            })
        if playlist_id is None:
            playlist_id = item_id
        if title is None:
            title = (
                try_get(data, lambda x: x['header']['hashtagHeaderRenderer']['hashtag']['simpleText'])
                or playlist_id)
        title += format_field(selected_tab, 'title', ' - %s')
        title += format_field(selected_tab, 'expandedText', ' - %s')
        metadata = {
            'playlist_id': playlist_id,
            'playlist_title': title,
            'playlist_description': description,
            'uploader': channel_name,
            'uploader_id': channel_id,
            'uploader_url': channel_url,
            'thumbnails': thumbnails,
            'tags': tags,
        }
        availability = self._extract_availability(data)
        if availability:
            metadata['availability'] = availability
        if not channel_id:
            metadata.update(self._extract_uploader(data))
        metadata.update({
            'channel': metadata['uploader'],
            'channel_id': metadata['uploader_id'],
            'channel_url': metadata['uploader_url']})
        ytcfg = self._extract_ytcfg(item_id, webpage)
        return self.playlist_result(
            self._entries(
                selected_tab, playlist_id,
                self._extract_identity_token(webpage, item_id),
                self._extract_account_syncid(ytcfg, data), ytcfg),
            **metadata)

    def _extract_mix_playlist(self, playlist, playlist_id, data, webpage):
        first_id = last_id = None
        ytcfg = self._extract_ytcfg(playlist_id, webpage)
        headers = self._generate_api_headers(
            ytcfg, account_syncid=self._extract_account_syncid(ytcfg, data),
            identity_token=self._extract_identity_token(webpage, item_id=playlist_id))
        for page_num in itertools.count(1):
            videos = list(self._playlist_entries(playlist))
            if not videos:
                return
            start = next((i for i, v in enumerate(videos) if v['id'] == last_id), -1) + 1
            if start >= len(videos):
                return
            for video in videos[start:]:
                if video['id'] == first_id:
                    self.to_screen('First video %s found again; Assuming end of Mix' % first_id)
                    return
                yield video
            first_id = first_id or videos[0]['id']
            last_id = videos[-1]['id']
            watch_endpoint = try_get(
                playlist, lambda x: x['contents'][-1]['playlistPanelVideoRenderer']['navigationEndpoint']['watchEndpoint'])
            query = {
                'playlistId': playlist_id,
                'videoId': watch_endpoint.get('videoId') or last_id,
                'index': watch_endpoint.get('index') or len(videos),
                'params': watch_endpoint.get('params') or 'OAE%3D'
            }
            response = self._extract_response(
                item_id='%s page %d' % (playlist_id, page_num),
                query=query, ep='next', headers=headers, ytcfg=ytcfg,
                check_get_keys='contents'
            )
            playlist = try_get(
                response, lambda x: x['contents']['twoColumnWatchNextResults']['playlist']['playlist'], dict)

    def _extract_from_playlist(self, item_id, url, data, playlist, webpage):
        title = playlist.get('title') or try_get(
            data, lambda x: x['titleText']['simpleText'], compat_str)
        playlist_id = playlist.get('playlistId') or item_id

        # Delegating everything except mix playlists to regular tab-based playlist URL
        playlist_url = urljoin(url, try_get(
            playlist, lambda x: x['endpoint']['commandMetadata']['webCommandMetadata']['url'],
            compat_str))
        if playlist_url and playlist_url != url:
            return self.url_result(
                playlist_url, ie=YoutubeTabIE.ie_key(), video_id=playlist_id,
                video_title=title)

        return self.playlist_result(
            self._extract_mix_playlist(playlist, playlist_id, data, webpage),
            playlist_id=playlist_id, playlist_title=title)

    def _extract_availability(self, data):
        """
        Gets the availability of a given playlist/tab.
        Note: Unless YouTube tells us explicitly, we do not assume it is public
        @param data: response
        """
        is_private = is_unlisted = None
        renderer = self._extract_sidebar_info_renderer(data, 'playlistSidebarPrimaryInfoRenderer') or {}
        badge_labels = self._extract_badges(renderer)

        # Personal playlists, when authenticated, have a dropdown visibility selector instead of a badge
        privacy_dropdown_entries = try_get(
            renderer, lambda x: x['privacyForm']['dropdownFormFieldRenderer']['dropdown']['dropdownRenderer']['entries'], list) or []
        for renderer_dict in privacy_dropdown_entries:
            is_selected = try_get(
                renderer_dict, lambda x: x['privacyDropdownItemRenderer']['isSelected'], bool) or False
            if not is_selected:
                continue
            label = self._get_text(
                try_get(renderer_dict, lambda x: x['privacyDropdownItemRenderer']['label'], dict) or [])
            if label:
                badge_labels.add(label.lower())
                break

        for badge_label in badge_labels:
            if badge_label == 'unlisted':
                is_unlisted = True
            elif badge_label == 'private':
                is_private = True
            elif badge_label == 'public':
                is_unlisted = is_private = False
        return self._availability(is_private, False, False, False, is_unlisted)

    @staticmethod
    def _extract_sidebar_info_renderer(data, info_renderer, expected_type=dict):
        sidebar_renderer = try_get(
            data, lambda x: x['sidebar']['playlistSidebarRenderer']['items'], list) or []
        for item in sidebar_renderer:
            renderer = try_get(item, lambda x: x[info_renderer], expected_type)
            if renderer:
                return renderer

    def _reload_with_unavailable_videos(self, item_id, data, webpage):
        """
        Get playlist with unavailable videos if the 'show unavailable videos' button exists.
        """
        browse_id = params = None
        renderer = self._extract_sidebar_info_renderer(data, 'playlistSidebarPrimaryInfoRenderer')
        if not renderer:
            return
        menu_renderer = try_get(
            renderer, lambda x: x['menu']['menuRenderer']['items'], list) or []
        for menu_item in menu_renderer:
            if not isinstance(menu_item, dict):
                continue
            nav_item_renderer = menu_item.get('menuNavigationItemRenderer')
            text = try_get(
                nav_item_renderer, lambda x: x['text']['simpleText'], compat_str)
            if not text or text.lower() != 'show unavailable videos':
                continue
            browse_endpoint = try_get(
                nav_item_renderer, lambda x: x['navigationEndpoint']['browseEndpoint'], dict) or {}
            browse_id = browse_endpoint.get('browseId')
            params = browse_endpoint.get('params')
            break

        ytcfg = self._extract_ytcfg(item_id, webpage)
        headers = self._generate_api_headers(
            ytcfg, account_syncid=self._extract_account_syncid(ytcfg, data),
            identity_token=self._extract_identity_token(webpage, item_id=item_id),
            visitor_data=try_get(
                self._extract_context(ytcfg), lambda x: x['client']['visitorData'], compat_str))
        query = {
            'params': params or 'wgYCCAA=',
            'browseId': browse_id or 'VL%s' % item_id
        }
        return self._extract_response(
            item_id=item_id, headers=headers, query=query,
            check_get_keys='contents', fatal=False, ytcfg=ytcfg,
            note='Downloading API JSON with unavailable videos')

    def _extract_webpage(self, url, item_id):
        retries = self.get_param('extractor_retries', 3)
        count = -1
        last_error = 'Incomplete yt initial data recieved'
        while count < retries:
            count += 1
            # Sometimes youtube returns a webpage with incomplete ytInitialData
            # See: https://github.com/yt-dlp/yt-dlp/issues/116
            if count:
                self.report_warning('%s. Retrying ...' % last_error)
            webpage = self._download_webpage(
                url, item_id,
                'Downloading webpage%s' % (' (retry #%d)' % count if count else ''))
            data = self._extract_yt_initial_data(item_id, webpage)
            if data.get('contents') or data.get('currentVideoEndpoint'):
                break
            # Extract alerts here only when there is error
            self._extract_and_report_alerts(data)
            if count >= retries:
                raise ExtractorError(last_error)
        return webpage, data

    @staticmethod
    def _smuggle_data(entries, data):
        for entry in entries:
            if data:
                entry['url'] = smuggle_url(entry['url'], data)
            yield entry

    def _real_extract(self, url):
        url, smuggled_data = unsmuggle_url(url, {})
        if self.is_music_url(url):
            smuggled_data['is_music_url'] = True
        info_dict = self.__real_extract(url, smuggled_data)
        if info_dict.get('entries'):
            info_dict['entries'] = self._smuggle_data(info_dict['entries'], smuggled_data)
        return info_dict

    _url_re = re.compile(r'(?P<pre>%s)(?(channel_type)(?P<tab>/\w+))?(?P<post>.*)$' % _VALID_URL)

    def __real_extract(self, url, smuggled_data):
        item_id = self._match_id(url)
        url = compat_urlparse.urlunparse(
            compat_urlparse.urlparse(url)._replace(netloc='www.youtube.com'))
        compat_opts = self.get_param('compat_opts', [])

        def get_mobj(url):
            mobj = self._url_re.match(url).groupdict()
            mobj.update((k, '') for k, v in mobj.items() if v is None)
            return mobj

        mobj = get_mobj(url)
        # Youtube returns incomplete data if tabname is not lower case
        pre, tab, post, is_channel = mobj['pre'], mobj['tab'].lower(), mobj['post'], not mobj['not_channel']

        if is_channel:
            if smuggled_data.get('is_music_url'):
                if item_id[:2] == 'VL':
                    # Youtube music VL channels have an equivalent playlist
                    item_id = item_id[2:]
                    pre, tab, post, is_channel = 'https://www.youtube.com/playlist?list=%s' % item_id, '', '', False
                elif item_id[:2] == 'MP':
                    # Youtube music albums (/channel/MP...) have a OLAK playlist that can be extracted from the webpage
                    item_id = self._search_regex(
                        r'\\x22audioPlaylistId\\x22:\\x22([0-9A-Za-z_-]+)\\x22',
                        self._download_webpage('https://music.youtube.com/channel/%s' % item_id, item_id),
                        'playlist id')
                    pre, tab, post, is_channel = 'https://www.youtube.com/playlist?list=%s' % item_id, '', '', False
                elif mobj['channel_type'] == 'browse':
                    # Youtube music /browse/ should be changed to /channel/
                    pre = 'https://www.youtube.com/channel/%s' % item_id
        if is_channel and not tab and 'no-youtube-channel-redirect' not in compat_opts:
            # Home URLs should redirect to /videos/
            self.report_warning(
                'A channel/user page was given. All the channel\'s videos will be downloaded. '
                'To download only the videos in the home page, add a "/featured" to the URL')
            tab = '/videos'

        url = ''.join((pre, tab, post))
        mobj = get_mobj(url)

        # Handle both video/playlist URLs
        qs = parse_qs(url)
        video_id = qs.get('v', [None])[0]
        playlist_id = qs.get('list', [None])[0]

        if not video_id and mobj['not_channel'].startswith('watch'):
            if not playlist_id:
                # If there is neither video or playlist ids, youtube redirects to home page, which is undesirable
                raise ExtractorError('Unable to recognize tab page')
            # Common mistake: https://www.youtube.com/watch?list=playlist_id
            self.report_warning('A video URL was given without video ID. Trying to download playlist %s' % playlist_id)
            url = 'https://www.youtube.com/playlist?list=%s' % playlist_id
            mobj = get_mobj(url)

        if video_id and playlist_id:
            if self.get_param('noplaylist'):
                self.to_screen('Downloading just video %s because of --no-playlist' % video_id)
                return self.url_result(video_id, ie=YoutubeIE.ie_key(), video_id=video_id)
            self.to_screen('Downloading playlist %s; add --no-playlist to just download video %s' % (playlist_id, video_id))

        webpage, data = self._extract_webpage(url, item_id)

        tabs = try_get(
            data, lambda x: x['contents']['twoColumnBrowseResultsRenderer']['tabs'], list)
        if tabs:
            selected_tab = self._extract_selected_tab(tabs)
            tab_name = selected_tab.get('title', '')
            if 'no-youtube-channel-redirect' not in compat_opts:
                if mobj['tab'] == '/live':
                    # Live tab should have redirected to the video
                    raise ExtractorError('The channel is not currently live', expected=True)
                if mobj['tab'] == '/videos' and tab_name.lower() != mobj['tab'][1:]:
                    if not mobj['not_channel'] and item_id[:2] == 'UC':
                        # Topic channels don't have /videos. Use the equivalent playlist instead
                        self.report_warning('The URL does not have a %s tab. Trying to redirect to playlist UU%s instead' % (mobj['tab'][1:], item_id[2:]))
                        pl_id = 'UU%s' % item_id[2:]
                        pl_url = 'https://www.youtube.com/playlist?list=%s%s' % (pl_id, mobj['post'])
                        try:
                            pl_webpage, pl_data = self._extract_webpage(pl_url, pl_id)
                            for alert_type, alert_message in self._extract_alerts(pl_data):
                                if alert_type == 'error':
                                    raise ExtractorError('Youtube said: %s' % alert_message)
                            item_id, url, webpage, data = pl_id, pl_url, pl_webpage, pl_data
                        except ExtractorError:
                            self.report_warning('The playlist gave error. Falling back to channel URL')
                    else:
                        self.report_warning('The URL does not have a %s tab. %s is being downloaded instead' % (mobj['tab'][1:], tab_name))

        self.write_debug('Final URL: %s' % url)

        # YouTube sometimes provides a button to reload playlist with unavailable videos.
        if 'no-youtube-unavailable-videos' not in compat_opts:
            data = self._reload_with_unavailable_videos(item_id, data, webpage) or data
        self._extract_and_report_alerts(data)
        tabs = try_get(
            data, lambda x: x['contents']['twoColumnBrowseResultsRenderer']['tabs'], list)
        if tabs:
            return self._extract_from_tabs(item_id, webpage, data, tabs)

        playlist = try_get(
            data, lambda x: x['contents']['twoColumnWatchNextResults']['playlist']['playlist'], dict)
        if playlist:
            return self._extract_from_playlist(item_id, url, data, playlist, webpage)

        video_id = try_get(
            data, lambda x: x['currentVideoEndpoint']['watchEndpoint']['videoId'],
            compat_str) or video_id
        if video_id:
            if mobj['tab'] != '/live':  # live tab is expected to redirect to video
                self.report_warning('Unable to recognize playlist. Downloading just video %s' % video_id)
            return self.url_result(video_id, ie=YoutubeIE.ie_key(), video_id=video_id)

        raise ExtractorError('Unable to recognize tab page')


class YoutubePlaylistIE(InfoExtractor):
    IE_DESC = 'YouTube.com playlists'
    _VALID_URL = r'''(?x)(?:
                        (?:https?://)?
                        (?:\w+\.)?
                        (?:
                            (?:
                                youtube(?:kids)?\.com|
                                invidio\.us
                            )
                            /.*?\?.*?\blist=
                        )?
                        (?P<id>%(playlist_id)s)
                     )''' % {'playlist_id': YoutubeBaseInfoExtractor._PLAYLIST_ID_RE}
    IE_NAME = 'youtube:playlist'
    _TESTS = [{
        'note': 'issue #673',
        'url': 'PLBB231211A4F62143',
        'info_dict': {
            'title': '[OLD]Team Fortress 2 (Class-based LP)',
            'id': 'PLBB231211A4F62143',
            'uploader': 'Wickydoo',
            'uploader_id': 'UCKSpbfbl5kRQpTdL7kMc-1Q',
        },
        'playlist_mincount': 29,
    }, {
        'url': 'PLtPgu7CB4gbY9oDN3drwC3cMbJggS7dKl',
        'info_dict': {
            'title': 'YDL_safe_search',
            'id': 'PLtPgu7CB4gbY9oDN3drwC3cMbJggS7dKl',
        },
        'playlist_count': 2,
        'skip': 'This playlist is private',
    }, {
        'note': 'embedded',
        'url': 'https://www.youtube.com/embed/videoseries?list=PL6IaIsEjSbf96XFRuNccS_RuEXwNdsoEu',
        'playlist_count': 4,
        'info_dict': {
            'title': 'JODA15',
            'id': 'PL6IaIsEjSbf96XFRuNccS_RuEXwNdsoEu',
            'uploader': 'milan',
            'uploader_id': 'UCEI1-PVPcYXjB73Hfelbmaw',
        }
    }, {
        'url': 'http://www.youtube.com/embed/_xDOZElKyNU?list=PLsyOSbh5bs16vubvKePAQ1x3PhKavfBIl',
        'playlist_mincount': 982,
        'info_dict': {
            'title': '2018 Chinese New Singles (11/6 updated)',
            'id': 'PLsyOSbh5bs16vubvKePAQ1x3PhKavfBIl',
            'uploader': 'LBK',
            'uploader_id': 'UC21nz3_MesPLqtDqwdvnoxA',
        }
    }, {
        'url': 'TLGGrESM50VT6acwMjAyMjAxNw',
        'only_matching': True,
    }, {
        # music album playlist
        'url': 'OLAK5uy_m4xAFdmMC5rX3Ji3g93pQe3hqLZw_9LhM',
        'only_matching': True,
    }]

    @classmethod
    def suitable(cls, url):
        if YoutubeTabIE.suitable(url):
            return False
        # Hack for lazy extractors until more generic solution is implemented
        # (see #28780)
        from .youtube import parse_qs
        qs = parse_qs(url)
        if qs.get('v', [None])[0]:
            return False
        return super(YoutubePlaylistIE, cls).suitable(url)

    def _real_extract(self, url):
        playlist_id = self._match_id(url)
        is_music_url = YoutubeBaseInfoExtractor.is_music_url(url)
        url = update_url_query(
            'https://www.youtube.com/playlist',
            parse_qs(url) or {'list': playlist_id})
        if is_music_url:
            url = smuggle_url(url, {'is_music_url': True})
        return self.url_result(url, ie=YoutubeTabIE.ie_key(), video_id=playlist_id)


class YoutubeYtBeIE(InfoExtractor):
    IE_DESC = 'youtu.be'
    _VALID_URL = r'https?://youtu\.be/(?P<id>[0-9A-Za-z_-]{11})/*?.*?\blist=(?P<playlist_id>%(playlist_id)s)' % {'playlist_id': YoutubeBaseInfoExtractor._PLAYLIST_ID_RE}
    _TESTS = [{
        'url': 'https://youtu.be/yeWKywCrFtk?list=PL2qgrgXsNUG5ig9cat4ohreBjYLAPC0J5',
        'info_dict': {
            'id': 'yeWKywCrFtk',
            'ext': 'mp4',
            'title': 'Small Scale Baler and Braiding Rugs',
            'uploader': 'Backus-Page House Museum',
            'uploader_id': 'backuspagemuseum',
            'uploader_url': r're:https?://(?:www\.)?youtube\.com/user/backuspagemuseum',
            'upload_date': '20161008',
            'description': 'md5:800c0c78d5eb128500bffd4f0b4f2e8a',
            'categories': ['Nonprofits & Activism'],
            'tags': list,
            'like_count': int,
            'dislike_count': int,
        },
        'params': {
            'noplaylist': True,
            'skip_download': True,
        },
    }, {
        'url': 'https://youtu.be/uWyaPkt-VOI?list=PL9D9FC436B881BA21',
        'only_matching': True,
    }]

    def _real_extract(self, url):
        mobj = re.match(self._VALID_URL, url)
        video_id = mobj.group('id')
        playlist_id = mobj.group('playlist_id')
        return self.url_result(
            update_url_query('https://www.youtube.com/watch', {
                'v': video_id,
                'list': playlist_id,
                'feature': 'youtu.be',
            }), ie=YoutubeTabIE.ie_key(), video_id=playlist_id)


class YoutubeYtUserIE(InfoExtractor):
    IE_DESC = 'YouTube.com user videos, URL or "ytuser" keyword'
    _VALID_URL = r'ytuser:(?P<id>.+)'
    _TESTS = [{
        'url': 'ytuser:phihag',
        'only_matching': True,
    }]

    def _real_extract(self, url):
        user_id = self._match_id(url)
        return self.url_result(
            'https://www.youtube.com/user/%s' % user_id,
            ie=YoutubeTabIE.ie_key(), video_id=user_id)


class YoutubeFavouritesIE(YoutubeBaseInfoExtractor):
    IE_NAME = 'youtube:favorites'
    IE_DESC = 'YouTube.com liked videos, ":ytfav" for short (requires authentication)'
    _VALID_URL = r':ytfav(?:ou?rite)?s?'
    _LOGIN_REQUIRED = True
    _TESTS = [{
        'url': ':ytfav',
        'only_matching': True,
    }, {
        'url': ':ytfavorites',
        'only_matching': True,
    }]

    def _real_extract(self, url):
        return self.url_result(
            'https://www.youtube.com/playlist?list=LL',
            ie=YoutubeTabIE.ie_key())


class YoutubeSearchIE(SearchInfoExtractor, YoutubeTabIE):
    IE_DESC = 'YouTube.com searches, "ytsearch" keyword'
    # there doesn't appear to be a real limit, for example if you search for
    # 'python' you get more than 8.000.000 results
    _MAX_RESULTS = float('inf')
    IE_NAME = 'youtube:search'
    _SEARCH_KEY = 'ytsearch'
    _SEARCH_PARAMS = None
    _TESTS = []

    def _entries(self, query, n):
        data = {'query': query}
        if self._SEARCH_PARAMS:
            data['params'] = self._SEARCH_PARAMS
        total = 0
        continuation = {}
        for page_num in itertools.count(1):
            data.update(continuation)
            search = self._extract_response(
                item_id='query "%s" page %s' % (query, page_num), ep='search', query=data,
                check_get_keys=('contents', 'onResponseReceivedCommands')
            )
            if not search:
                break
            slr_contents = try_get(
                search,
                (lambda x: x['contents']['twoColumnSearchResultsRenderer']['primaryContents']['sectionListRenderer']['contents'],
                 lambda x: x['onResponseReceivedCommands'][0]['appendContinuationItemsAction']['continuationItems']),
                list)
            if not slr_contents:
                break

            # Youtube sometimes adds promoted content to searches,
            # changing the index location of videos and token.
            # So we search through all entries till we find them.
            continuation = None
            for slr_content in slr_contents:
                if not continuation:
                    continuation = self._extract_continuation({'contents': [slr_content]})

                isr_contents = try_get(
                    slr_content,
                    lambda x: x['itemSectionRenderer']['contents'],
                    list)
                if not isr_contents:
                    continue
                for content in isr_contents:
                    if not isinstance(content, dict):
                        continue
                    video = content.get('videoRenderer')
                    if not isinstance(video, dict):
                        continue
                    video_id = video.get('videoId')
                    if not video_id:
                        continue

                    yield self._extract_video(video)
                    total += 1
                    if total == n:
                        return

            if not continuation:
                break

    def _get_n_results(self, query, n):
        """Get a specified number of results for a query"""
        return self.playlist_result(self._entries(query, n), query)


class YoutubeSearchDateIE(YoutubeSearchIE):
    IE_NAME = YoutubeSearchIE.IE_NAME + ':date'
    _SEARCH_KEY = 'ytsearchdate'
    IE_DESC = 'YouTube.com searches, newest videos first, "ytsearchdate" keyword'
    _SEARCH_PARAMS = 'CAI%3D'


class YoutubeSearchURLIE(YoutubeSearchIE):
    IE_DESC = 'YouTube.com search URLs'
    IE_NAME = YoutubeSearchIE.IE_NAME + '_url'
    _VALID_URL = r'https?://(?:www\.)?youtube\.com/results\?(.*?&)?(?:search_query|q)=(?:[^&]+)(?:[&]|$)'
    # _MAX_RESULTS = 100
    _TESTS = [{
        'url': 'https://www.youtube.com/results?baz=bar&search_query=youtube-dl+test+video&filters=video&lclk=video',
        'playlist_mincount': 5,
        'info_dict': {
            'title': 'youtube-dl test video',
        }
    }, {
        'url': 'https://www.youtube.com/results?q=test&sp=EgQIBBgB',
        'only_matching': True,
    }]

    @classmethod
    def _make_valid_url(cls):
        return cls._VALID_URL

    def _real_extract(self, url):
        qs = compat_parse_qs(compat_urllib_parse_urlparse(url).query)
        query = (qs.get('search_query') or qs.get('q'))[0]
        self._SEARCH_PARAMS = qs.get('sp', ('',))[0]
        return self._get_n_results(query, self._MAX_RESULTS)


class YoutubeFeedsInfoExtractor(YoutubeTabIE):
    """
    Base class for feed extractors
    Subclasses must define the _FEED_NAME property.
    """
    _LOGIN_REQUIRED = True
    _TESTS = []

    @property
    def IE_NAME(self):
        return 'youtube:%s' % self._FEED_NAME

    def _real_extract(self, url):
        return self.url_result(
            'https://www.youtube.com/feed/%s' % self._FEED_NAME,
            ie=YoutubeTabIE.ie_key())


class YoutubeWatchLaterIE(InfoExtractor):
    IE_NAME = 'youtube:watchlater'
    IE_DESC = 'Youtube watch later list, ":ytwatchlater" for short (requires authentication)'
    _VALID_URL = r':ytwatchlater'
    _TESTS = [{
        'url': ':ytwatchlater',
        'only_matching': True,
    }]

    def _real_extract(self, url):
        return self.url_result(
            'https://www.youtube.com/playlist?list=WL', ie=YoutubeTabIE.ie_key())


class YoutubeRecommendedIE(YoutubeFeedsInfoExtractor):
    IE_DESC = 'YouTube.com recommended videos, ":ytrec" for short (requires authentication)'
    _VALID_URL = r'https?://(?:www\.)?youtube\.com/?(?:[?#]|$)|:ytrec(?:ommended)?'
    _FEED_NAME = 'recommended'
    _LOGIN_REQUIRED = False
    _TESTS = [{
        'url': ':ytrec',
        'only_matching': True,
    }, {
        'url': ':ytrecommended',
        'only_matching': True,
    }, {
        'url': 'https://youtube.com',
        'only_matching': True,
    }]


class YoutubeSubscriptionsIE(YoutubeFeedsInfoExtractor):
    IE_DESC = 'YouTube.com subscriptions feed, ":ytsubs" for short (requires authentication)'
    _VALID_URL = r':ytsub(?:scription)?s?'
    _FEED_NAME = 'subscriptions'
    _TESTS = [{
        'url': ':ytsubs',
        'only_matching': True,
    }, {
        'url': ':ytsubscriptions',
        'only_matching': True,
    }]


class YoutubeHistoryIE(YoutubeFeedsInfoExtractor):
    IE_DESC = 'Youtube watch history, ":ythis" for short (requires authentication)'
    _VALID_URL = r':ythis(?:tory)?'
    _FEED_NAME = 'history'
    _TESTS = [{
        'url': ':ythistory',
        'only_matching': True,
    }]


class YoutubeTruncatedURLIE(InfoExtractor):
    IE_NAME = 'youtube:truncated_url'
    IE_DESC = False  # Do not list
    _VALID_URL = r'''(?x)
        (?:https?://)?
        (?:\w+\.)?[yY][oO][uU][tT][uU][bB][eE](?:-nocookie)?\.com/
        (?:watch\?(?:
            feature=[a-z_]+|
            annotation_id=annotation_[^&]+|
            x-yt-cl=[0-9]+|
            hl=[^&]*|
            t=[0-9]+
        )?
        |
            attribution_link\?a=[^&]+
        )
        $
    '''

    _TESTS = [{
        'url': 'https://www.youtube.com/watch?annotation_id=annotation_3951667041',
        'only_matching': True,
    }, {
        'url': 'https://www.youtube.com/watch?',
        'only_matching': True,
    }, {
        'url': 'https://www.youtube.com/watch?x-yt-cl=84503534',
        'only_matching': True,
    }, {
        'url': 'https://www.youtube.com/watch?feature=foo',
        'only_matching': True,
    }, {
        'url': 'https://www.youtube.com/watch?hl=en-GB',
        'only_matching': True,
    }, {
        'url': 'https://www.youtube.com/watch?t=2372',
        'only_matching': True,
    }]

    def _real_extract(self, url):
        raise ExtractorError(
            'Did you forget to quote the URL? Remember that & is a meta '
            'character in most shells, so you want to put the URL in quotes, '
            'like  youtube-dl '
            '"https://www.youtube.com/watch?feature=foo&v=BaW_jenozKc" '
            ' or simply  youtube-dl BaW_jenozKc  .',
            expected=True)


class YoutubeTruncatedIDIE(InfoExtractor):
    IE_NAME = 'youtube:truncated_id'
    IE_DESC = False  # Do not list
    _VALID_URL = r'https?://(?:www\.)?youtube\.com/watch\?v=(?P<id>[0-9A-Za-z_-]{1,10})$'

    _TESTS = [{
        'url': 'https://www.youtube.com/watch?v=N_708QY7Ob',
        'only_matching': True,
    }]

    def _real_extract(self, url):
        video_id = self._match_id(url)
        raise ExtractorError(
            'Incomplete YouTube ID %s. URL %s looks truncated.' % (video_id, url),
            expected=True)<|MERGE_RESOLUTION|>--- conflicted
+++ resolved
@@ -2285,12 +2285,7 @@
 
         ytcfg = self._extract_ytcfg(video_id, webpage) or self._get_default_ytcfg()
         identity_token = self._extract_identity_token(webpage, video_id)
-<<<<<<< HEAD
-=======
-        syncid = self._extract_account_syncid(ytcfg)
         session_index = self._extract_session_index(ytcfg)
-        headers = self._generate_api_headers(ytcfg, identity_token, syncid, session_index=session_index)
->>>>>>> 314ee305
         player_url = self._extract_player_url(ytcfg, webpage)
 
         player_client = self._configuration_arg('player_client', [''])[0]
@@ -2305,7 +2300,7 @@
                 video_id, 'initial player response')
 
         syncid = self._extract_account_syncid(ytcfg, player_response)
-        headers = self._generate_api_headers(ytcfg, identity_token, syncid)
+        headers = self._generate_api_headers(ytcfg, identity_token, syncid, session_index=session_index)
 
         ytm_streaming_data = {}
         if is_music_url:
