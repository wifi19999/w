--- conflicted
+++ resolved
@@ -2696,12 +2696,7 @@
             if reason:
                 self.raise_no_formats(reason, expected=True)
 
-<<<<<<< HEAD
         for f in formats:
-            if '&c=WEB&' in f['url'] and '&ratebypass=yes&' not in f['url']:  # throttled
-                f['source_preference'] = -10
-                # TODO: this method is not reliable
-                f['format_note'] = format_field(f, 'format_note', '%s ') + '(maybe throttled)'
             if is_live and self._configuration_arg('download_live_from_start'):
                 # override protocols with dl-from-start one
                 protocol = f['protocol']
@@ -2711,8 +2706,6 @@
                     # give an excessively negative priority to prevent from being choosen
                     f['quality'] = -1000
 
-=======
->>>>>>> c588b602
         # Source is given priority since formats that throttle are given lower source_preference
         # When throttling issue is fully fixed, remove this
         self._sort_formats(formats, ('quality', 'res', 'fps', 'hdr:12', 'source', 'codec:vp9.2', 'lang'))
