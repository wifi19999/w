#!/usr/bin/env python
# coding: utf-8

from __future__ import unicode_literals
import sys
# import os
import platform

from PyInstaller.utils.win32.versioninfo import (
    VarStruct, VarFileInfo, StringStruct, StringTable,
    StringFileInfo, FixedFileInfo, VSVersionInfo, SetVersion,
)
import PyInstaller.__main__

arch = sys.argv[1] if len(sys.argv) > 1 else platform.architecture()[0][:2]
assert arch in ('32', '64')
print('Building %sbit version' % arch)
_x86 = '_x86' if arch == '32' else ''

FILE_DESCRIPTION = 'Media Downloader%s' % (' (32 Bit)' if _x86 else '')

# root_dir = os.path.abspath(os.path.join(os.path.dirname(__file__), '..'))
# print('Changing working directory to %s' % root_dir)
# os.chdir(root_dir)

exec(compile(open('yt_dlp/version.py').read(), 'yt_dlp/version.py', 'exec'))
VERSION = locals()['__version__']

VERSION_LIST = VERSION.split('.')
VERSION_LIST = list(map(int, VERSION_LIST)) + [0] * (4 - len(VERSION_LIST))

print('Version: %s%s' % (VERSION, _x86))
print('Remember to update the version using devscipts\\update-version.py')

VERSION_FILE = VSVersionInfo(
    ffi=FixedFileInfo(
        filevers=VERSION_LIST,
        prodvers=VERSION_LIST,
        mask=0x3F,
        flags=0x0,
        OS=0x4,
        fileType=0x1,
        subtype=0x0,
        date=(0, 0),
    ),
    kids=[
        StringFileInfo([
            StringTable(
                '040904B0', [
                    StringStruct('Comments', 'yt-dlp%s Command Line Interface.' % _x86),
                    StringStruct('CompanyName', 'https://github.com/pukkandan/yt-dlp'),
                    StringStruct('FileDescription', FILE_DESCRIPTION),
                    StringStruct('FileVersion', VERSION),
                    StringStruct('InternalName', 'yt-dlp%s' % _x86),
                    StringStruct(
                        'LegalCopyright',
                        'pukkandan@gmail.com | UNLICENSE',
                    ),
                    StringStruct('OriginalFilename', 'yt-dlp%s.exe' % _x86),
                    StringStruct('ProductName', 'yt-dlp%s' % _x86),
                    StringStruct('ProductVersion', '%s%s' % (VERSION, _x86)),
                ])]),
        VarFileInfo([VarStruct('Translation', [0, 1200])])
    ]
)

PyInstaller.__main__.run([
    '--name=yt-dlp%s' % _x86,
    '--onefile',
    '--icon=devscripts/cloud.ico',
    '--exclude-module=youtube_dl',
    '--exclude-module=test',
    '--exclude-module=ytdlp_plugins',
    '--hidden-import=mutagen',
<<<<<<< HEAD
    '--hidden-import=pycryptodome',
    'yt_dlp/__main__.py',
=======
    '--hidden-import=Crypto',
    '--upx-exclude=vcruntime140.dll',
    'youtube_dlc/__main__.py',
>>>>>>> 5e41dca3
])
SetVersion('dist/yt-dlp%s.exe' % _x86, VERSION_FILE)<|MERGE_RESOLUTION|>--- conflicted
+++ resolved
@@ -72,13 +72,8 @@
     '--exclude-module=test',
     '--exclude-module=ytdlp_plugins',
     '--hidden-import=mutagen',
-<<<<<<< HEAD
-    '--hidden-import=pycryptodome',
-    'yt_dlp/__main__.py',
-=======
     '--hidden-import=Crypto',
     '--upx-exclude=vcruntime140.dll',
-    'youtube_dlc/__main__.py',
->>>>>>> 5e41dca3
+    'yt-dlp/__main__.py',
 ])
 SetVersion('dist/yt-dlp%s.exe' % _x86, VERSION_FILE)