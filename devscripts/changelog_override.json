--- conflicted
+++ resolved
@@ -128,14 +128,13 @@
         "authors": ["alard", "pukkandan"]
     },
     {
-<<<<<<< HEAD
         "action": "change",
         "when": "aa7e9ae4f48276bd5d0173966c77db9484f65a0a",
         "short": "[ie/xvideos] Support new URL format (#9502)",
         "authors": ["sta1us"]
-=======
+    },
+    {
         "action": "remove",
         "when": "22e4dfacb61f62dfbb3eb41b31c7b69ba1059b80"
->>>>>>> e8032503
     }
 ]