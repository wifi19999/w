<!-- MANPAGE: BEGIN EXCLUDED SECTION -->
<div align="center">

[![YT-DLP](https://raw.githubusercontent.com/yt-dlp/yt-dlp/master/.github/banner.svg)](#readme)

[![Release version](https://img.shields.io/github/v/release/yt-dlp/yt-dlp?color=brightgreen&label=Download&style=for-the-badge)](#installation "Installation")
[![PyPi](https://img.shields.io/badge/-PyPi-blue.svg?logo=pypi&labelColor=555555&style=for-the-badge)](https://pypi.org/project/yt-dlp "PyPi")
[![Donate](https://img.shields.io/badge/_-Donate-red.svg?logo=githubsponsors&labelColor=555555&style=for-the-badge)](Collaborators.md#collaborators "Donate")
[![Matrix](https://img.shields.io/matrix/yt-dlp:matrix.org?color=brightgreen&labelColor=555555&label=&logo=element&style=for-the-badge)](https://matrix.to/#/#yt-dlp:matrix.org "Matrix")
[![Discord](https://img.shields.io/discord/807245652072857610?color=blue&labelColor=555555&label=&logo=discord&style=for-the-badge)](https://discord.gg/H5MNcFW63r "Discord")
[![Supported Sites](https://img.shields.io/badge/-Supported_Sites-brightgreen.svg?style=for-the-badge)](supportedsites.md "Supported Sites")
[![License: Unlicense](https://img.shields.io/badge/-Unlicense-blue.svg?style=for-the-badge)](LICENSE "License")
[![CI Status](https://img.shields.io/github/workflow/status/yt-dlp/yt-dlp/Core%20Tests/master?label=Tests&style=for-the-badge)](https://github.com/yt-dlp/yt-dlp/actions "CI Status")
[![Commits](https://img.shields.io/github/commit-activity/m/yt-dlp/yt-dlp?label=commits&style=for-the-badge)](https://github.com/yt-dlp/yt-dlp/commits "Commit History")
[![Last Commit](https://img.shields.io/github/last-commit/yt-dlp/yt-dlp/master?label=&style=for-the-badge&display_timestamp=committer)](https://github.com/yt-dlp/yt-dlp/commits "Commit History")

</div>
<!-- MANPAGE: END EXCLUDED SECTION -->

yt-dlp is a [youtube-dl](https://github.com/ytdl-org/youtube-dl) fork based on the now inactive [youtube-dlc](https://github.com/blackjack4494/yt-dlc). The main focus of this project is adding new features and patches while also keeping up to date with the original project

<!-- MANPAGE: MOVE "USAGE AND OPTIONS" SECTION HERE -->

<!-- MANPAGE: BEGIN EXCLUDED SECTION -->
* [NEW FEATURES](#new-features)
    * [Differences in default behavior](#differences-in-default-behavior)
* [INSTALLATION](#installation)
    * [Detailed instructions](https://github.com/yt-dlp/yt-dlp/wiki/Installation)
    * [Update](#update)
    * [Release Files](#release-files)
    * [Dependencies](#dependencies)
    * [Compile](#compile)
* [USAGE AND OPTIONS](#usage-and-options)
    * [General Options](#general-options)
    * [Network Options](#network-options)
    * [Geo-restriction](#geo-restriction)
    * [Video Selection](#video-selection)
    * [Download Options](#download-options)
    * [Filesystem Options](#filesystem-options)
    * [Thumbnail Options](#thumbnail-options)
    * [Internet Shortcut Options](#internet-shortcut-options)
    * [Verbosity and Simulation Options](#verbosity-and-simulation-options)
    * [Workarounds](#workarounds)
    * [Video Format Options](#video-format-options)
    * [Subtitle Options](#subtitle-options)
    * [Authentication Options](#authentication-options)
    * [Post-processing Options](#post-processing-options)
    * [SponsorBlock Options](#sponsorblock-options)
    * [Extractor Options](#extractor-options)
* [CONFIGURATION](#configuration)
    * [Configuration file encoding](#configuration-file-encoding)
    * [Authentication with .netrc file](#authentication-with-netrc-file)
    * [Notes about environment variables](#notes-about-environment-variables)
* [OUTPUT TEMPLATE](#output-template)
    * [Output template examples](#output-template-examples)
* [FORMAT SELECTION](#format-selection)
    * [Filtering Formats](#filtering-formats)
    * [Sorting Formats](#sorting-formats)
    * [Format Selection examples](#format-selection-examples)
* [MODIFYING METADATA](#modifying-metadata)
    * [Modifying metadata examples](#modifying-metadata-examples)
* [EXTRACTOR ARGUMENTS](#extractor-arguments)
* [PLUGINS](#plugins)
* [EMBEDDING YT-DLP](#embedding-yt-dlp)
    * [Embedding examples](#embedding-examples)
* [DEPRECATED OPTIONS](#deprecated-options)
* [CONTRIBUTING](CONTRIBUTING.md#contributing-to-yt-dlp)
    * [Opening an Issue](CONTRIBUTING.md#opening-an-issue)
    * [Developer Instructions](CONTRIBUTING.md#developer-instructions)
* [WIKI](https://github.com/yt-dlp/yt-dlp/wiki)
    * [FAQ](https://github.com/yt-dlp/yt-dlp/wiki/FAQ)
<!-- MANPAGE: END EXCLUDED SECTION -->


# NEW FEATURES

* Merged with **youtube-dl v2021.12.17+ [commit/de39d12](https://github.com/ytdl-org/youtube-dl/commit/de39d128)** <!--([exceptions](https://github.com/yt-dlp/yt-dlp/issues/21))--> and **youtube-dlc v2020.11.11-3+ [commit/f9401f2](https://github.com/blackjack4494/yt-dlc/commit/f9401f2a91987068139c5f757b12fc711d4c0cee)**: You get all the features and patches of [youtube-dlc](https://github.com/blackjack4494/yt-dlc) in addition to the latest [youtube-dl](https://github.com/ytdl-org/youtube-dl)

* **[SponsorBlock Integration](#sponsorblock-options)**: You can mark/remove sponsor sections in YouTube videos by utilizing the [SponsorBlock](https://sponsor.ajay.app) API

* **[Format Sorting](#sorting-formats)**: The default format sorting options have been changed so that higher resolution and better codecs will be now preferred instead of simply using larger bitrate. Furthermore, you can now specify the sort order using `-S`. This allows for much easier format selection than what is possible by simply using `--format` ([examples](#format-selection-examples))

* **Merged with animelover1984/youtube-dl**: You get most of the features and improvements from [animelover1984/youtube-dl](https://github.com/animelover1984/youtube-dl) including `--write-comments`, `BiliBiliSearch`, `BilibiliChannel`, Embedding thumbnail in mp4/ogg/opus, playlist infojson etc. Note that the NicoNico livestreams are not available. See [#31](https://github.com/yt-dlp/yt-dlp/pull/31) for details.

* **YouTube improvements**:
    * Supports Clips, Stories (`ytstories:<channel UCID>`), Search (including filters)**\***, YouTube Music Search, Channel-specific search, Search prefixes (`ytsearch:`, `ytsearchdate:`)**\***, Mixes, YouTube Music Albums/Channels ([except self-uploaded music](https://github.com/yt-dlp/yt-dlp/issues/723)), and Feeds (`:ytfav`, `:ytwatchlater`, `:ytsubs`, `:ythistory`, `:ytrec`, `:ytnotif`)
    * Fix for [n-sig based throttling](https://github.com/ytdl-org/youtube-dl/issues/29326) **\***
    * Supports some (but not all) age-gated content without cookies
    * Download livestreams from the start using `--live-from-start` (*experimental*)
    * `255kbps` audio is extracted (if available) from YouTube Music when premium cookies are given
    * Channel URLs download all uploads of the channel, including shorts and live

* **Cookies from browser**: Cookies can be automatically extracted from all major web browsers using `--cookies-from-browser BROWSER[+KEYRING][:PROFILE][::CONTAINER]`

* **Download time range**: Videos can be downloaded partially based on either timestamps or chapters using `--download-sections`

* **Split video by chapters**: Videos can be split into multiple files based on chapters using `--split-chapters`

* **Multi-threaded fragment downloads**: Download multiple fragments of m3u8/mpd videos in parallel. Use `--concurrent-fragments` (`-N`) option to set the number of threads used

* **Aria2c with HLS/DASH**: You can use `aria2c` as the external downloader for DASH(mpd) and HLS(m3u8) formats

* **New and fixed extractors**: Many new extractors have been added and a lot of existing ones have been fixed. See the [changelog](Changelog.md) or the [list of supported sites](supportedsites.md)

* **New MSOs**: Philo, Spectrum, SlingTV, Cablevision, RCN etc.

* **Subtitle extraction from manifests**: Subtitles can be extracted from streaming media manifests. See [commit/be6202f](https://github.com/yt-dlp/yt-dlp/commit/be6202f12b97858b9d716e608394b51065d0419f) for details

* **Multiple paths and output templates**: You can give different [output templates](#output-template) and download paths for different types of files. You can also set a temporary path where intermediary files are downloaded to using `--paths` (`-P`)

* **Portable Configuration**: Configuration files are automatically loaded from the home and root directories. See [CONFIGURATION](#configuration) for details

* **Output template improvements**: Output templates can now have date-time formatting, numeric offsets, object traversal etc. See [output template](#output-template) for details. Even more advanced operations can also be done with the help of `--parse-metadata` and `--replace-in-metadata`

* **Other new options**: Many new options have been added such as `--alias`, `--print`, `--concat-playlist`, `--wait-for-video`, `--retry-sleep`, `--sleep-requests`, `--convert-thumbnails`, `--force-download-archive`, `--force-overwrites`, `--break-on-reject` etc

* **Improvements**: Regex and other operators in `--format`/`--match-filter`, multiple `--postprocessor-args` and `--downloader-args`, faster archive checking, more [format selection options](#format-selection), merge multi-video/audio, multiple `--config-locations`, `--exec` at different stages, etc

<<<<<<< HEAD
* **Plugin extractors**: Extractors can be loaded from an external file or package. See [plugins](#plugins) for details
=======
* **Plugins**: Extractors and PostProcessors can be loaded from an external file. See [plugins](#plugins) for details
>>>>>>> d7b460d0

* **Self-updater**: The releases can be updated using `yt-dlp -U`

See [changelog](Changelog.md) or [commits](https://github.com/yt-dlp/yt-dlp/commits) for the full list of changes

Features marked with a **\*** have been back-ported to youtube-dl

### Differences in default behavior

Some of yt-dlp's default options are different from that of youtube-dl and youtube-dlc:

* The options `--auto-number` (`-A`), `--title` (`-t`) and `--literal` (`-l`), no longer work. See [removed options](#Removed) for details
* `avconv` is not supported as an alternative to `ffmpeg`
* yt-dlp stores config files in slightly different locations to youtube-dl. See [CONFIGURATION](#configuration) for a list of correct locations
* The default [output template](#output-template) is `%(title)s [%(id)s].%(ext)s`. There is no real reason for this change. This was changed before yt-dlp was ever made public and now there are no plans to change it back to `%(title)s-%(id)s.%(ext)s`. Instead, you may use `--compat-options filename`
* The default [format sorting](#sorting-formats) is different from youtube-dl and prefers higher resolution and better codecs rather than higher bitrates. You can use the `--format-sort` option to change this to any order you prefer, or use `--compat-options format-sort` to use youtube-dl's sorting order
* The default format selector is `bv*+ba/b`. This means that if a combined video + audio format that is better than the best video-only format is found, the former will be preferred. Use `-f bv+ba/b` or `--compat-options format-spec` to revert this
* Unlike youtube-dlc, yt-dlp does not allow merging multiple audio/video streams into one file by default (since this conflicts with the use of `-f bv*+ba`). If needed, this feature must be enabled using `--audio-multistreams` and `--video-multistreams`. You can also use `--compat-options multistreams` to enable both
* `--no-abort-on-error` is enabled by default. Use `--abort-on-error` or `--compat-options abort-on-error` to abort on errors instead
* When writing metadata files such as thumbnails, description or infojson, the same information (if available) is also written for playlists. Use `--no-write-playlist-metafiles` or `--compat-options no-playlist-metafiles` to not write these files
* `--add-metadata` attaches the `infojson` to `mkv` files in addition to writing the metadata when used with `--write-info-json`. Use `--no-embed-info-json` or `--compat-options no-attach-info-json` to revert this
* Some metadata are embedded into different fields when using `--add-metadata` as compared to youtube-dl. Most notably, `comment` field contains the `webpage_url` and `synopsis` contains the `description`. You can [use `--parse-metadata`](#modifying-metadata) to modify this to your liking or use `--compat-options embed-metadata` to revert this
* `playlist_index` behaves differently when used with options like `--playlist-reverse` and `--playlist-items`. See [#302](https://github.com/yt-dlp/yt-dlp/issues/302) for details. You can use `--compat-options playlist-index` if you want to keep the earlier behavior
* The output of `-F` is listed in a new format. Use `--compat-options list-formats` to revert this
* Live chats (if available) are considered as subtitles. Use `--sub-langs all,-live_chat` to download all subtitles except live chat. You can also use `--compat-options no-live-chat` to prevent any live chat/danmaku from downloading
* YouTube channel URLs download all uploads of the channel. To download only the videos in a specific tab, pass the tab's URL. If the channel does not show the requested tab, an error will be raised. Also, `/live` URLs raise an error if there are no live videos instead of silently downloading the entire channel. You may use `--compat-options no-youtube-channel-redirect` to revert all these redirections
* Unavailable videos are also listed for YouTube playlists. Use `--compat-options no-youtube-unavailable-videos` to remove this
* The upload dates extracted from YouTube are in UTC [when available](https://github.com/yt-dlp/yt-dlp/blob/89e4d86171c7b7c997c77d4714542e0383bf0db0/yt_dlp/extractor/youtube.py#L3898-L3900). Use `--compat-options no-youtube-prefer-utc-upload-date` to prefer the non-UTC upload date.
* If `ffmpeg` is used as the downloader, the downloading and merging of formats happen in a single step when possible. Use `--compat-options no-direct-merge` to revert this
* Thumbnail embedding in `mp4` is done with mutagen if possible. Use `--compat-options embed-thumbnail-atomicparsley` to force the use of AtomicParsley instead
* Some private fields such as filenames are removed by default from the infojson. Use `--no-clean-infojson` or `--compat-options no-clean-infojson` to revert this
* When `--embed-subs` and `--write-subs` are used together, the subtitles are written to disk and also embedded in the media file. You can use just `--embed-subs` to embed the subs and automatically delete the separate file. See [#630 (comment)](https://github.com/yt-dlp/yt-dlp/issues/630#issuecomment-893659460) for more info. `--compat-options no-keep-subs` can be used to revert this
* `certifi` will be used for SSL root certificates, if installed. If you want to use system certificates (e.g. self-signed), use `--compat-options no-certifi`
* yt-dlp's sanitization of invalid characters in filenames is different/smarter than in youtube-dl. You can use `--compat-options filename-sanitization` to revert to youtube-dl's behavior

For ease of use, a few more compat options are available:

* `--compat-options all`: Use all compat options (Do NOT use)
* `--compat-options youtube-dl`: Same as `--compat-options all,-multistreams`
* `--compat-options youtube-dlc`: Same as `--compat-options all,-no-live-chat,-no-youtube-channel-redirect`


# INSTALLATION

<!-- MANPAGE: BEGIN EXCLUDED SECTION -->
[![Windows](https://img.shields.io/badge/-Windows_x64-blue.svg?style=for-the-badge&logo=windows)](https://github.com/yt-dlp/yt-dlp/releases/latest/download/yt-dlp.exe)
[![Unix](https://img.shields.io/badge/-Linux/BSD-red.svg?style=for-the-badge&logo=linux)](https://github.com/yt-dlp/yt-dlp/releases/latest/download/yt-dlp)
[![MacOS](https://img.shields.io/badge/-MacOS-lightblue.svg?style=for-the-badge&logo=apple)](https://github.com/yt-dlp/yt-dlp/releases/latest/download/yt-dlp_macos)
[![PyPi](https://img.shields.io/badge/-PyPi-blue.svg?logo=pypi&labelColor=555555&style=for-the-badge)](https://pypi.org/project/yt-dlp)
[![Source Tarball](https://img.shields.io/badge/-Source_tar-green.svg?style=for-the-badge)](https://github.com/yt-dlp/yt-dlp/releases/latest/download/yt-dlp.tar.gz)
[![Other variants](https://img.shields.io/badge/-Other-grey.svg?style=for-the-badge)](#release-files)
[![All versions](https://img.shields.io/badge/-All_Versions-lightgrey.svg?style=for-the-badge)](https://github.com/yt-dlp/yt-dlp/releases)
<!-- MANPAGE: END EXCLUDED SECTION -->

You can install yt-dlp using [the binaries](#release-files), [PIP](https://pypi.org/project/yt-dlp) or one using a third-party package manager. See [the wiki](https://github.com/yt-dlp/yt-dlp/wiki/Installation) for detailed instructions


## UPDATE
You can use `yt-dlp -U` to update if you are [using the release binaries](#release-files)

If you [installed with PIP](https://github.com/yt-dlp/yt-dlp/wiki/Installation#with-pip), simply re-run the same command that was used to install the program

For other third-party package managers, see [the wiki](https://github.com/yt-dlp/yt-dlp/wiki/Installation) or refer their documentation


<!-- MANPAGE: BEGIN EXCLUDED SECTION -->
## RELEASE FILES

#### Recommended

File|Description
:---|:---
[yt-dlp](https://github.com/yt-dlp/yt-dlp/releases/latest/download/yt-dlp)|Platform-independent [zipimport](https://docs.python.org/3/library/zipimport.html) binary. Needs Python (recommended for **Linux/BSD**)
[yt-dlp.exe](https://github.com/yt-dlp/yt-dlp/releases/latest/download/yt-dlp.exe)|Windows (Win7 SP1+) standalone x64 binary (recommended for **Windows**)
[yt-dlp_macos](https://github.com/yt-dlp/yt-dlp/releases/latest/download/yt-dlp_macos)|Universal MacOS (10.15+) standalone executable (recommended for **MacOS**)

#### Alternatives

File|Description
:---|:---
[yt-dlp_x86.exe](https://github.com/yt-dlp/yt-dlp/releases/latest/download/yt-dlp_x86.exe)|Windows (Vista SP2+) standalone x86 (32-bit) binary
[yt-dlp_min.exe](https://github.com/yt-dlp/yt-dlp/releases/latest/download/yt-dlp_min.exe)|Windows (Win7 SP1+) standalone x64 binary built with `py2exe`<br/> ([Not recommended](#standalone-py2exe-builds-windows))
[yt-dlp_linux](https://github.com/yt-dlp/yt-dlp/releases/latest/download/yt-dlp_linux)|Linux standalone x64 binary
[yt-dlp_linux.zip](https://github.com/yt-dlp/yt-dlp/releases/latest/download/yt-dlp_linux.zip)|Unpackaged Linux executable (no auto-update)
[yt-dlp_linux_armv7l](https://github.com/yt-dlp/yt-dlp/releases/latest/download/yt-dlp_linux_armv7l)|Linux standalone armv7l (32-bit) binary
[yt-dlp_linux_aarch64](https://github.com/yt-dlp/yt-dlp/releases/latest/download/yt-dlp_linux_aarch64)|Linux standalone aarch64 (64-bit) binary
[yt-dlp_win.zip](https://github.com/yt-dlp/yt-dlp/releases/latest/download/yt-dlp_win.zip)|Unpackaged Windows executable (no auto-update)
[yt-dlp_macos.zip](https://github.com/yt-dlp/yt-dlp/releases/latest/download/yt-dlp_macos.zip)|Unpackaged MacOS (10.15+) executable (no auto-update)
[yt-dlp_macos_legacy](https://github.com/yt-dlp/yt-dlp/releases/latest/download/yt-dlp_macos_legacy)|MacOS (10.9+) standalone x64 executable

#### Misc

File|Description
:---|:---
[yt-dlp.tar.gz](https://github.com/yt-dlp/yt-dlp/releases/latest/download/yt-dlp.tar.gz)|Source tarball
[SHA2-512SUMS](https://github.com/yt-dlp/yt-dlp/releases/latest/download/SHA2-512SUMS)|GNU-style SHA512 sums
[SHA2-256SUMS](https://github.com/yt-dlp/yt-dlp/releases/latest/download/SHA2-256SUMS)|GNU-style SHA256 sums
<!-- MANPAGE: END EXCLUDED SECTION -->


Note: The manpages, shell completion files etc. are available in the [source tarball](https://github.com/yt-dlp/yt-dlp/releases/latest/download/yt-dlp.tar.gz)

## DEPENDENCIES
Python versions 3.7+ (CPython and PyPy) are supported. Other versions and implementations may or may not work correctly.

<!-- Python 3.5+ uses VC++14 and it is already embedded in the binary created
<!x-- https://www.microsoft.com/en-us/download/details.aspx?id=26999 --x>
On windows, [Microsoft Visual C++ 2010 SP1 Redistributable Package (x86)](https://download.microsoft.com/download/1/6/5/165255E7-1014-4D0A-B094-B6A430A6BFFC/vcredist_x86.exe) is also necessary to run yt-dlp. You probably already have this, but if the executable throws an error due to missing `MSVCR100.dll` you need to install it manually.
-->

While all the other dependencies are optional, `ffmpeg` and `ffprobe` are highly recommended

### Strongly recommended

* [**ffmpeg** and **ffprobe**](https://www.ffmpeg.org) - Required for [merging separate video and audio files](#format-selection) as well as for various [post-processing](#post-processing-options) tasks. License [depends on the build](https://www.ffmpeg.org/legal.html)

    <!-- TODO: ffmpeg has merged this patch. Remove this note once there is new release -->
    **Note**: There are some regressions in newer ffmpeg versions that causes various issues when used alongside yt-dlp. Since ffmpeg is such an important dependency, we provide [custom builds](https://github.com/yt-dlp/FFmpeg-Builds#ffmpeg-static-auto-builds) with patches for these issues at [yt-dlp/FFmpeg-Builds](https://github.com/yt-dlp/FFmpeg-Builds). See [the readme](https://github.com/yt-dlp/FFmpeg-Builds#patches-applied) for details on the specific issues solved by these builds

### Networking
* [**certifi**](https://github.com/certifi/python-certifi)\* - Provides Mozilla's root certificate bundle. Licensed under [MPLv2](https://github.com/certifi/python-certifi/blob/master/LICENSE)
* [**brotli**](https://github.com/google/brotli)\* or [**brotlicffi**](https://github.com/python-hyper/brotlicffi) - [Brotli](https://en.wikipedia.org/wiki/Brotli) content encoding support. Both licensed under MIT <sup>[1](https://github.com/google/brotli/blob/master/LICENSE) [2](https://github.com/python-hyper/brotlicffi/blob/master/LICENSE) </sup>
* [**websockets**](https://github.com/aaugustin/websockets)\* - For downloading over websocket. Licensed under [BSD-3-Clause](https://github.com/aaugustin/websockets/blob/main/LICENSE)

### Metadata

* [**mutagen**](https://github.com/quodlibet/mutagen)\* - For `--embed-thumbnail` in certain formats. Licensed under [GPLv2+](https://github.com/quodlibet/mutagen/blob/master/COPYING)
* [**AtomicParsley**](https://github.com/wez/atomicparsley) - For `--embed-thumbnail` in `mp4`/`m4a` files when `mutagen`/`ffmpeg` cannot. Licensed under [GPLv2+](https://github.com/wez/atomicparsley/blob/master/COPYING)
* [**xattr**](https://github.com/xattr/xattr), [**pyxattr**](https://github.com/iustin/pyxattr) or [**setfattr**](http://savannah.nongnu.org/projects/attr) - For writing xattr metadata (`--xattr`) on **Linux**. Licensed under [MIT](https://github.com/xattr/xattr/blob/master/LICENSE.txt), [LGPL2.1](https://github.com/iustin/pyxattr/blob/master/COPYING) and [GPLv2+](http://git.savannah.nongnu.org/cgit/attr.git/tree/doc/COPYING) respectively

### Misc

* [**pycryptodomex**](https://github.com/Legrandin/pycryptodome)\* - For decrypting AES-128 HLS streams and various other data. Licensed under [BSD-2-Clause](https://github.com/Legrandin/pycryptodome/blob/master/LICENSE.rst)
* [**phantomjs**](https://github.com/ariya/phantomjs) - Used in extractors where javascript needs to be run. Licensed under [BSD-3-Clause](https://github.com/ariya/phantomjs/blob/master/LICENSE.BSD)
* [**secretstorage**](https://github.com/mitya57/secretstorage) - For `--cookies-from-browser` to access the **Gnome** keyring while decrypting cookies of **Chromium**-based browsers on **Linux**. Licensed under [BSD-3-Clause](https://github.com/mitya57/secretstorage/blob/master/LICENSE)
* Any external downloader that you want to use with `--downloader`

### Deprecated

* [**avconv** and **avprobe**](https://www.libav.org) - Now **deprecated** alternative to ffmpeg. License [depends on the build](https://libav.org/legal)
* [**sponskrub**](https://github.com/faissaloo/SponSkrub) - For using the now **deprecated** [sponskrub options](#sponskrub-options). Licensed under [GPLv3+](https://github.com/faissaloo/SponSkrub/blob/master/LICENCE.md)
* [**rtmpdump**](http://rtmpdump.mplayerhq.hu) - For downloading `rtmp` streams. ffmpeg can be used instead with `--downloader ffmpeg`. Licensed under [GPLv2+](http://rtmpdump.mplayerhq.hu)
* [**mplayer**](http://mplayerhq.hu/design7/info.html) or [**mpv**](https://mpv.io) - For downloading `rstp`/`mms` streams. ffmpeg can be used instead with `--downloader ffmpeg`. Licensed under [GPLv2+](https://github.com/mpv-player/mpv/blob/master/Copyright)

To use or redistribute the dependencies, you must agree to their respective licensing terms.

The standalone release binaries are built with the Python interpreter and the packages marked with **\*** included.

If you do not have the necessary dependencies for a task you are attempting, yt-dlp will warn you. All the currently available dependencies are visible at the top of the `--verbose` output


## COMPILE

### Standalone PyInstaller Builds
To build the standalone executable, you must have Python and `pyinstaller` (plus any of yt-dlp's [optional dependencies](#dependencies) if needed). Once you have all the necessary dependencies installed, simply run `pyinst.py`. The executable will be built for the same architecture (x86/ARM, 32/64 bit) as the Python used.

    python3 -m pip install -U pyinstaller -r requirements.txt
    python3 devscripts/make_lazy_extractors.py
    python3 pyinst.py

On some systems, you may need to use `py` or `python` instead of `python3`.

`pyinst.py` accepts any arguments that can be passed to `pyinstaller`, such as `--onefile/-F` or `--onedir/-D`, which is further [documented here](https://pyinstaller.org/en/stable/usage.html#what-to-generate).

Note that pyinstaller with versions below 4.4 [do not support](https://github.com/pyinstaller/pyinstaller#requirements-and-tested-platforms) Python installed from the Windows store without using a virtual environment.

**Important**: Running `pyinstaller` directly **without** using `pyinst.py` is **not** officially supported. This may or may not work correctly.

### Platform-independent Binary (UNIX)
You will need the build tools `python` (3.7+), `zip`, `make` (GNU), `pandoc`\* and `pytest`\*.

After installing these, simply run `make`.

You can also run `make yt-dlp` instead to compile only the binary without updating any of the additional files. (The build tools marked with **\*** are not needed for this)

### Standalone Py2Exe Builds (Windows)

While we provide the option to build with [py2exe](https://www.py2exe.org), it is recommended to build [using PyInstaller](#standalone-pyinstaller-builds) instead since the py2exe builds **cannot contain `pycryptodomex`/`certifi` and needs VC++14** on the target computer to run.

If you wish to build it anyway, install Python and py2exe, and then simply run `setup.py py2exe`

    py -m pip install -U py2exe -r requirements.txt
    py devscripts/make_lazy_extractors.py
    py setup.py py2exe

### Related scripts

* **`devscripts/update-version.py [revision]`** - Update the version number based on current date
* **`devscripts/set-variant.py variant [-M update_message]`** - Set the build variant of the executable
* **`devscripts/make_lazy_extractors.py`** - Create lazy extractors. Running this before building the binaries (any variant) will improve their startup performance. Set the environment variable `YTDLP_NO_LAZY_EXTRACTORS=1` if you wish to forcefully disable lazy extractor loading.

You can also fork the project on GitHub and run your fork's [build workflow](.github/workflows/build.yml) to automatically build a full release

# USAGE AND OPTIONS

<!-- MANPAGE: BEGIN EXCLUDED SECTION -->
    yt-dlp [OPTIONS] [--] URL [URL...]

`Ctrl+F` is your friend :D
<!-- MANPAGE: END EXCLUDED SECTION -->

<!-- Auto generated -->
## General Options:
    -h, --help                      Print this help text and exit
    --version                       Print program version and exit
    -U, --update                    Update this program to the latest version
    --no-update                     Do not check for updates (default)
    -i, --ignore-errors             Ignore download and postprocessing errors.
                                    The download will be considered successful
                                    even if the postprocessing fails
    --no-abort-on-error             Continue with next video on download errors;
                                    e.g. to skip unavailable videos in a
                                    playlist (default)
    --abort-on-error                Abort downloading of further videos if an
                                    error occurs (Alias: --no-ignore-errors)
    --dump-user-agent               Display the current user-agent and exit
    --list-extractors               List all supported extractors and exit
    --extractor-descriptions        Output descriptions of all supported
                                    extractors and exit
    --use-extractors NAMES          Extractor names to use separated by commas.
                                    You can also use regexes, "all", "default"
                                    and "end" (end URL matching); e.g. --ies
                                    "holodex.*,end,youtube". Prefix the name
                                    with a "-" to exclude it, e.g. --ies
                                    default,-generic. Use --list-extractors for
                                    a list of extractor names. (Alias: --ies)
    --default-search PREFIX         Use this prefix for unqualified URLs. E.g.
                                    "gvsearch2:python" downloads two videos from
                                    google videos for the search term "python".
                                    Use the value "auto" to let yt-dlp guess
                                    ("auto_warning" to emit a warning when
                                    guessing). "error" just throws an error. The
                                    default value "fixup_error" repairs broken
                                    URLs, but emits an error if this is not
                                    possible instead of searching
    --ignore-config                 Don't load any more configuration files
                                    except those given by --config-locations.
                                    For backward compatibility, if this option
                                    is found inside the system configuration
                                    file, the user configuration is not loaded.
                                    (Alias: --no-config)
    --no-config-locations           Do not load any custom configuration files
                                    (default). When given inside a configuration
                                    file, ignore all previous --config-locations
                                    defined in the current file
    --config-locations PATH         Location of the main configuration file;
                                    either the path to the config or its
                                    containing directory ("-" for stdin). Can be
                                    used multiple times and inside other
                                    configuration files
    --flat-playlist                 Do not extract the videos of a playlist,
                                    only list them
    --no-flat-playlist              Extract the videos of a playlist
    --live-from-start               Download livestreams from the start.
                                    Currently only supported for YouTube
                                    (Experimental)
    --no-live-from-start            Download livestreams from the current time
                                    (default)
    --wait-for-video MIN[-MAX]      Wait for scheduled streams to become
                                    available. Pass the minimum number of
                                    seconds (or range) to wait between retries
    --no-wait-for-video             Do not wait for scheduled streams (default)
    --mark-watched                  Mark videos watched (even with --simulate)
    --no-mark-watched               Do not mark videos watched (default)
    --no-colors                     Do not emit color codes in output (Alias:
                                    --no-colours)
    --compat-options OPTS           Options that can help keep compatibility
                                    with youtube-dl or youtube-dlc
                                    configurations by reverting some of the
                                    changes made in yt-dlp. See "Differences in
                                    default behavior" for details
    --alias ALIASES OPTIONS         Create aliases for an option string. Unless
                                    an alias starts with a dash "-", it is
                                    prefixed with "--". Arguments are parsed
                                    according to the Python string formatting
                                    mini-language. E.g. --alias get-audio,-X
                                    "-S=aext:{0},abr -x --audio-format {0}"
                                    creates options "--get-audio" and "-X" that
                                    takes an argument (ARG0) and expands to
                                    "-S=aext:ARG0,abr -x --audio-format ARG0".
                                    All defined aliases are listed in the --help
                                    output. Alias options can trigger more
                                    aliases; so be careful to avoid defining
                                    recursive options. As a safety measure, each
                                    alias may be triggered a maximum of 100
                                    times. This option can be used multiple times

## Network Options:
    --proxy URL                     Use the specified HTTP/HTTPS/SOCKS proxy. To
                                    enable SOCKS proxy, specify a proper scheme,
                                    e.g. socks5://user:pass@127.0.0.1:1080/.
                                    Pass in an empty string (--proxy "") for
                                    direct connection
    --socket-timeout SECONDS        Time to wait before giving up, in seconds
    --source-address IP             Client-side IP address to bind to
    -4, --force-ipv4                Make all connections via IPv4
    -6, --force-ipv6                Make all connections via IPv6

## Geo-restriction:
    --geo-verification-proxy URL    Use this proxy to verify the IP address for
                                    some geo-restricted sites. The default proxy
                                    specified by --proxy (or none, if the option
                                    is not present) is used for the actual
                                    downloading
    --geo-bypass                    Bypass geographic restriction via faking
                                    X-Forwarded-For HTTP header (default)
    --no-geo-bypass                 Do not bypass geographic restriction via
                                    faking X-Forwarded-For HTTP header
    --geo-bypass-country CODE       Force bypass geographic restriction with
                                    explicitly provided two-letter ISO 3166-2
                                    country code
    --geo-bypass-ip-block IP_BLOCK  Force bypass geographic restriction with
                                    explicitly provided IP block in CIDR notation

## Video Selection:
    -I, --playlist-items ITEM_SPEC  Comma separated playlist_index of the videos
                                    to download. You can specify a range using
                                    "[START]:[STOP][:STEP]". For backward
                                    compatibility, START-STOP is also supported.
                                    Use negative indices to count from the right
                                    and negative STEP to download in reverse
                                    order. E.g. "-I 1:3,7,-5::2" used on a
                                    playlist of size 15 will download the videos
                                    at index 1,2,3,7,11,13,15
    --min-filesize SIZE             Do not download any videos smaller than
                                    SIZE, e.g. 50k or 44.6M
    --max-filesize SIZE             Do not download any videos larger than SIZE,
                                    e.g. 50k or 44.6M
    --date DATE                     Download only videos uploaded on this date.
                                    The date can be "YYYYMMDD" or in the format 
                                    [now|today|yesterday][-N[day|week|month|year]].
                                    E.g. --date today-2weeks
    --datebefore DATE               Download only videos uploaded on or before
                                    this date. The date formats accepted is the
                                    same as --date
    --dateafter DATE                Download only videos uploaded on or after
                                    this date. The date formats accepted is the
                                    same as --date
    --match-filters FILTER          Generic video filter. Any "OUTPUT TEMPLATE"
                                    field can be compared with a number or a
                                    string using the operators defined in
                                    "Filtering Formats". You can also simply
                                    specify a field to match if the field is
                                    present, use "!field" to check if the field
                                    is not present, and "&" to check multiple
                                    conditions. Use a "\" to escape "&" or
                                    quotes if needed. If used multiple times,
                                    the filter matches if atleast one of the
                                    conditions are met. E.g. --match-filter
                                    !is_live --match-filter "like_count>?100 &
                                    description~='(?i)\bcats \& dogs\b'" matches
                                    only videos that are not live OR those that
                                    have a like count more than 100 (or the like
                                    field is not available) and also has a
                                    description that contains the phrase "cats &
                                    dogs" (caseless). Use "--match-filter -" to
                                    interactively ask whether to download each
                                    video
    --no-match-filter               Do not use generic video filter (default)
    --no-playlist                   Download only the video, if the URL refers
                                    to a video and a playlist
    --yes-playlist                  Download the playlist, if the URL refers to
                                    a video and a playlist
    --age-limit YEARS               Download only videos suitable for the given
                                    age
    --download-archive FILE         Download only videos not listed in the
                                    archive file. Record the IDs of all
                                    downloaded videos in it
    --no-download-archive           Do not use archive file (default)
    --max-downloads NUMBER          Abort after downloading NUMBER files
    --break-on-existing             Stop the download process when encountering
                                    a file that is in the archive
    --break-on-reject               Stop the download process when encountering
                                    a file that has been filtered out
    --break-per-input               --break-on-existing, --break-on-reject,
                                    --max-downloads, and autonumber resets per
                                    input URL
    --no-break-per-input            --break-on-existing and similar options
                                    terminates the entire download queue
    --skip-playlist-after-errors N  Number of allowed failures until the rest of
                                    the playlist is skipped

## Download Options:
    -N, --concurrent-fragments N    Number of fragments of a dash/hlsnative
                                    video that should be downloaded concurrently
                                    (default is 1)
    -r, --limit-rate RATE           Maximum download rate in bytes per second,
                                    e.g. 50K or 4.2M
    --throttled-rate RATE           Minimum download rate in bytes per second
                                    below which throttling is assumed and the
                                    video data is re-extracted, e.g. 100K
    -R, --retries RETRIES           Number of retries (default is 10), or
                                    "infinite"
    --file-access-retries RETRIES   Number of times to retry on file access
                                    error (default is 3), or "infinite"
    --fragment-retries RETRIES      Number of retries for a fragment (default is
                                    10), or "infinite" (DASH, hlsnative and ISM)
    --retry-sleep [TYPE:]EXPR       Time to sleep between retries in seconds
                                    (optionally) prefixed by the type of retry
                                    (http (default), fragment, file_access,
                                    extractor) to apply the sleep to. EXPR can
                                    be a number, linear=START[:END[:STEP=1]] or
                                    exp=START[:END[:BASE=2]]. This option can be
                                    used multiple times to set the sleep for the
                                    different retry types, e.g. --retry-sleep
                                    linear=1::2 --retry-sleep fragment:exp=1:20
    --skip-unavailable-fragments    Skip unavailable fragments for DASH,
                                    hlsnative and ISM downloads (default)
                                    (Alias: --no-abort-on-unavailable-fragment)
    --abort-on-unavailable-fragment
                                    Abort download if a fragment is unavailable
                                    (Alias: --no-skip-unavailable-fragments)
    --keep-fragments                Keep downloaded fragments on disk after
                                    downloading is finished
    --no-keep-fragments             Delete downloaded fragments after
                                    downloading is finished (default)
    --buffer-size SIZE              Size of download buffer, e.g. 1024 or 16K
                                    (default is 1024)
    --resize-buffer                 The buffer size is automatically resized
                                    from an initial value of --buffer-size
                                    (default)
    --no-resize-buffer              Do not automatically adjust the buffer size
    --http-chunk-size SIZE          Size of a chunk for chunk-based HTTP
                                    downloading, e.g. 10485760 or 10M (default
                                    is disabled). May be useful for bypassing
                                    bandwidth throttling imposed by a webserver
                                    (experimental)
    --playlist-random               Download playlist videos in random order
    --lazy-playlist                 Process entries in the playlist as they are
                                    received. This disables n_entries,
                                    --playlist-random and --playlist-reverse
    --no-lazy-playlist              Process videos in the playlist only after
                                    the entire playlist is parsed (default)
    --xattr-set-filesize            Set file xattribute ytdl.filesize with
                                    expected file size
    --hls-use-mpegts                Use the mpegts container for HLS videos;
                                    allowing some players to play the video
                                    while downloading, and reducing the chance
                                    of file corruption if download is
                                    interrupted. This is enabled by default for
                                    live streams
    --no-hls-use-mpegts             Do not use the mpegts container for HLS
                                    videos. This is default when not downloading
                                    live streams
    --download-sections REGEX       Download only chapters whose title matches
                                    the given regular expression. Time ranges
                                    prefixed by a "*" can also be used in place
                                    of chapters to download the specified range.
                                    Needs ffmpeg. This option can be used
                                    multiple times to download multiple
                                    sections, e.g. --download-sections
                                    "*10:15-inf" --download-sections "intro"
    --downloader [PROTO:]NAME       Name or path of the external downloader to
                                    use (optionally) prefixed by the protocols
                                    (http, ftp, m3u8, dash, rstp, rtmp, mms) to
                                    use it for. Currently supports native,
                                    aria2c, avconv, axel, curl, ffmpeg, httpie,
                                    wget. You can use this option multiple times
                                    to set different downloaders for different
                                    protocols. E.g. --downloader aria2c
                                    --downloader "dash,m3u8:native" will use
                                    aria2c for http/ftp downloads, and the
                                    native downloader for dash/m3u8 downloads
                                    (Alias: --external-downloader)
    --downloader-args NAME:ARGS     Give these arguments to the external
                                    downloader. Specify the downloader name and
                                    the arguments separated by a colon ":". For
                                    ffmpeg, arguments can be passed to different
                                    positions using the same syntax as
                                    --postprocessor-args. You can use this
                                    option multiple times to give different
                                    arguments to different downloaders (Alias:
                                    --external-downloader-args)

## Filesystem Options:
    -a, --batch-file FILE           File containing URLs to download ("-" for
                                    stdin), one URL per line. Lines starting
                                    with "#", ";" or "]" are considered as
                                    comments and ignored
    --no-batch-file                 Do not read URLs from batch file (default)
    -P, --paths [TYPES:]PATH        The paths where the files should be
                                    downloaded. Specify the type of file and the
                                    path separated by a colon ":". All the same
                                    TYPES as --output are supported.
                                    Additionally, you can also provide "home"
                                    (default) and "temp" paths. All intermediary
                                    files are first downloaded to the temp path
                                    and then the final files are moved over to
                                    the home path after download is finished.
                                    This option is ignored if --output is an
                                    absolute path
    -o, --output [TYPES:]TEMPLATE   Output filename template; see "OUTPUT
                                    TEMPLATE" for details
    --output-na-placeholder TEXT    Placeholder for unavailable fields in
                                    "OUTPUT TEMPLATE" (default: "NA")
    --restrict-filenames            Restrict filenames to only ASCII characters,
                                    and avoid "&" and spaces in filenames
    --no-restrict-filenames         Allow Unicode characters, "&" and spaces in
                                    filenames (default)
    --windows-filenames             Force filenames to be Windows-compatible
    --no-windows-filenames          Make filenames Windows-compatible only if
                                    using Windows (default)
    --trim-filenames LENGTH         Limit the filename length (excluding
                                    extension) to the specified number of
                                    characters
    -w, --no-overwrites             Do not overwrite any files
    --force-overwrites              Overwrite all video and metadata files. This
                                    option includes --no-continue
    --no-force-overwrites           Do not overwrite the video, but overwrite
                                    related files (default)
    -c, --continue                  Resume partially downloaded files/fragments
                                    (default)
    --no-continue                   Do not resume partially downloaded
                                    fragments. If the file is not fragmented,
                                    restart download of the entire file
    --part                          Use .part files instead of writing directly
                                    into output file (default)
    --no-part                       Do not use .part files - write directly into
                                    output file
    --mtime                         Use the Last-modified header to set the file
                                    modification time (default)
    --no-mtime                      Do not use the Last-modified header to set
                                    the file modification time
    --write-description             Write video description to a .description file
    --no-write-description          Do not write video description (default)
    --write-info-json               Write video metadata to a .info.json file
                                    (this may contain personal information)
    --no-write-info-json            Do not write video metadata (default)
    --write-playlist-metafiles      Write playlist metadata in addition to the
                                    video metadata when using --write-info-json,
                                    --write-description etc. (default)
    --no-write-playlist-metafiles   Do not write playlist metadata when using
                                    --write-info-json, --write-description etc.
    --clean-info-json               Remove some private fields such as filenames
                                    from the infojson. Note that it could still
                                    contain some personal information (default)
    --no-clean-info-json            Write all fields to the infojson
    --write-comments                Retrieve video comments to be placed in the
                                    infojson. The comments are fetched even
                                    without this option if the extraction is
                                    known to be quick (Alias: --get-comments)
    --no-write-comments             Do not retrieve video comments unless the
                                    extraction is known to be quick (Alias:
                                    --no-get-comments)
    --load-info-json FILE           JSON file containing the video information
                                    (created with the "--write-info-json" option)
    --cookies FILE                  Netscape formatted file to read cookies from
                                    and dump cookie jar in
    --no-cookies                    Do not read/dump cookies from/to file
                                    (default)
    --cookies-from-browser BROWSER[+KEYRING][:PROFILE][::CONTAINER]
                                    The name of the browser to load cookies
                                    from. Currently supported browsers are:
                                    brave, chrome, chromium, edge, firefox,
                                    opera, safari, vivaldi. Optionally, the
                                    KEYRING used for decrypting Chromium cookies
                                    on Linux, the name/path of the PROFILE to
                                    load cookies from, and the CONTAINER name
                                    (if Firefox) ("none" for no container) can
                                    be given with their respective seperators.
                                    By default, all containers of the most
                                    recently accessed profile are used.
                                    Currently supported keyrings are: basictext,
                                    gnomekeyring, kwallet
    --no-cookies-from-browser       Do not load cookies from browser (default)
    --cache-dir DIR                 Location in the filesystem where yt-dlp can
                                    store some downloaded information (such as
                                    client ids and signatures) permanently. By
                                    default ${XDG_CACHE_HOME}/yt-dlp
    --no-cache-dir                  Disable filesystem caching
    --rm-cache-dir                  Delete all filesystem cache files

## Thumbnail Options:
    --write-thumbnail               Write thumbnail image to disk
    --no-write-thumbnail            Do not write thumbnail image to disk (default)
    --write-all-thumbnails          Write all thumbnail image formats to disk
    --list-thumbnails               List available thumbnails of each video.
                                    Simulate unless --no-simulate is used

## Internet Shortcut Options:
    --write-link                    Write an internet shortcut file, depending
                                    on the current platform (.url, .webloc or
                                    .desktop). The URL may be cached by the OS
    --write-url-link                Write a .url Windows internet shortcut. The
                                    OS caches the URL based on the file path
    --write-webloc-link             Write a .webloc macOS internet shortcut
    --write-desktop-link            Write a .desktop Linux internet shortcut

## Verbosity and Simulation Options:
    -q, --quiet                     Activate quiet mode. If used with --verbose,
                                    print the log to stderr
    --no-warnings                   Ignore warnings
    -s, --simulate                  Do not download the video and do not write
                                    anything to disk
    --no-simulate                   Download the video even if printing/listing
                                    options are used
    --ignore-no-formats-error       Ignore "No video formats" error. Useful for
                                    extracting metadata even if the videos are
                                    not actually available for download
                                    (experimental)
    --no-ignore-no-formats-error    Throw error when no downloadable video
                                    formats are found (default)
    --skip-download                 Do not download the video but write all
                                    related files (Alias: --no-download)
    -O, --print [WHEN:]TEMPLATE     Field name or output template to print to
                                    screen, optionally prefixed with when to
                                    print it, separated by a ":". Supported
                                    values of "WHEN" are the same as that of
                                    --use-postprocessor, and "video" (default).
                                    Implies --quiet. Implies --simulate unless
                                    --no-simulate or later stages of WHEN are
                                    used. This option can be used multiple times
    --print-to-file [WHEN:]TEMPLATE FILE
                                    Append given template to the file. The
                                    values of WHEN and TEMPLATE are same as that
                                    of --print. FILE uses the same syntax as the
                                    output template. This option can be used
                                    multiple times
    -j, --dump-json                 Quiet, but print JSON information for each
                                    video. Simulate unless --no-simulate is
                                    used. See "OUTPUT TEMPLATE" for a
                                    description of available keys
    -J, --dump-single-json          Quiet, but print JSON information for each
                                    url or infojson passed. Simulate unless
                                    --no-simulate is used. If the URL refers to
                                    a playlist, the whole playlist information
                                    is dumped in a single line
    --force-write-archive           Force download archive entries to be written
                                    as far as no errors occur, even if -s or
                                    another simulation option is used (Alias:
                                    --force-download-archive)
    --newline                       Output progress bar as new lines
    --no-progress                   Do not print progress bar
    --progress                      Show progress bar, even if in quiet mode
    --console-title                 Display progress in console titlebar
    --progress-template [TYPES:]TEMPLATE
                                    Template for progress outputs, optionally
                                    prefixed with one of "download:" (default),
                                    "download-title:" (the console title),
                                    "postprocess:",  or "postprocess-title:".
                                    The video's fields are accessible under the
                                    "info" key and the progress attributes are
                                    accessible under "progress" key. E.g.
                                    --console-title --progress-template
                                    "download-title:%(info.id)s-%(progress.eta)s"
    -v, --verbose                   Print various debugging information
    --dump-pages                    Print downloaded pages encoded using base64
                                    to debug problems (very verbose)
    --write-pages                   Write downloaded intermediary pages to files
                                    in the current directory to debug problems
    --print-traffic                 Display sent and read HTTP traffic

## Workarounds:
    --encoding ENCODING             Force the specified encoding (experimental)
    --legacy-server-connect         Explicitly allow HTTPS connection to servers
                                    that do not support RFC 5746 secure
                                    renegotiation
    --no-check-certificates         Suppress HTTPS certificate validation
    --prefer-insecure               Use an unencrypted connection to retrieve
                                    information about the video (Currently
                                    supported only for YouTube)
    --add-header FIELD:VALUE        Specify a custom HTTP header and its value,
                                    separated by a colon ":". You can use this
                                    option multiple times
    --bidi-workaround               Work around terminals that lack
                                    bidirectional text support. Requires bidiv
                                    or fribidi executable in PATH
    --sleep-requests SECONDS        Number of seconds to sleep between requests
                                    during data extraction
    --sleep-interval SECONDS        Number of seconds to sleep before each
                                    download. This is the minimum time to sleep
                                    when used along with --max-sleep-interval
                                    (Alias: --min-sleep-interval)
    --max-sleep-interval SECONDS    Maximum number of seconds to sleep. Can only
                                    be used along with --min-sleep-interval
    --sleep-subtitles SECONDS       Number of seconds to sleep before each
                                    subtitle download

## Video Format Options:
    -f, --format FORMAT             Video format code, see "FORMAT SELECTION"
                                    for more details
    -S, --format-sort SORTORDER     Sort the formats by the fields given, see
                                    "Sorting Formats" for more details
    --format-sort-force             Force user specified sort order to have
                                    precedence over all fields, see "Sorting
                                    Formats" for more details (Alias: --S-force)
    --no-format-sort-force          Some fields have precedence over the user
                                    specified sort order (default)
    --video-multistreams            Allow multiple video streams to be merged
                                    into a single file
    --no-video-multistreams         Only one video stream is downloaded for each
                                    output file (default)
    --audio-multistreams            Allow multiple audio streams to be merged
                                    into a single file
    --no-audio-multistreams         Only one audio stream is downloaded for each
                                    output file (default)
    --prefer-free-formats           Prefer video formats with free containers
                                    over non-free ones of same quality. Use with
                                    "-S ext" to strictly prefer free containers
                                    irrespective of quality
    --no-prefer-free-formats        Don't give any special preference to free
                                    containers (default)
    --check-formats                 Make sure formats are selected only from
                                    those that are actually downloadable
    --check-all-formats             Check all formats for whether they are
                                    actually downloadable
    --no-check-formats              Do not check that the formats are actually
                                    downloadable
    -F, --list-formats              List available formats of each video.
                                    Simulate unless --no-simulate is used
    --merge-output-format FORMAT    Containers that may be used when merging
                                    formats, separated by "/", e.g. "mp4/mkv".
                                    Ignored if no merge is required. (currently
                                    supported: avi, flv, mkv, mov, mp4, webm)

## Subtitle Options:
    --write-subs                    Write subtitle file
    --no-write-subs                 Do not write subtitle file (default)
    --write-auto-subs               Write automatically generated subtitle file
                                    (Alias: --write-automatic-subs)
    --no-write-auto-subs            Do not write auto-generated subtitles
                                    (default) (Alias: --no-write-automatic-subs)
    --list-subs                     List available subtitles of each video.
                                    Simulate unless --no-simulate is used
    --sub-format FORMAT             Subtitle format; accepts formats preference,
                                    e.g. "srt" or "ass/srt/best"
    --sub-langs LANGS               Languages of the subtitles to download (can
                                    be regex) or "all" separated by commas, e.g.
                                    --sub-langs "en.*,ja". You can prefix the
                                    language code with a "-" to exclude it from
                                    the requested languages, e.g. --sub-langs
                                    all,-live_chat. Use --list-subs for a list
                                    of available language tags

## Authentication Options:
    -u, --username USERNAME         Login with this account ID
    -p, --password PASSWORD         Account password. If this option is left
                                    out, yt-dlp will ask interactively
    -2, --twofactor TWOFACTOR       Two-factor authentication code
    -n, --netrc                     Use .netrc authentication data
    --netrc-location PATH           Location of .netrc authentication data;
                                    either the path or its containing directory.
                                    Defaults to ~/.netrc
    --video-password PASSWORD       Video password (vimeo, youku)
    --ap-mso MSO                    Adobe Pass multiple-system operator (TV
                                    provider) identifier, use --ap-list-mso for
                                    a list of available MSOs
    --ap-username USERNAME          Multiple-system operator account login
    --ap-password PASSWORD          Multiple-system operator account password.
                                    If this option is left out, yt-dlp will ask
                                    interactively
    --ap-list-mso                   List all supported multiple-system operators
    --client-certificate CERTFILE   Path to client certificate file in PEM
                                    format. May include the private key
    --client-certificate-key KEYFILE
                                    Path to private key file for client
                                    certificate
    --client-certificate-password PASSWORD
                                    Password for client certificate private key,
                                    if encrypted. If not provided, and the key
                                    is encrypted, yt-dlp will ask interactively

## Post-Processing Options:
    -x, --extract-audio             Convert video files to audio-only files
                                    (requires ffmpeg and ffprobe)
    --audio-format FORMAT           Format to convert the audio to when -x is
                                    used. (currently supported: best (default),
                                    aac, alac, flac, m4a, mp3, opus, vorbis,
                                    wav). You can specify multiple rules using
                                    similar syntax as --remux-video
    --audio-quality QUALITY         Specify ffmpeg audio quality to use when
                                    converting the audio with -x. Insert a value
                                    between 0 (best) and 10 (worst) for VBR or a
                                    specific bitrate like 128K (default 5)
    --remux-video FORMAT            Remux the video into another container if
                                    necessary (currently supported: avi, flv,
                                    mkv, mov, mp4, webm, aac, aiff, alac, flac,
                                    m4a, mka, mp3, ogg, opus, vorbis, wav). If
                                    target container does not support the
                                    video/audio codec, remuxing will fail. You
                                    can specify multiple rules; e.g.
                                    "aac>m4a/mov>mp4/mkv" will remux aac to m4a,
                                    mov to mp4 and anything else to mkv
    --recode-video FORMAT           Re-encode the video into another format if
                                    necessary. The syntax and supported formats
                                    are the same as --remux-video
    --postprocessor-args NAME:ARGS  Give these arguments to the postprocessors.
                                    Specify the postprocessor/executable name
                                    and the arguments separated by a colon ":"
                                    to give the argument to the specified
                                    postprocessor/executable. Supported PP are:
                                    Merger, ModifyChapters, SplitChapters,
                                    ExtractAudio, VideoRemuxer, VideoConvertor,
                                    Metadata, EmbedSubtitle, EmbedThumbnail,
                                    SubtitlesConvertor, ThumbnailsConvertor,
                                    FixupStretched, FixupM4a, FixupM3u8,
                                    FixupTimestamp and FixupDuration. The
                                    supported executables are: AtomicParsley,
                                    FFmpeg and FFprobe. You can also specify
                                    "PP+EXE:ARGS" to give the arguments to the
                                    specified executable only when being used by
                                    the specified postprocessor. Additionally,
                                    for ffmpeg/ffprobe, "_i"/"_o" can be
                                    appended to the prefix optionally followed
                                    by a number to pass the argument before the
                                    specified input/output file, e.g. --ppa
                                    "Merger+ffmpeg_i1:-v quiet". You can use
                                    this option multiple times to give different
                                    arguments to different postprocessors.
                                    (Alias: --ppa)
    -k, --keep-video                Keep the intermediate video file on disk
                                    after post-processing
    --no-keep-video                 Delete the intermediate video file after
                                    post-processing (default)
    --post-overwrites               Overwrite post-processed files (default)
    --no-post-overwrites            Do not overwrite post-processed files
    --embed-subs                    Embed subtitles in the video (only for mp4,
                                    webm and mkv videos)
    --no-embed-subs                 Do not embed subtitles (default)
    --embed-thumbnail               Embed thumbnail in the video as cover art
    --no-embed-thumbnail            Do not embed thumbnail (default)
    --embed-metadata                Embed metadata to the video file. Also
                                    embeds chapters/infojson if present unless
                                    --no-embed-chapters/--no-embed-info-json are
                                    used (Alias: --add-metadata)
    --no-embed-metadata             Do not add metadata to file (default)
                                    (Alias: --no-add-metadata)
    --embed-chapters                Add chapter markers to the video file
                                    (Alias: --add-chapters)
    --no-embed-chapters             Do not add chapter markers (default) (Alias:
                                    --no-add-chapters)
    --embed-info-json               Embed the infojson as an attachment to
                                    mkv/mka video files
    --no-embed-info-json            Do not embed the infojson as an attachment
                                    to the video file
    --parse-metadata FROM:TO        Parse additional metadata like title/artist
                                    from other fields; see "MODIFYING METADATA"
                                    for details
    --replace-in-metadata FIELDS REGEX REPLACE
                                    Replace text in a metadata field using the
                                    given regex. This option can be used
                                    multiple times
    --xattrs                        Write metadata to the video file's xattrs
                                    (using dublin core and xdg standards)
    --concat-playlist POLICY        Concatenate videos in a playlist. One of
                                    "never", "always", or "multi_video"
                                    (default; only when the videos form a single
                                    show). All the video files must have same
                                    codecs and number of streams to be
                                    concatable. The "pl_video:" prefix can be
                                    used with "--paths" and "--output" to set
                                    the output filename for the concatenated
                                    files. See "OUTPUT TEMPLATE" for details
    --fixup POLICY                  Automatically correct known faults of the
                                    file. One of never (do nothing), warn (only
                                    emit a warning), detect_or_warn (the
                                    default; fix file if we can, warn
                                    otherwise), force (try fixing even if file
                                    already exists)
    --ffmpeg-location PATH          Location of the ffmpeg binary; either the
                                    path to the binary or its containing directory
    --exec [WHEN:]CMD               Execute a command, optionally prefixed with
                                    when to execute it (after_move if
                                    unspecified), separated by a ":". Supported
                                    values of "WHEN" are the same as that of
                                    --use-postprocessor. Same syntax as the
                                    output template can be used to pass any
                                    field as arguments to the command. After
                                    download, an additional field "filepath"
                                    that contains the final path of the
                                    downloaded file is also available, and if no
                                    fields are passed, %(filepath)q is appended
                                    to the end of the command. This option can
                                    be used multiple times
    --no-exec                       Remove any previously defined --exec
    --convert-subs FORMAT           Convert the subtitles to another format
                                    (currently supported: ass, lrc, srt, vtt)
                                    (Alias: --convert-subtitles)
    --convert-thumbnails FORMAT     Convert the thumbnails to another format
                                    (currently supported: jpg, png, webp). You
                                    can specify multiple rules using similar
                                    syntax as --remux-video
    --split-chapters                Split video into multiple files based on
                                    internal chapters. The "chapter:" prefix can
                                    be used with "--paths" and "--output" to set
                                    the output filename for the split files. See
                                    "OUTPUT TEMPLATE" for details
    --no-split-chapters             Do not split video based on chapters (default)
    --remove-chapters REGEX         Remove chapters whose title matches the
                                    given regular expression. The syntax is the
                                    same as --download-sections. This option can
                                    be used multiple times
    --no-remove-chapters            Do not remove any chapters from the file
                                    (default)
    --force-keyframes-at-cuts       Force keyframes at cuts when
                                    downloading/splitting/removing sections.
                                    This is slow due to needing a re-encode, but
                                    the resulting video may have fewer artifacts
                                    around the cuts
    --no-force-keyframes-at-cuts    Do not force keyframes around the chapters
                                    when cutting/splitting (default)
    --use-postprocessor NAME[:ARGS]
                                    The (case sensitive) name of plugin
                                    postprocessors to be enabled, and
                                    (optionally) arguments to be passed to it,
                                    separated by a colon ":". ARGS are a
                                    semicolon ";" delimited list of NAME=VALUE.
                                    The "when" argument determines when the
                                    postprocessor is invoked. It can be one of
                                    "pre_process" (after video extraction),
                                    "after_filter" (after video passes filter),
                                    "before_dl" (before each video download),
                                    "post_process" (after each video download;
                                    default), "after_move" (after moving video
                                    file to it's final locations), "after_video"
                                    (after downloading and processing all
                                    formats of a video), or "playlist" (at end
                                    of playlist). This option can be used
                                    multiple times to add different postprocessors

## SponsorBlock Options:
Make chapter entries for, or remove various segments (sponsor,
    introductions, etc.) from downloaded YouTube videos using the
    [SponsorBlock API](https://sponsor.ajay.app)

    --sponsorblock-mark CATS        SponsorBlock categories to create chapters
                                    for, separated by commas. Available
                                    categories are sponsor, intro, outro,
                                    selfpromo, preview, filler, interaction,
                                    music_offtopic, poi_highlight, chapter, all and
                                    default (=all). You can prefix the category
                                    with a "-" to exclude it. See [1] for
                                    description of the categories. E.g.
                                    --sponsorblock-mark all,-preview
                                    [1] https://wiki.sponsor.ajay.app/w/Segment_Categories
    --sponsorblock-remove CATS      SponsorBlock categories to be removed from
                                    the video file, separated by commas. If a
                                    category is present in both mark and remove,
                                    remove takes precedence. The syntax and
                                    available categories are the same as for
                                    --sponsorblock-mark except that "default"
                                    refers to "all,-filler" and poi_highlight and
                                    chapter are not available
    --sponsorblock-chapter-title TEMPLATE
                                    An output template for the title of the
                                    SponsorBlock chapters created by
                                    --sponsorblock-mark. The only available
                                    fields are start_time, end_time, category,
                                    categories, name, category_names. Defaults
                                    to "[SponsorBlock]: %(category_names)l"
    --no-sponsorblock               Disable both --sponsorblock-mark and
                                    --sponsorblock-remove
    --sponsorblock-api URL          SponsorBlock API location, defaults to
                                    https://sponsor.ajay.app

## Extractor Options:
    --extractor-retries RETRIES     Number of retries for known extractor errors
                                    (default is 3), or "infinite"
    --allow-dynamic-mpd             Process dynamic DASH manifests (default)
                                    (Alias: --no-ignore-dynamic-mpd)
    --ignore-dynamic-mpd            Do not process dynamic DASH manifests
                                    (Alias: --no-allow-dynamic-mpd)
    --hls-split-discontinuity       Split HLS playlists to different formats at
                                    discontinuities such as ad breaks
    --no-hls-split-discontinuity    Do not split HLS playlists to different
                                    formats at discontinuities such as ad breaks
                                    (default)
    --extractor-args IE_KEY:ARGS    Pass ARGS arguments to the IE_KEY extractor.
                                    See "EXTRACTOR ARGUMENTS" for details. You
                                    can use this option multiple times to give
                                    arguments for different extractors

# CONFIGURATION

You can configure yt-dlp by placing any supported command line option to a configuration file. The configuration is loaded from the following locations:

1. **Main Configuration**:
    * The file given by `--config-location`
1. **Portable Configuration**: (Recommended for portable installations)
    * If using a binary, `yt-dlp.conf` in the same directory as the binary
    * If running from source-code, `yt-dlp.conf` in the parent directory of `yt_dlp`
1. **Home Configuration**:
    * `yt-dlp.conf` in the home path given by `-P`
    * If `-P` is not given, the current directory is searched
1. **User Configuration**:
    * `${XDG_CONFIG_HOME}/yt-dlp/config` (recommended on Linux/macOS)
    * `${XDG_CONFIG_HOME}/yt-dlp.conf`
    * `${APPDATA}/yt-dlp/config` (recommended on Windows)
    * `${APPDATA}/yt-dlp/config.txt`
    * `~/yt-dlp.conf`
    * `~/yt-dlp.conf.txt`

    See also: [Notes about environment variables](#notes-about-environment-variables)
1. **System Configuration**:
    * `/etc/yt-dlp.conf`

E.g. with the following configuration file yt-dlp will always extract the audio, not copy the mtime, use a proxy and save all videos under `YouTube` directory in your home directory:
```
# Lines starting with # are comments

# Always extract audio
-x

# Do not copy the mtime
--no-mtime

# Use this proxy
--proxy 127.0.0.1:3128

# Save all videos under YouTube directory in your home directory
-o ~/YouTube/%(title)s.%(ext)s
```

Note that options in configuration file are just the same options aka switches used in regular command line calls; thus there **must be no whitespace** after `-` or `--`, e.g. `-o` or `--proxy` but not `- o` or `-- proxy`. They must also be quoted when necessary as-if it were a UNIX shell.

You can use `--ignore-config` if you want to disable all configuration files for a particular yt-dlp run. If `--ignore-config` is found inside any configuration file, no further configuration will be loaded. For example, having the option in the portable configuration file prevents loading of home, user, and system configurations. Additionally, (for backward compatibility) if `--ignore-config` is found inside the system configuration file, the user configuration is not loaded.

### Configuration file encoding

The configuration files are decoded according to the UTF BOM if present, and in the encoding from system locale otherwise.

If you want your file to be decoded differently, add `# coding: ENCODING` to the beginning of the file (e.g. `# coding: shift-jis`). There must be no characters before that, even spaces or BOM.

### Authentication with `.netrc` file

You may also want to configure automatic credentials storage for extractors that support authentication (by providing login and password with `--username` and `--password`) in order not to pass credentials as command line arguments on every yt-dlp execution and prevent tracking plain text passwords in the shell command history. You can achieve this using a [`.netrc` file](https://stackoverflow.com/tags/.netrc/info) on a per-extractor basis. For that you will need to create a `.netrc` file in `--netrc-location` and restrict permissions to read/write by only you:
```
touch ${HOME}/.netrc
chmod a-rwx,u+rw ${HOME}/.netrc
```
After that you can add credentials for an extractor in the following format, where *extractor* is the name of the extractor in lowercase:
```
machine <extractor> login <username> password <password>
```
E.g.
```
machine youtube login myaccount@gmail.com password my_youtube_password
machine twitch login my_twitch_account_name password my_twitch_password
```
To activate authentication with the `.netrc` file you should pass `--netrc` to yt-dlp or place it in the [configuration file](#configuration).

The default location of the .netrc file is `~` (see below).

### Notes about environment variables
* Environment variables are normally specified as `${VARIABLE}`/`$VARIABLE` on UNIX and `%VARIABLE%` on Windows; but is always shown as `${VARIABLE}` in this documentation
* yt-dlp also allow using UNIX-style variables on Windows for path-like options; e.g. `--output`, `--config-location`
* If unset, `${XDG_CONFIG_HOME}` defaults to `~/.config` and `${XDG_CACHE_HOME}` to `~/.cache`
* On Windows, `~` points to `${HOME}` if present; or, `${USERPROFILE}` or `${HOMEDRIVE}${HOMEPATH}` otherwise
* On Windows, `${USERPROFILE}` generally points to `C:\Users\<user name>` and `${APPDATA}` to `${USERPROFILE}\AppData\Roaming`

# OUTPUT TEMPLATE

The `-o` option is used to indicate a template for the output file names while `-P` option is used to specify the path each type of file should be saved to.

<!-- MANPAGE: BEGIN EXCLUDED SECTION -->
**tl;dr:** [navigate me to examples](#output-template-examples).
<!-- MANPAGE: END EXCLUDED SECTION -->

The simplest usage of `-o` is not to set any template arguments when downloading a single file, like in `yt-dlp -o funny_video.flv "https://some/video"` (hard-coding file extension like this is _not_ recommended and could break some post-processing).

It may however also contain special sequences that will be replaced when downloading each video. The special sequences may be formatted according to [Python string formatting operations](https://docs.python.org/3/library/stdtypes.html#printf-style-string-formatting), e.g. `%(NAME)s` or `%(NAME)05d`. To clarify, that is a percent symbol followed by a name in parentheses, followed by formatting operations.

The field names themselves (the part inside the parenthesis) can also have some special formatting:

1. **Object traversal**: The dictionaries and lists available in metadata can be traversed by using a dot `.` separator; e.g. `%(tags.0)s`, `%(subtitles.en.-1.ext)s`. You can do Python slicing with colon `:`; E.g. `%(id.3:7:-1)s`, `%(formats.:.format_id)s`. Curly braces `{}` can be used to build dictionaries with only specific keys; e.g. `%(formats.:.{format_id,height})#j`. An empty field name `%()s` refers to the entire infodict; e.g. `%(.{id,title})s`. Note that all the fields that become available using this method are not listed below. Use `-j` to see such fields

1. **Addition**: Addition and subtraction of numeric fields can be done using `+` and `-` respectively. E.g. `%(playlist_index+10)03d`, `%(n_entries+1-playlist_index)d`

1. **Date/time Formatting**: Date/time fields can be formatted according to [strftime formatting](https://docs.python.org/3/library/datetime.html#strftime-and-strptime-format-codes) by specifying it separated from the field name using a `>`. E.g. `%(duration>%H-%M-%S)s`, `%(upload_date>%Y-%m-%d)s`, `%(epoch-3600>%H-%M-%S)s`

1. **Alternatives**: Alternate fields can be specified separated with a `,`. E.g. `%(release_date>%Y,upload_date>%Y|Unknown)s`

1. **Replacement**: A replacement value can be specified using a `&` separator. If the field is *not* empty, this replacement value will be used instead of the actual field content. This is done after alternate fields are considered; thus the replacement is used if *any* of the alternative fields is *not* empty.

1. **Default**: A literal default value can be specified for when the field is empty using a `|` separator. This overrides `--output-na-placeholder`. E.g. `%(uploader|Unknown)s`

1. **More Conversions**: In addition to the normal format types `diouxXeEfFgGcrs`, yt-dlp additionally supports converting to `B` = **B**ytes, `j` = **j**son (flag `#` for pretty-printing, `+` for Unicode), `h` = HTML escaping, `l` = a comma separated **l**ist (flag `#` for `\n` newline-separated), `q` = a string **q**uoted for the terminal (flag `#` to split a list into different arguments), `D` = add **D**ecimal suffixes (e.g. 10M) (flag `#` to use 1024 as factor), and `S` = **S**anitize as filename (flag `#` for restricted)

1. **Unicode normalization**: The format type `U` can be used for NFC [Unicode normalization](https://docs.python.org/3/library/unicodedata.html#unicodedata.normalize). The alternate form flag (`#`) changes the normalization to NFD and the conversion flag `+` can be used for NFKC/NFKD compatibility equivalence normalization. E.g. `%(title)+.100U` is NFKC

To summarize, the general syntax for a field is:
```
%(name[.keys][addition][>strf][,alternate][&replacement][|default])[flags][width][.precision][length]type
```

Additionally, you can set different output templates for the various metadata files separately from the general output template by specifying the type of file followed by the template separated by a colon `:`. The different file types supported are `subtitle`, `thumbnail`, `description`, `annotation` (deprecated), `infojson`, `link`, `pl_thumbnail`, `pl_description`, `pl_infojson`, `chapter`, `pl_video`. E.g. `-o "%(title)s.%(ext)s" -o "thumbnail:%(title)s\%(title)s.%(ext)s"`  will put the thumbnails in a folder with the same name as the video. If any of the templates is empty, that type of file will not be written. E.g. `--write-thumbnail -o "thumbnail:"` will write thumbnails only for playlists and not for video.

<a id="outtmpl-postprocess-note"></a>

Note: Due to post-processing (i.e. merging etc.), the actual output filename might differ. Use `--print after_move:filepath` to get the name after all post-processing is complete.

The available fields are:

 - `id` (string): Video identifier
 - `title` (string): Video title
 - `fulltitle` (string): Video title ignoring live timestamp and generic title
 - `ext` (string): Video filename extension
 - `alt_title` (string): A secondary title of the video
 - `description` (string): The description of the video
 - `display_id` (string): An alternative identifier for the video
 - `uploader` (string): Full name of the video uploader
 - `license` (string): License name the video is licensed under
 - `creator` (string): The creator of the video
 - `timestamp` (numeric): UNIX timestamp of the moment the video became available
 - `upload_date` (string): Video upload date in UTC (YYYYMMDD)
 - `release_timestamp` (numeric): UNIX timestamp of the moment the video was released
 - `release_date` (string): The date (YYYYMMDD) when the video was released in UTC
 - `modified_timestamp` (numeric): UNIX timestamp of the moment the video was last modified
 - `modified_date` (string): The date (YYYYMMDD) when the video was last modified in UTC
 - `uploader_id` (string): Nickname or id of the video uploader
 - `channel` (string): Full name of the channel the video is uploaded on
 - `channel_id` (string): Id of the channel
 - `channel_follower_count` (numeric): Number of followers of the channel
 - `location` (string): Physical location where the video was filmed
 - `duration` (numeric): Length of the video in seconds
 - `duration_string` (string): Length of the video (HH:mm:ss)
 - `view_count` (numeric): How many users have watched the video on the platform
 - `concurrent_view_count` (numeric): How many users are currently watching the video on the platform.
 - `like_count` (numeric): Number of positive ratings of the video
 - `dislike_count` (numeric): Number of negative ratings of the video
 - `repost_count` (numeric): Number of reposts of the video
 - `average_rating` (numeric): Average rating give by users, the scale used depends on the webpage
 - `comment_count` (numeric): Number of comments on the video (For some extractors, comments are only downloaded at the end, and so this field cannot be used)
 - `age_limit` (numeric): Age restriction for the video (years)
 - `live_status` (string): One of "not_live", "is_live", "is_upcoming", "was_live", "post_live" (was live, but VOD is not yet processed)
 - `is_live` (boolean): Whether this video is a live stream or a fixed-length video
 - `was_live` (boolean): Whether this video was originally a live stream
 - `playable_in_embed` (string): Whether this video is allowed to play in embedded players on other sites
 - `availability` (string): Whether the video is "private", "premium_only", "subscriber_only", "needs_auth", "unlisted" or "public"
 - `start_time` (numeric): Time in seconds where the reproduction should start, as specified in the URL
 - `end_time` (numeric): Time in seconds where the reproduction should end, as specified in the URL
 - `extractor` (string): Name of the extractor
 - `extractor_key` (string): Key name of the extractor
 - `epoch` (numeric): Unix epoch of when the information extraction was completed
 - `autonumber` (numeric): Number that will be increased with each download, starting at `--autonumber-start`
 - `video_autonumber` (numeric): Number that will be increased with each video
 - `n_entries` (numeric): Total number of extracted items in the playlist
 - `playlist_id` (string): Identifier of the playlist that contains the video
 - `playlist_title` (string): Name of the playlist that contains the video
 - `playlist` (string): `playlist_id` or `playlist_title`
 - `playlist_count` (numeric): Total number of items in the playlist. May not be known if entire playlist is not extracted
 - `playlist_index` (numeric): Index of the video in the playlist padded with leading zeros according the final index
 - `playlist_autonumber` (numeric): Position of the video in the playlist download queue padded with leading zeros according to the total length of the playlist
 - `playlist_uploader` (string): Full name of the playlist uploader
 - `playlist_uploader_id` (string): Nickname or id of the playlist uploader
 - `webpage_url` (string): A URL to the video webpage which if given to yt-dlp should allow to get the same result again
 - `webpage_url_basename` (string): The basename of the webpage URL
 - `webpage_url_domain` (string): The domain of the webpage URL
 - `original_url` (string): The URL given by the user (or same as `webpage_url` for playlist entries)
 
All the fields in [Filtering Formats](#filtering-formats) can also be used

Available for the video that belongs to some logical chapter or section:

 - `chapter` (string): Name or title of the chapter the video belongs to
 - `chapter_number` (numeric): Number of the chapter the video belongs to
 - `chapter_id` (string): Id of the chapter the video belongs to

Available for the video that is an episode of some series or programme:

 - `series` (string): Title of the series or programme the video episode belongs to
 - `season` (string): Title of the season the video episode belongs to
 - `season_number` (numeric): Number of the season the video episode belongs to
 - `season_id` (string): Id of the season the video episode belongs to
 - `episode` (string): Title of the video episode
 - `episode_number` (numeric): Number of the video episode within a season
 - `episode_id` (string): Id of the video episode

Available for the media that is a track or a part of a music album:

 - `track` (string): Title of the track
 - `track_number` (numeric): Number of the track within an album or a disc
 - `track_id` (string): Id of the track
 - `artist` (string): Artist(s) of the track
 - `genre` (string): Genre(s) of the track
 - `album` (string): Title of the album the track belongs to
 - `album_type` (string): Type of the album
 - `album_artist` (string): List of all artists appeared on the album
 - `disc_number` (numeric): Number of the disc or other physical medium the track belongs to
 - `release_year` (numeric): Year (YYYY) when the album was released

Available only when using `--download-sections` and for `chapter:` prefix when using `--split-chapters` for videos with internal chapters:

 - `section_title` (string): Title of the chapter
 - `section_number` (numeric): Number of the chapter within the file
 - `section_start` (numeric): Start time of the chapter in seconds
 - `section_end` (numeric): End time of the chapter in seconds

Available only when used in `--print`:

 - `urls` (string): The URLs of all requested formats, one in each line
 - `filename` (string): Name of the video file. Note that the [actual filename may differ](#outtmpl-postprocess-note)
 - `formats_table` (table): The video format table as printed by `--list-formats`
 - `thumbnails_table` (table): The thumbnail format table as printed by `--list-thumbnails`
 - `subtitles_table` (table): The subtitle format table as printed by `--list-subs`
 - `automatic_captions_table` (table): The automatic subtitle format table as printed by `--list-subs`
 
 
Available only in `--sponsorblock-chapter-title`:

 - `start_time` (numeric): Start time of the chapter in seconds
 - `end_time` (numeric): End time of the chapter in seconds
 - `categories` (list): The [SponsorBlock categories](https://wiki.sponsor.ajay.app/w/Types#Category) the chapter belongs to
 - `category` (string): The smallest SponsorBlock category the chapter belongs to
 - `category_names` (list): Friendly names of the categories
 - `name` (string): Friendly name of the smallest category
 - `type` (string): The [SponsorBlock action type](https://wiki.sponsor.ajay.app/w/Types#Action_Type) of the chapter

Each aforementioned sequence when referenced in an output template will be replaced by the actual value corresponding to the sequence name. E.g. for `-o %(title)s-%(id)s.%(ext)s` and an mp4 video with title `yt-dlp test video` and id `BaW_jenozKc`, this will result in a `yt-dlp test video-BaW_jenozKc.mp4` file created in the current directory.

Note that some of the sequences are not guaranteed to be present since they depend on the metadata obtained by a particular extractor. Such sequences will be replaced with placeholder value provided with `--output-na-placeholder` (`NA` by default).

**Tip**: Look at the `-j` output to identify which fields are available for the particular URL

For numeric sequences you can use [numeric related formatting](https://docs.python.org/3/library/stdtypes.html#printf-style-string-formatting); e.g. `%(view_count)05d` will result in a string with view count padded with zeros up to 5 characters, like in `00042`.

Output templates can also contain arbitrary hierarchical path, e.g. `-o "%(playlist)s/%(playlist_index)s - %(title)s.%(ext)s"` which will result in downloading each video in a directory corresponding to this path template. Any missing directory will be automatically created for you.

To use percent literals in an output template use `%%`. To output to stdout use `-o -`.

The current default template is `%(title)s [%(id)s].%(ext)s`.

In some cases, you don't want special characters such as 中, spaces, or &, such as when transferring the downloaded filename to a Windows system or the filename through an 8bit-unsafe channel. In these cases, add the `--restrict-filenames` flag to get a shorter title.

#### Output template examples

```bash
$ yt-dlp --print filename -o "test video.%(ext)s" BaW_jenozKc
test video.webm    # Literal name with correct extension

$ yt-dlp --print filename -o "%(title)s.%(ext)s" BaW_jenozKc
youtube-dl test video ''_ä↭𝕐.webm    # All kinds of weird characters

$ yt-dlp --print filename -o "%(title)s.%(ext)s" BaW_jenozKc --restrict-filenames
youtube-dl_test_video_.webm    # Restricted file name

# Download YouTube playlist videos in separate directory indexed by video order in a playlist
$ yt-dlp -o "%(playlist)s/%(playlist_index)s - %(title)s.%(ext)s" "https://www.youtube.com/playlist?list=PLwiyx1dc3P2JR9N8gQaQN_BCvlSlap7re"

# Download YouTube playlist videos in separate directories according to their uploaded year
$ yt-dlp -o "%(upload_date>%Y)s/%(title)s.%(ext)s" "https://www.youtube.com/playlist?list=PLwiyx1dc3P2JR9N8gQaQN_BCvlSlap7re"

# Prefix playlist index with " - " separator, but only if it is available
$ yt-dlp -o '%(playlist_index|)s%(playlist_index& - |)s%(title)s.%(ext)s' BaW_jenozKc "https://www.youtube.com/user/TheLinuxFoundation/playlists"

# Download all playlists of YouTube channel/user keeping each playlist in separate directory:
$ yt-dlp -o "%(uploader)s/%(playlist)s/%(playlist_index)s - %(title)s.%(ext)s" "https://www.youtube.com/user/TheLinuxFoundation/playlists"

# Download Udemy course keeping each chapter in separate directory under MyVideos directory in your home
$ yt-dlp -u user -p password -P "~/MyVideos" -o "%(playlist)s/%(chapter_number)s - %(chapter)s/%(title)s.%(ext)s" "https://www.udemy.com/java-tutorial"

# Download entire series season keeping each series and each season in separate directory under C:/MyVideos
$ yt-dlp -P "C:/MyVideos" -o "%(series)s/%(season_number)s - %(season)s/%(episode_number)s - %(episode)s.%(ext)s" "https://videomore.ru/kino_v_detalayah/5_sezon/367617"

# Download video as "C:\MyVideos\uploader\title.ext", subtitles as "C:\MyVideos\subs\uploader\title.ext"
# and put all temporary files in "C:\MyVideos\tmp"
$ yt-dlp -P "C:/MyVideos" -P "temp:tmp" -P "subtitle:subs" -o "%(uploader)s/%(title)s.%(ext)s" BaW_jenoz --write-subs

# Download video as "C:\MyVideos\uploader\title.ext" and subtitles as "C:\MyVideos\uploader\subs\title.ext"
$ yt-dlp -P "C:/MyVideos" -o "%(uploader)s/%(title)s.%(ext)s" -o "subtitle:%(uploader)s/subs/%(title)s.%(ext)s" BaW_jenozKc --write-subs

# Stream the video being downloaded to stdout
$ yt-dlp -o - BaW_jenozKc
```

# FORMAT SELECTION

By default, yt-dlp tries to download the best available quality if you **don't** pass any options.
This is generally equivalent to using `-f bestvideo*+bestaudio/best`. However, if multiple audiostreams is enabled (`--audio-multistreams`), the default format changes to `-f bestvideo+bestaudio/best`. Similarly, if ffmpeg is unavailable, or if you use yt-dlp to stream to `stdout` (`-o -`), the default becomes `-f best/bestvideo+bestaudio`.

**Deprecation warning**: Latest versions of yt-dlp can stream multiple formats to the stdout simultaneously using ffmpeg. So, in future versions, the default for this will be set to `-f bv*+ba/b` similar to normal downloads. If you want to preserve the `-f b/bv+ba` setting, it is recommended to explicitly specify it in the configuration options.

The general syntax for format selection is `-f FORMAT` (or `--format FORMAT`) where `FORMAT` is a *selector expression*, i.e. an expression that describes format or formats you would like to download.

<!-- MANPAGE: BEGIN EXCLUDED SECTION -->
**tl;dr:** [navigate me to examples](#format-selection-examples).
<!-- MANPAGE: END EXCLUDED SECTION -->

The simplest case is requesting a specific format; e.g. with `-f 22` you can download the format with format code equal to 22. You can get the list of available format codes for particular video using `--list-formats` or `-F`. Note that these format codes are extractor specific.

You can also use a file extension (currently `3gp`, `aac`, `flv`, `m4a`, `mp3`, `mp4`, `ogg`, `wav`, `webm` are supported) to download the best quality format of a particular file extension served as a single file, e.g. `-f webm` will download the best quality format with the `webm` extension served as a single file.

You can use `-f -` to interactively provide the format selector *for each video*

You can also use special names to select particular edge case formats:

 - `all`: Select **all formats** separately
 - `mergeall`: Select and **merge all formats** (Must be used with `--audio-multistreams`, `--video-multistreams` or both)
 - `b*`, `best*`: Select the best quality format that **contains either** a video or an audio or both (ie; `vcodec!=none or acodec!=none`)
 - `b`, `best`: Select the best quality format that **contains both** video and audio. Equivalent to `best*[vcodec!=none][acodec!=none]`
 - `bv`, `bestvideo`: Select the best quality **video-only** format. Equivalent to `best*[acodec=none]`
 - `bv*`, `bestvideo*`: Select the best quality format that **contains video**. It may also contain audio. Equivalent to `best*[vcodec!=none]`
 - `ba`, `bestaudio`: Select the best quality **audio-only** format. Equivalent to `best*[vcodec=none]`
 - `ba*`, `bestaudio*`: Select the best quality format that **contains audio**. It may also contain video. Equivalent to `best*[acodec!=none]` ([Do not use!](https://github.com/yt-dlp/yt-dlp/issues/979#issuecomment-919629354))
 - `w*`, `worst*`: Select the worst quality format that contains either a video or an audio
 - `w`, `worst`: Select the worst quality format that contains both video and audio. Equivalent to `worst*[vcodec!=none][acodec!=none]`
 - `wv`, `worstvideo`: Select the worst quality video-only format. Equivalent to `worst*[acodec=none]`
 - `wv*`, `worstvideo*`: Select the worst quality format that contains video. It may also contain audio. Equivalent to `worst*[vcodec!=none]`
 - `wa`, `worstaudio`: Select the worst quality audio-only format. Equivalent to `worst*[vcodec=none]`
 - `wa*`, `worstaudio*`: Select the worst quality format that contains audio. It may also contain video. Equivalent to `worst*[acodec!=none]`

For example, to download the worst quality video-only format you can use `-f worstvideo`. It is however recommended not to use `worst` and related options. When your format selector is `worst`, the format which is worst in all respects is selected. Most of the time, what you actually want is the video with the smallest filesize instead. So it is generally better to use `-S +size` or more rigorously, `-S +size,+br,+res,+fps` instead of `-f worst`. See [Sorting Formats](#sorting-formats) for more details.

You can select the n'th best format of a type by using `best<type>.<n>`. For example, `best.2` will select the 2nd best combined format. Similarly, `bv*.3` will select the 3rd best format that contains a video stream.

If you want to download multiple videos, and they don't have the same formats available, you can specify the order of preference using slashes. Note that formats on the left hand side are preferred; e.g. `-f 22/17/18` will download format 22 if it's available, otherwise it will download format 17 if it's available, otherwise it will download format 18 if it's available, otherwise it will complain that no suitable formats are available for download.

If you want to download several formats of the same video use a comma as a separator, e.g. `-f 22,17,18` will download all these three formats, of course if they are available. Or a more sophisticated example combined with the precedence feature: `-f 136/137/mp4/bestvideo,140/m4a/bestaudio`.

You can merge the video and audio of multiple formats into a single file using `-f <format1>+<format2>+...` (requires ffmpeg installed); e.g. `-f bestvideo+bestaudio` will download the best video-only format, the best audio-only format and mux them together with ffmpeg.

**Deprecation warning**: Since the *below* described behavior is complex and counter-intuitive, this will be removed and multistreams will be enabled by default in the future. A new operator will be instead added to limit formats to single audio/video

Unless `--video-multistreams` is used, all formats with a video stream except the first one are ignored. Similarly, unless `--audio-multistreams` is used, all formats with an audio stream except the first one are ignored. E.g. `-f bestvideo+best+bestaudio --video-multistreams --audio-multistreams` will download and merge all 3 given formats. The resulting file will have 2 video streams and 2 audio streams. But `-f bestvideo+best+bestaudio --no-video-multistreams` will download and merge only `bestvideo` and `bestaudio`. `best` is ignored since another format containing a video stream (`bestvideo`) has already been selected. The order of the formats is therefore important. `-f best+bestaudio --no-audio-multistreams` will download only `best` while `-f bestaudio+best --no-audio-multistreams` will ignore `best` and download only `bestaudio`.

## Filtering Formats

You can also filter the video formats by putting a condition in brackets, as in `-f "best[height=720]"` (or `-f "[filesize>10M]"`).

The following numeric meta fields can be used with comparisons `<`, `<=`, `>`, `>=`, `=` (equals), `!=` (not equals):

 - `filesize`: The number of bytes, if known in advance
 - `filesize_approx`: An estimate for the number of bytes
 - `width`: Width of the video, if known
 - `height`: Height of the video, if known
 - `tbr`: Average bitrate of audio and video in KBit/s
 - `abr`: Average audio bitrate in KBit/s
 - `vbr`: Average video bitrate in KBit/s
 - `asr`: Audio sampling rate in Hertz
 - `fps`: Frame rate
 - `audio_channels`: The number of audio channels
 - `stretched_ratio`: `width:height` of the video's pixels, if not square

Also filtering work for comparisons `=` (equals), `^=` (starts with), `$=` (ends with), `*=` (contains), `~=` (matches regex) and following string meta fields:

 - `url`: Video URL
 - `ext`: File extension
 - `acodec`: Name of the audio codec in use
 - `vcodec`: Name of the video codec in use
 - `container`: Name of the container format
 - `protocol`: The protocol that will be used for the actual download, lower-case (`http`, `https`, `rtsp`, `rtmp`, `rtmpe`, `mms`, `f4m`, `ism`, `http_dash_segments`, `m3u8`, or `m3u8_native`)
 - `language`: Language code
 - `dynamic_range`: The dynamic range of the video
 - `format_id`: A short description of the format
 - `format`: A human-readable description of the format
 - `format_note`: Additional info about the format
 - `resolution`: Textual description of width and height

Any string comparison may be prefixed with negation `!` in order to produce an opposite comparison, e.g. `!*=` (does not contain). The comparand of a string comparison needs to be quoted with either double or single quotes if it contains spaces or special characters other than `._-`.

Note that none of the aforementioned meta fields are guaranteed to be present since this solely depends on the metadata obtained by particular extractor, i.e. the metadata offered by the website. Any other field made available by the extractor can also be used for filtering.

Formats for which the value is not known are excluded unless you put a question mark (`?`) after the operator. You can combine format filters, so `-f "[height<=?720][tbr>500]"` selects up to 720p videos (or videos where the height is not known) with a bitrate of at least 500 KBit/s. You can also use the filters with `all` to download all formats that satisfy the filter, e.g. `-f "all[vcodec=none]"` selects all audio-only formats.

Format selectors can also be grouped using parentheses; e.g. `-f "(mp4,webm)[height<480]"` will download the best pre-merged mp4 and webm formats with a height lower than 480.

## Sorting Formats

You can change the criteria for being considered the `best` by using `-S` (`--format-sort`). The general format for this is `--format-sort field1,field2...`.

The available fields are:

 - `hasvid`: Gives priority to formats that have a video stream
 - `hasaud`: Gives priority to formats that have an audio stream
 - `ie_pref`: The format preference
 - `lang`: The language preference
 - `quality`: The quality of the format
 - `source`: The preference of the source
 - `proto`: Protocol used for download (`https`/`ftps` > `http`/`ftp` > `m3u8_native`/`m3u8` > `http_dash_segments`> `websocket_frag` > `mms`/`rtsp` > `f4f`/`f4m`)
 - `vcodec`: Video Codec (`av01` > `vp9.2` > `vp9` > `h265` > `h264` > `vp8` > `h263` > `theora` > other)
 - `acodec`: Audio Codec (`flac`/`alac` > `wav`/`aiff` > `opus` > `vorbis` > `aac` > `mp4a` > `mp3` > `eac3` > `ac3` > `dts` > other)
 - `codec`: Equivalent to `vcodec,acodec`
 - `vext`: Video Extension (`mp4` > `webm` > `flv` > other). If `--prefer-free-formats` is used, `webm` is preferred.
 - `aext`: Audio Extension (`m4a` > `aac` > `mp3` > `ogg` > `opus` > `webm` > other). If `--prefer-free-formats` is used, the order changes to `ogg` > `opus` > `webm` > `mp3` > `m4a` > `aac`
 - `ext`: Equivalent to `vext,aext`
 - `filesize`: Exact filesize, if known in advance
 - `fs_approx`: Approximate filesize calculated from the manifests
 - `size`: Exact filesize if available, otherwise approximate filesize
 - `height`: Height of video
 - `width`: Width of video
 - `res`: Video resolution, calculated as the smallest dimension.
 - `fps`: Framerate of video
 - `hdr`: The dynamic range of the video (`DV` > `HDR12` > `HDR10+` > `HDR10` > `HLG` > `SDR`)
 - `channels`: The number of audio channels
 - `tbr`: Total average bitrate in KBit/s
 - `vbr`: Average video bitrate in KBit/s
 - `abr`: Average audio bitrate in KBit/s
 - `br`: Equivalent to using `tbr,vbr,abr`
 - `asr`: Audio sample rate in Hz
 
**Deprecation warning**: Many of these fields have (currently undocumented) aliases, that may be removed in a future version. It is recommended to use only the documented field names.

All fields, unless specified otherwise, are sorted in descending order. To reverse this, prefix the field with a `+`. E.g. `+res` prefers format with the smallest resolution. Additionally, you can suffix a preferred value for the fields, separated by a `:`. E.g. `res:720` prefers larger videos, but no larger than 720p and the smallest video if there are no videos less than 720p. For `codec` and `ext`, you can provide two preferred values, the first for video and the second for audio. E.g. `+codec:avc:m4a` (equivalent to `+vcodec:avc,+acodec:m4a`) sets the video codec preference to `h264` > `h265` > `vp9` > `vp9.2` > `av01` > `vp8` > `h263` > `theora` and audio codec preference to `mp4a` > `aac` > `vorbis` > `opus` > `mp3` > `ac3` > `dts`. You can also make the sorting prefer the nearest values to the provided by using `~` as the delimiter. E.g. `filesize~1G` prefers the format with filesize closest to 1 GiB.

The fields `hasvid` and `ie_pref` are always given highest priority in sorting, irrespective of the user-defined order. This behaviour can be changed by using `--format-sort-force`. Apart from these, the default order used is: `lang,quality,res,fps,hdr:12,vcodec:vp9.2,channels,acodec,size,br,asr,proto,ext,hasaud,source,id`. The extractors may override this default order, but they cannot override the user-provided order.

Note that the default has `vcodec:vp9.2`; i.e. `av1` is not preferred. Similarly, the default for hdr is `hdr:12`; i.e. dolby vision is not preferred. These choices are made since DV and AV1 formats are not yet fully compatible with most devices. This may be changed in the future as more devices become capable of smoothly playing back these formats.

If your format selector is `worst`, the last item is selected after sorting. This means it will select the format that is worst in all respects. Most of the time, what you actually want is the video with the smallest filesize instead. So it is generally better to use `-f best -S +size,+br,+res,+fps`.

**Tip**: You can use the `-v -F` to see how the formats have been sorted (worst to best).

## Format Selection examples

```bash
# Download and merge the best video-only format and the best audio-only format,
# or download the best combined format if video-only format is not available
$ yt-dlp -f "bv+ba/b"

# Download best format that contains video,
# and if it doesn't already have an audio stream, merge it with best audio-only format
$ yt-dlp -f "bv*+ba/b"

# Same as above
$ yt-dlp

# Download the best video-only format and the best audio-only format without merging them
# For this case, an output template should be used since
# by default, bestvideo and bestaudio will have the same file name.
$ yt-dlp -f "bv,ba" -o "%(title)s.f%(format_id)s.%(ext)s"

# Download and merge the best format that has a video stream,
# and all audio-only formats into one file
$ yt-dlp -f "bv*+mergeall[vcodec=none]" --audio-multistreams

# Download and merge the best format that has a video stream,
# and the best 2 audio-only formats into one file
$ yt-dlp -f "bv*+ba+ba.2" --audio-multistreams


# The following examples show the old method (without -S) of format selection
# and how to use -S to achieve a similar but (generally) better result

# Download the worst video available (old method)
$ yt-dlp -f "wv*+wa/w"

# Download the best video available but with the smallest resolution
$ yt-dlp -S "+res"

# Download the smallest video available
$ yt-dlp -S "+size,+br"



# Download the best mp4 video available, or the best video if no mp4 available
$ yt-dlp -f "bv*[ext=mp4]+ba[ext=m4a]/b[ext=mp4] / bv*+ba/b"

# Download the best video with the best extension
# (For video, mp4 > webm > flv. For audio, m4a > aac > mp3 ...)
$ yt-dlp -S "ext"



# Download the best video available but no better than 480p,
# or the worst video if there is no video under 480p
$ yt-dlp -f "bv*[height<=480]+ba/b[height<=480] / wv*+ba/w"

# Download the best video available with the largest height but no better than 480p,
# or the best video with the smallest resolution if there is no video under 480p
$ yt-dlp -S "height:480"

# Download the best video available with the largest resolution but no better than 480p,
# or the best video with the smallest resolution if there is no video under 480p
# Resolution is determined by using the smallest dimension.
# So this works correctly for vertical videos as well
$ yt-dlp -S "res:480"



# Download the best video (that also has audio) but no bigger than 50 MB,
# or the worst video (that also has audio) if there is no video under 50 MB
$ yt-dlp -f "b[filesize<50M] / w"

# Download largest video (that also has audio) but no bigger than 50 MB,
# or the smallest video (that also has audio) if there is no video under 50 MB
$ yt-dlp -f "b" -S "filesize:50M"

# Download best video (that also has audio) that is closest in size to 50 MB
$ yt-dlp -f "b" -S "filesize~50M"



# Download best video available via direct link over HTTP/HTTPS protocol,
# or the best video available via any protocol if there is no such video
$ yt-dlp -f "(bv*+ba/b)[protocol^=http][protocol!*=dash] / (bv*+ba/b)"

# Download best video available via the best protocol
# (https/ftps > http/ftp > m3u8_native > m3u8 > http_dash_segments ...)
$ yt-dlp -S "proto"



# Download the best video with either h264 or h265 codec,
# or the best video if there is no such video
$ yt-dlp -f "(bv*[vcodec~='^((he|a)vc|h26[45])']+ba) / (bv*+ba/b)"

# Download the best video with best codec no better than h264,
# or the best video with worst codec if there is no such video
$ yt-dlp -S "codec:h264"

# Download the best video with worst codec no worse than h264,
# or the best video with best codec if there is no such video
$ yt-dlp -S "+codec:h264"



# More complex examples

# Download the best video no better than 720p preferring framerate greater than 30,
# or the worst video (still preferring framerate greater than 30) if there is no such video
$ yt-dlp -f "((bv*[fps>30]/bv*)[height<=720]/(wv*[fps>30]/wv*)) + ba / (b[fps>30]/b)[height<=720]/(w[fps>30]/w)"

# Download the video with the largest resolution no better than 720p,
# or the video with the smallest resolution available if there is no such video,
# preferring larger framerate for formats with the same resolution
$ yt-dlp -S "res:720,fps"



# Download the video with smallest resolution no worse than 480p,
# or the video with the largest resolution available if there is no such video,
# preferring better codec and then larger total bitrate for the same resolution
$ yt-dlp -S "+res:480,codec,br"
```

# MODIFYING METADATA

The metadata obtained by the extractors can be modified by using `--parse-metadata` and `--replace-in-metadata`

`--replace-in-metadata FIELDS REGEX REPLACE` is used to replace text in any metadata field using [python regular expression](https://docs.python.org/3/library/re.html#regular-expression-syntax). [Backreferences](https://docs.python.org/3/library/re.html?highlight=backreferences#re.sub) can be used in the replace string for advanced use.

The general syntax of `--parse-metadata FROM:TO` is to give the name of a field or an [output template](#output-template) to extract data from, and the format to interpret it as, separated by a colon `:`. Either a [python regular expression](https://docs.python.org/3/library/re.html#regular-expression-syntax) with named capture groups, a single field name, or a similar syntax to the [output template](#output-template) (only `%(field)s` formatting is supported) can be used for `TO`. The option can be used multiple times to parse and modify various fields.

Note that these options preserve their relative order, allowing replacements to be made in parsed fields and viceversa. Also, any field thus created can be used in the [output template](#output-template) and will also affect the media file's metadata added when using `--embed-metadata`.

This option also has a few special uses:

* You can download an additional URL based on the metadata of the currently downloaded video. To do this, set the field `additional_urls` to the URL that you want to download. E.g. `--parse-metadata "description:(?P<additional_urls>https?://www\.vimeo\.com/\d+)` will download the first vimeo video found in the description

* You can use this to change the metadata that is embedded in the media file. To do this, set the value of the corresponding field with a `meta_` prefix. For example, any value you set to `meta_description` field will be added to the `description` field in the file - you can use this to set a different "description" and "synopsis". To modify the metadata of individual streams, use the `meta<n>_` prefix (e.g. `meta1_language`). Any value set to the `meta_` field will overwrite all default values.

**Note**: Metadata modification happens before format selection, post-extraction and other post-processing operations. Some fields may be added or changed during these steps, overriding your changes.

For reference, these are the fields yt-dlp adds by default to the file metadata:

Metadata fields            | From
:--------------------------|:------------------------------------------------
`title`                    | `track` or `title`
`date`                     | `upload_date`
`description`,  `synopsis` | `description`
`purl`, `comment`          | `webpage_url`
`track`                    | `track_number`
`artist`                   | `artist`, `creator`, `uploader` or `uploader_id`
`genre`                    | `genre`
`album`                    | `album`
`album_artist`             | `album_artist`
`disc`                     | `disc_number`
`show`                     | `series`
`season_number`            | `season_number`
`episode_id`               | `episode` or `episode_id`
`episode_sort`             | `episode_number`
`language` of each stream  | the format's `language`

**Note**: The file format may not support some of these fields


## Modifying metadata examples

```bash
# Interpret the title as "Artist - Title"
$ yt-dlp --parse-metadata "title:%(artist)s - %(title)s"

# Regex example
$ yt-dlp --parse-metadata "description:Artist - (?P<artist>.+)"

# Set title as "Series name S01E05"
$ yt-dlp --parse-metadata "%(series)s S%(season_number)02dE%(episode_number)02d:%(title)s"

# Prioritize uploader as the "artist" field in video metadata
$ yt-dlp --parse-metadata "%(uploader|)s:%(meta_artist)s" --embed-metadata

# Set "comment" field in video metadata using description instead of webpage_url,
# handling multiple lines correctly
$ yt-dlp --parse-metadata "description:(?s)(?P<meta_comment>.+)" --embed-metadata

# Do not set any "synopsis" in the video metadata
$ yt-dlp --parse-metadata ":(?P<meta_synopsis>)"

# Remove "formats" field from the infojson by setting it to an empty string
$ yt-dlp --parse-metadata ":(?P<formats>)" -j

# Replace all spaces and "_" in title and uploader with a `-`
$ yt-dlp --replace-in-metadata "title,uploader" "[ _]" "-"

```

# EXTRACTOR ARGUMENTS

Some extractors accept additional arguments which can be passed using `--extractor-args KEY:ARGS`. `ARGS` is a `;` (semicolon) separated string of `ARG=VAL1,VAL2`. E.g. `--extractor-args "youtube:player-client=android_embedded,web;include_live_dash" --extractor-args "funimation:version=uncut"`

The following extractors use this feature:

#### youtube
* `lang`: Language code to prefer translated metadata of this language (case-sensitive). By default, the video primary language metadata is preferred, with a fallback to `en` translated. See [youtube.py](https://github.com/yt-dlp/yt-dlp/blob/c26f9b991a0681fd3ea548d535919cec1fbbd430/yt_dlp/extractor/youtube.py#L381-L390) for list of supported content language codes
* `skip`: One or more of `hls`, `dash` or `translated_subs` to skip extraction of the m3u8 manifests, dash manifests and [auto-translated subtitles](https://github.com/yt-dlp/yt-dlp/issues/4090#issuecomment-1158102032) respectively
* `player_client`: Clients to extract video data from. The main clients are `web`, `android` and `ios` with variants `_music`, `_embedded`, `_embedscreen`, `_creator` (e.g. `web_embedded`); and `mweb` and `tv_embedded` (agegate bypass) with no variants. By default, `android,web` is used, but `tv_embedded` and `creator` variants are added as required for age-gated videos. Similarly, the music variants are added for `music.youtube.com` urls. You can use `all` to use all the clients, and `default` for the default clients.
* `player_skip`: Skip some network requests that are generally needed for robust extraction. One or more of `configs` (skip client configs), `webpage` (skip initial webpage), `js` (skip js player). While these options can help reduce the number of requests needed or avoid some rate-limiting, they could cause some issues. See [#860](https://github.com/yt-dlp/yt-dlp/pull/860) for more details
* `comment_sort`: `top` or `new` (default) - choose comment sorting mode (on YouTube's side)
* `max_comments`: Limit the amount of comments to gather. Comma-separated list of integers representing `max-comments,max-parents,max-replies,max-replies-per-thread`. Default is `all,all,all,all`
    * E.g. `all,all,1000,10` will get a maximum of 1000 replies total, with up to 10 replies per thread. `1000,all,100` will get a maximum of 1000 comments, with a maximum of 100 replies total
* `include_incomplete_formats`: Extract formats that cannot be downloaded completely (live dash and post-live m3u8)
* `innertube_host`: Innertube API host to use for all API requests; e.g. `studio.youtube.com`, `youtubei.googleapis.com`. Note that cookies exported from one subdomain will not work on others
* `innertube_key`: Innertube API key to use for all API requests

#### youtubetab (YouTube playlists, channels, feeds, etc.)
* `skip`: One or more of `webpage` (skip initial webpage download), `authcheck` (allow the download of playlists requiring authentication when no initial webpage is downloaded. This may cause unwanted behavior, see [#1122](https://github.com/yt-dlp/yt-dlp/pull/1122) for more details)
* `approximate_date`: Extract approximate `upload_date` and `timestamp` in flat-playlist. This may cause date-based filters to be slightly off

#### funimation
* `language`: Audio languages to extract, e.g. `funimation:language=english,japanese`
* `version`: The video version to extract - `uncut` or `simulcast`

#### crunchyrollbeta (Crunchyroll)
* `format`: Which stream type(s) to extract (default: `adaptive_hls`). Potentially useful values include `adaptive_hls`, `adaptive_dash`, `vo_adaptive_hls`, `vo_adaptive_dash`, `download_hls`, `download_dash`, `multitrack_adaptive_hls_v2`
* `hardsub`: Preference order for which hardsub versions to extract, or `all` (default: `None` = no hardsubs), e.g. `crunchyrollbeta:hardsub=en-US,None`

#### vikichannel
* `video_types`: Types of videos to download - one or more of `episodes`, `movies`, `clips`, `trailers`

#### niconico
* `segment_duration`: Segment duration in milliseconds for HLS-DMC formats. Use it at your own risk since this feature **may result in your account termination.**

#### youtubewebarchive
* `check_all`: Try to check more at the cost of more requests. One or more of `thumbnails`, `captures`

#### gamejolt
* `comment_sort`: `hot` (default), `you` (cookies needed), `top`, `new` - choose comment sorting mode (on GameJolt's side)

#### hotstar
* `res`: resolution to ignore - one or more of `sd`, `hd`, `fhd`
* `vcodec`: vcodec to ignore - one or more of `h264`, `h265`, `dvh265`
* `dr`: dynamic range to ignore - one or more of `sdr`, `hdr10`, `dv`

#### tiktok
* `app_version`: App version to call mobile APIs with - should be set along with `manifest_app_version`, e.g. `20.2.1`
* `manifest_app_version`: Numeric app version to call mobile APIs with, e.g. `221`

#### rokfinchannel
* `tab`: Which tab to download - one of `new`, `top`, `videos`, `podcasts`, `streams`, `stacks`

#### twitter
* `force_graphql`: Force usage of the GraphQL API. By default it will only be used if login cookies are provided

NOTE: These options may be changed/removed in the future without concern for backward compatibility

<!-- MANPAGE: MOVE "INSTALLATION" SECTION HERE -->


# PLUGINS

Plugins are loaded from namespace-package `ytdlp_plugins.extractor` and `ytdlp_plugins.postprocessor`. They can also be installed via `pip`.

E.g. you can create a file `<root-dir>/ytdlp_plugins/<type>/myplugin.py`; where `<root-dir>` is the directory of the binary (`<root-dir>/yt-dlp`), or the root directory of the module if you are running directly from source-code (`<root dir>/yt_dlp/__main__.py`).

Extractor plugins do not need to be enabled from the CLI and are automatically invoked when the input URL is suitable for it. Postprocessor plugins can be invoked using `--use-postprocessor NAME`.

See [ytdlp_plugins](ytdlp_plugins) for example plugins.

Note that **all** plugins are imported even if not invoked, and that **there are no checks** performed on plugin code. Use plugins at your own risk and only if you trust the code

If you are a plugin author, add [ytdlp-plugins](https://github.com/topics/ytdlp-plugins) as a topic to your repository for discoverability

See the [wiki for some known plugins](https://github.com/yt-dlp/yt-dlp/wiki/Plugins)



# EMBEDDING YT-DLP

yt-dlp makes the best effort to be a good command-line program, and thus should be callable from any programming language.

Your program should avoid parsing the normal stdout since they may change in future versions. Instead they should use options such as `-J`, `--print`, `--progress-template`, `--exec` etc to create console output that you can reliably reproduce and parse.

From a Python program, you can embed yt-dlp in a more powerful fashion, like this:

```python
from yt_dlp import YoutubeDL

URLS = ['https://www.youtube.com/watch?v=BaW_jenozKc']
with YoutubeDL() as ydl:
    ydl.download(URLS)
```

Most likely, you'll want to use various options. For a list of options available, have a look at [`yt_dlp/YoutubeDL.py`](yt_dlp/YoutubeDL.py#L180).

**Tip**: If you are porting your code from youtube-dl to yt-dlp, one important point to look out for is that we do not guarantee the return value of `YoutubeDL.extract_info` to be json serializable, or even be a dictionary. It will be dictionary-like, but if you want to ensure it is a serializable dictionary, pass it through `YoutubeDL.sanitize_info` as shown in the [example below](#extracting-information)

## Embedding examples

#### Extracting information

```python
import json
import yt_dlp

URL = 'https://www.youtube.com/watch?v=BaW_jenozKc'

# ℹ️ See help(yt_dlp.YoutubeDL) for a list of available options and public functions
ydl_opts = {}
with yt_dlp.YoutubeDL(ydl_opts) as ydl:
    info = ydl.extract_info(URL, download=False)

    # ℹ️ ydl.sanitize_info makes the info json-serializable
    print(json.dumps(ydl.sanitize_info(info)))
```
#### Download using an info-json

```python
import yt_dlp

INFO_FILE = 'path/to/video.info.json'

with yt_dlp.YoutubeDL() as ydl:
    error_code = ydl.download_with_info_file(INFO_FILE)

print('Some videos failed to download' if error_code
      else 'All videos successfully downloaded')
```

#### Extract audio

```python
import yt_dlp

URLS = ['https://www.youtube.com/watch?v=BaW_jenozKc']

ydl_opts = {
    'format': 'm4a/bestaudio/best',
    # ℹ️ See help(yt_dlp.postprocessor) for a list of available Postprocessors and their arguments
    'postprocessors': [{  # Extract audio using ffmpeg
        'key': 'FFmpegExtractAudio',
        'preferredcodec': 'm4a',
    }]
}

with yt_dlp.YoutubeDL(ydl_opts) as ydl:
    error_code = ydl.download(URLS)
```

#### Filter videos

```python
import yt_dlp

URLS = ['https://www.youtube.com/watch?v=BaW_jenozKc']

def longer_than_a_minute(info, *, incomplete):
    """Download only videos longer than a minute (or with unknown duration)"""
    duration = info.get('duration')
    if duration and duration < 60:
        return 'The video is too short'

ydl_opts = {
    'match_filter': longer_than_a_minute,
}

with yt_dlp.YoutubeDL(ydl_opts) as ydl:
    error_code = ydl.download(URLS)
```

#### Adding logger and progress hook

```python
import yt_dlp

URLS = ['https://www.youtube.com/watch?v=BaW_jenozKc']

class MyLogger:
    def debug(self, msg):
        # For compatibility with youtube-dl, both debug and info are passed into debug
        # You can distinguish them by the prefix '[debug] '
        if msg.startswith('[debug] '):
            pass
        else:
            self.info(msg)

    def info(self, msg):
        pass

    def warning(self, msg):
        pass

    def error(self, msg):
        print(msg)


# ℹ️ See "progress_hooks" in help(yt_dlp.YoutubeDL)
def my_hook(d):
    if d['status'] == 'finished':
        print('Done downloading, now post-processing ...')


ydl_opts = {
    'logger': MyLogger(),
    'progress_hooks': [my_hook],
}

with yt_dlp.YoutubeDL(ydl_opts) as ydl:
    ydl.download(URLS)
```

#### Add a custom PostProcessor

```python
import yt_dlp

URLS = ['https://www.youtube.com/watch?v=BaW_jenozKc']

# ℹ️ See help(yt_dlp.postprocessor.PostProcessor)
class MyCustomPP(yt_dlp.postprocessor.PostProcessor):
    def run(self, info):
        self.to_screen('Doing stuff')
        return [], info


with yt_dlp.YoutubeDL() as ydl:
    # ℹ️ "when" can take any value in yt_dlp.utils.POSTPROCESS_WHEN
    ydl.add_post_processor(MyCustomPP(), when='pre_process')
    ydl.download(URLS)
```


#### Use a custom format selector

```python
import yt_dlp

URL = ['https://www.youtube.com/watch?v=BaW_jenozKc']

def format_selector(ctx):
    """ Select the best video and the best audio that won't result in an mkv.
    NOTE: This is just an example and does not handle all cases """

    # formats are already sorted worst to best
    formats = ctx.get('formats')[::-1]

    # acodec='none' means there is no audio
    best_video = next(f for f in formats
                      if f['vcodec'] != 'none' and f['acodec'] == 'none')

    # find compatible audio extension
    audio_ext = {'mp4': 'm4a', 'webm': 'webm'}[best_video['ext']]
    # vcodec='none' means there is no video
    best_audio = next(f for f in formats if (
        f['acodec'] != 'none' and f['vcodec'] == 'none' and f['ext'] == audio_ext))

    # These are the minimum required fields for a merged format
    yield {
        'format_id': f'{best_video["format_id"]}+{best_audio["format_id"]}',
        'ext': best_video['ext'],
        'requested_formats': [best_video, best_audio],
        # Must be + separated list of protocols
        'protocol': f'{best_video["protocol"]}+{best_audio["protocol"]}'
    }


ydl_opts = {
    'format': format_selector,
}

with yt_dlp.YoutubeDL(ydl_opts) as ydl:
    ydl.download(URLS)
```

<!-- MANPAGE: MOVE "NEW FEATURES" SECTION HERE -->

# DEPRECATED OPTIONS

These are all the deprecated options and the current alternative to achieve the same effect

#### Almost redundant options
While these options are almost the same as their new counterparts, there are some differences that prevents them being redundant

    -j, --dump-json                  --print "%()j"
    -F, --list-formats               --print formats_table
    --list-thumbnails                --print thumbnails_table --print playlist:thumbnails_table
    --list-subs                      --print automatic_captions_table --print subtitles_table

#### Redundant options
While these options are redundant, they are still expected to be used due to their ease of use

    --get-description                --print description
    --get-duration                   --print duration_string
    --get-filename                   --print filename
    --get-format                     --print format
    --get-id                         --print id
    --get-thumbnail                  --print thumbnail
    -e, --get-title                  --print title
    -g, --get-url                    --print urls
    --match-title REGEX              --match-filter "title ~= (?i)REGEX"
    --reject-title REGEX             --match-filter "title !~= (?i)REGEX"
    --min-views COUNT                --match-filter "view_count >=? COUNT"
    --max-views COUNT                --match-filter "view_count <=? COUNT"
    --user-agent UA                  --add-header "User-Agent:UA"
    --referer URL                    --add-header "Referer:URL"
    --playlist-start NUMBER          -I NUMBER:
    --playlist-end NUMBER            -I :NUMBER
    --playlist-reverse               -I ::-1
    --no-playlist-reverse            Default


#### Not recommended
While these options still work, their use is not recommended since there are other alternatives to achieve the same

    --force-generic-extractor        --ies generic,default
    --exec-before-download CMD       --exec "before_dl:CMD"
    --no-exec-before-download        --no-exec
    --all-formats                    -f all
    --all-subs                       --sub-langs all --write-subs
    --print-json                     -j --no-simulate
    --autonumber-size NUMBER         Use string formatting, e.g. %(autonumber)03d
    --autonumber-start NUMBER        Use internal field formatting like %(autonumber+NUMBER)s
    --id                             -o "%(id)s.%(ext)s"
    --metadata-from-title FORMAT     --parse-metadata "%(title)s:FORMAT"
    --hls-prefer-native              --downloader "m3u8:native"
    --hls-prefer-ffmpeg              --downloader "m3u8:ffmpeg"
    --list-formats-old               --compat-options list-formats (Alias: --no-list-formats-as-table)
    --list-formats-as-table          --compat-options -list-formats [Default] (Alias: --no-list-formats-old)
    --youtube-skip-dash-manifest     --extractor-args "youtube:skip=dash" (Alias: --no-youtube-include-dash-manifest)
    --youtube-skip-hls-manifest      --extractor-args "youtube:skip=hls" (Alias: --no-youtube-include-hls-manifest)
    --youtube-include-dash-manifest  Default (Alias: --no-youtube-skip-dash-manifest)
    --youtube-include-hls-manifest   Default (Alias: --no-youtube-skip-hls-manifest)


#### Developer options
These options are not intended to be used by the end-user

    --test                           Download only part of video for testing extractors
    --load-pages                     Load pages dumped by --write-pages
    --youtube-print-sig-code         For testing youtube signatures
    --allow-unplayable-formats       List unplayable formats also
    --no-allow-unplayable-formats    Default


#### Old aliases
These are aliases that are no longer documented for various reasons

    --avconv-location                --ffmpeg-location
    --clean-infojson                 --clean-info-json
    --cn-verification-proxy URL      --geo-verification-proxy URL
    --dump-headers                   --print-traffic
    --dump-intermediate-pages        --dump-pages
    --force-write-download-archive   --force-write-archive
    --load-info                      --load-info-json
    --no-clean-infojson              --no-clean-info-json
    --no-split-tracks                --no-split-chapters
    --no-write-srt                   --no-write-subs
    --prefer-unsecure                --prefer-insecure
    --rate-limit RATE                --limit-rate RATE
    --split-tracks                   --split-chapters
    --srt-lang LANGS                 --sub-langs LANGS
    --trim-file-names LENGTH         --trim-filenames LENGTH
    --write-srt                      --write-subs
    --yes-overwrites                 --force-overwrites

#### Sponskrub Options
Support for [SponSkrub](https://github.com/faissaloo/SponSkrub) has been deprecated in favor of the `--sponsorblock` options

    --sponskrub                      --sponsorblock-mark all
    --no-sponskrub                   --no-sponsorblock
    --sponskrub-cut                  --sponsorblock-remove all
    --no-sponskrub-cut               --sponsorblock-remove -all
    --sponskrub-force                Not applicable
    --no-sponskrub-force             Not applicable
    --sponskrub-location             Not applicable
    --sponskrub-args                 Not applicable

#### No longer supported
These options may no longer work as intended

    --prefer-avconv                  avconv is not officially supported by yt-dlp (Alias: --no-prefer-ffmpeg)
    --prefer-ffmpeg                  Default (Alias: --no-prefer-avconv)
    -C, --call-home                  Not implemented
    --no-call-home                   Default
    --include-ads                    No longer supported
    --no-include-ads                 Default
    --write-annotations              No supported site has annotations now
    --no-write-annotations           Default
    --compat-options seperate-video-versions  No longer needed

#### Removed
These options were deprecated since 2014 and have now been entirely removed

    -A, --auto-number                -o "%(autonumber)s-%(id)s.%(ext)s"
    -t, -l, --title, --literal       -o "%(title)s-%(id)s.%(ext)s"

# CONTRIBUTING
See [CONTRIBUTING.md](CONTRIBUTING.md#contributing-to-yt-dlp) for instructions on [Opening an Issue](CONTRIBUTING.md#opening-an-issue) and [Contributing code to the project](CONTRIBUTING.md#developer-instructions)

# WIKI
See the [Wiki](https://github.com/yt-dlp/yt-dlp/wiki) for more information<|MERGE_RESOLUTION|>--- conflicted
+++ resolved
@@ -116,11 +116,7 @@
 
 * **Improvements**: Regex and other operators in `--format`/`--match-filter`, multiple `--postprocessor-args` and `--downloader-args`, faster archive checking, more [format selection options](#format-selection), merge multi-video/audio, multiple `--config-locations`, `--exec` at different stages, etc
 
-<<<<<<< HEAD
-* **Plugin extractors**: Extractors can be loaded from an external file or package. See [plugins](#plugins) for details
-=======
 * **Plugins**: Extractors and PostProcessors can be loaded from an external file. See [plugins](#plugins) for details
->>>>>>> d7b460d0
 
 * **Self-updater**: The releases can be updated using `yt-dlp -U`
 
